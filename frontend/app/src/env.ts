"use client";

import type { Address, Branch, BranchId, IcStrategy } from "@/src/types";

import { DEFAULT_COMMIT_URL, DEFAULT_LEGACY_CHECKS, DEFAULT_STRATEGIES, DEFAULT_VERSION_URL } from "@/src/constants";
import { isBranchId } from "@/src/types";
import {
  vAddress,
  vEnvAddressAndBlock,
  vEnvCurrency,
  vEnvFlag,
  vEnvLegacyCheck,
  vEnvLink,
  vEnvUrlOrDefault,
  vIcStrategy,
} from "@/src/valibot-utils";
import { isAddress } from "@liquity2/uikit";
import * as v from "valibot";

function isIcStrategyList(value: unknown): value is IcStrategy[] {
  return Array.isArray(value) && value.every((value) => (
    typeof value === "object"
    && value !== null
    && "address" in value
    && isAddress(value.address)
    && "name" in value
    && typeof value.name === "string"
  ));
}

export const CollateralSymbolSchema = v.union([
  v.literal("ETH"),
  v.literal("RETH"),
  v.literal("WSTETH"),
]);

function isCollateralSymbol(value: unknown) {
  return v.is(CollateralSymbolSchema, value);
}

const contractsEnvNames = [
  "ACTIVE_POOL",
  "BORROWER_OPERATIONS",
  "COLL_SURPLUS_POOL",
  "COLL_TOKEN",
  "DEFAULT_POOL",
  "LEVERAGE_ZAPPER",
  "PRICE_FEED",
  "SORTED_TROVES",
  "STABILITY_POOL",
  "TROVE_MANAGER",
  "TROVE_NFT",
] as const;

type ContractEnvName = typeof contractsEnvNames[number];
type BranchEnv = Omit<Branch, "contracts"> & {
  contracts: Record<ContractEnvName, Address>;
};

function vBranchEnvVars(branchId: BranchId) {
  const prefix = `COLL_${branchId}`;
  return v.object({
    [`${prefix}_CONTRACT_ACTIVE_POOL`]: v.optional(vAddress()),
    [`${prefix}_CONTRACT_BORROWER_OPERATIONS`]: v.optional(vAddress()),
    [`${prefix}_CONTRACT_COLL_SURPLUS_POOL`]: v.optional(vAddress()),
    [`${prefix}_CONTRACT_COLL_TOKEN`]: v.optional(vAddress()),
    [`${prefix}_CONTRACT_DEFAULT_POOL`]: v.optional(vAddress()),
    [`${prefix}_CONTRACT_LEVERAGE_ZAPPER`]: v.optional(vAddress()),
    [`${prefix}_CONTRACT_PRICE_FEED`]: v.optional(vAddress()),
    [`${prefix}_CONTRACT_SORTED_TROVES`]: v.optional(vAddress()),
    [`${prefix}_CONTRACT_STABILITY_POOL`]: v.optional(vAddress()),
    [`${prefix}_CONTRACT_TROVE_MANAGER`]: v.optional(vAddress()),
    [`${prefix}_CONTRACT_TROVE_NFT`]: v.optional(vAddress()),
    [`${prefix}_IC_STRATEGIES`]: v.optional(vIcStrategy(), "true"),
    [`${prefix}_TOKEN_ID`]: v.optional(CollateralSymbolSchema),
  });
}

const vOptionalTroveExplorer = v.pipe(
  v.optional(v.string()),
  v.transform((x) => {
    if (!x) return null;
    const [name, url] = x.split("|");
    return {
      name: v.parse(v.string(), name),
      url: v.parse(
        v.pipe(
          v.string(),
          v.url(),
          v.includes("{branch}", "Trove explorer URL must contain {branch}"),
          v.includes("{troveId}", "Trove explorer URL must contain {troveId}"),
        ),
        url,
      ),
    };
  }),
);

export const EnvSchema = v.pipe(
  v.object({
    ACCOUNT_SCREEN: v.optional(vEnvFlag(), "false"),
    APP_COMMIT_HASH: v.string(),
    APP_COMMIT_URL: v.pipe(
      vEnvUrlOrDefault(DEFAULT_COMMIT_URL),
      v.check(
        (value) => value === null || value.includes("{commit}"),
        `Invalid APP_COMMIT_URL (must contain "{commit}")`,
      ),
    ),
    APP_VERSION: v.string(),
    APP_VERSION_URL: v.pipe(
      vEnvUrlOrDefault(DEFAULT_VERSION_URL),
      v.check(
        (value) => value === null || value.includes("{version}"),
        `Invalid APP_VERSION_URL (must contain "{version}")`,
      ),
    ),
    BLOCKING_LIST: v.optional(
      v.union([vAddress(), v.null()]),
      null,
    ),
    BLOCKING_VPNAPI: v.pipe(
      v.optional(v.string(), ""),
      v.transform((value) => {
        if (!value.trim()) {
          return null; // not set
        }

        const [apiKey, countries = ""] = value.split("|");
        if (!apiKey) {
          throw new Error(
            `Invalid BLOCKING_VPNAPI value: ${value}. `
              + `Expected format: API_KEY or API_KEY|COUNTRY,COUNTRY,… `
              + `(e.g. 123456|US,CA)`,
          );
        }
        return {
          apiKey: apiKey.trim(),
          countries: countries.split(",").map((c) => c.trim().toUpperCase()),
        };
      }),
    ),
    CHAIN_ID: v.pipe(
      v.string(),
      v.transform((value) => {
        const parsed = parseInt(value, 10);
        if (isNaN(parsed)) {
          throw new Error(`Invalid chain ID: ${value}`);
        }
        return parsed;
      }),
    ),
    CHAIN_NAME: v.string(),
    CHAIN_CURRENCY: vEnvCurrency(),
    CHAIN_RPC_URL: v.pipe(v.string(), v.url()),
    CHAIN_BLOCK_EXPLORER: v.optional(vEnvLink(true)),
    CHAIN_CONTRACT_ENS_REGISTRY: v.optional(
      v.union([v.null(), vEnvAddressAndBlock()]),
      null,
    ),
    CHAIN_CONTRACT_ENS_RESOLVER: v.optional(
      v.union([v.null(), vEnvAddressAndBlock()]),
      null,
    ),
    CHAIN_CONTRACT_MULTICALL: vAddress(),
    CONTRACTS_COMMIT_HASH: v.string(),
    CONTRACTS_COMMIT_URL: v.pipe(
      vEnvUrlOrDefault(DEFAULT_COMMIT_URL),
      v.check(
        (value) => value === null || (value.includes("{commit}")),
        `Invalid CONTRACTS_COMMIT_URL (must contain "{commit}")`,
      ),
    ),
    DEPLOYMENT_FLAVOR: v.pipe(
      v.optional(v.string(), ""),
      v.transform((value) => value.trim() || null),
    ),
    KNOWN_DELEGATES_URL: v.optional(v.union([v.pipe(v.string(), v.url()), v.literal("")])),
    KNOWN_INITIATIVES_URL: v.optional(v.pipe(v.string(), v.url())),
    AIRDROP_VAULTS: v.optional(vEnvFlag(), "true"),
    AIRDROP_VAULTS_URL: v.optional(v.union([v.pipe(v.string(), v.url()), v.literal("")])),
    LEGACY_CHECK: v.optional(vEnvLegacyCheck(), "true"),
<<<<<<< HEAD
    SUBGRAPH_CHECK: v.optional(vEnvFlag(), "true"),
=======
    SAFETY_MODE_CHECK: v.optional(vEnvFlag(), "true"),
>>>>>>> 6dd99404
    V1_STAKING_CHECK: v.optional(vEnvFlag(), "true"),
    V1_STABILITY_POOL_CHECK: v.optional(vEnvFlag(), "true"),
    LIQUITY_STATS_URL: v.optional(v.pipe(v.string(), v.url())),
    LIQUITY_GOVERNANCE_URL: v.optional(v.union([v.pipe(v.string(), v.url()), v.literal("")])),
    SAFE_API_URL: v.optional(v.union([v.pipe(v.string(), v.url()), v.literal("")])),
    SBOLD: v.optional(v.union([vAddress(), v.literal("")])),
    YBOLD: v.optional(vEnvFlag(), "false"),
    SUBGRAPH_URL: v.pipe(v.string(), v.url()),
    VERCEL_ANALYTICS: v.optional(vEnvFlag(), "false"),
    WALLET_CONNECT_PROJECT_ID: v.pipe(
      v.string(),
      v.transform((value) => value.trim()),
      v.check(
        (value) => value.length > 0,
        "WALLET_CONNECT_PROJECT_ID must be set",
      ),
    ),
    TROVE_EXPLORER_0: vOptionalTroveExplorer,
    TROVE_EXPLORER_1: vOptionalTroveExplorer,

    CONTRACT_BOLD_TOKEN: vAddress(),
    CONTRACT_COLLATERAL_REGISTRY: vAddress(),
    CONTRACT_DEBT_IN_FRONT_HELPER: vAddress(),
    CONTRACT_EXCHANGE_HELPERS: vAddress(),
    CONTRACT_EXCHANGE_HELPERS_V2: vAddress(),
    CONTRACT_GOVERNANCE: vAddress(),
    CONTRACT_HINT_HELPERS: vAddress(),
    CONTRACT_LQTY_STAKING: vAddress(),
    CONTRACT_LQTY_TOKEN: vAddress(),
    CONTRACT_LUSD_TOKEN: vAddress(),
    CONTRACT_MULTI_TROVE_GETTER: vAddress(),
    CONTRACT_REDEMPTION_HELPER: vAddress(),
    CONTRACT_V1_STABILITY_POOL: vAddress(),
    CONTRACT_WETH: vAddress(),

    ...vBranchEnvVars(0).entries,
    ...vBranchEnvVars(1).entries,
    ...vBranchEnvVars(2).entries,
  }),
  v.transform((data) => {
    const env = { ...data };

    const envBranches: BranchEnv[] = [];

    const defaultIcStrategiesForChain = DEFAULT_STRATEGIES.find(
      ([chainId]) => chainId === env.CHAIN_ID,
    )?.[1] ?? null;

    for (const index of Array(10).keys()) {
      const collEnvName = `COLL_${index as BranchId}` as const;
      const contracts: Partial<Record<ContractEnvName, Address>> = {};

      const icStrategiesKey = `${collEnvName}_IC_STRATEGIES` as keyof typeof env;
      const icStrategies = env[icStrategiesKey] === true
        ? true
        : isIcStrategyList(env[icStrategiesKey])
        ? env[icStrategiesKey]
        : false;

      const tokenIdKey = `${collEnvName}_TOKEN_ID` as keyof typeof env;
      const symbol = isCollateralSymbol(env[tokenIdKey])
        ? env[tokenIdKey]
        : null;

      for (const name of contractsEnvNames) {
        const fullKey = `${collEnvName}_CONTRACT_${name}` as keyof typeof env;
        if (fullKey in env) {
          contracts[name] = env[fullKey] as Address;
          delete env[fullKey];
        }
      }

      const contractsCount = Object.values(contracts).filter((v) => v).length;
      if (contractsCount === 0) {
        break;
      }
      if (contractsCount !== contractsEnvNames.length) {
        throw new Error(`Incomplete contracts for collateral ${index} (${contractsCount}/${contractsEnvNames.length})`);
      }

      if (!isBranchId(index)) {
        throw new Error(`Invalid branch: ${index}`);
      }

      if (!symbol) {
        throw new Error(`Missing token ID for collateral ${index}`);
      }

      const defaultIcStrategies = defaultIcStrategiesForChain?.find(
        ([branchId]) => branchId === index,
      )?.[1];

      envBranches[index] = {
        id: index,
        branchId: index,
        contracts: contracts as Record<ContractEnvName, Address>,
        strategies: (
          icStrategies === true
            ? defaultIcStrategies ?? []
            : Array.isArray(icStrategies)
            ? icStrategies
            : []
        ) as Array<{ address: Address; name: string }>,
        symbol,
      };

      // delete COLL_${index} env vars
      if (icStrategiesKey in env) {
        delete env[icStrategiesKey];
      }
      if (tokenIdKey in env) {
        delete env[tokenIdKey];
      }
    }

    const legacyCheck = env.LEGACY_CHECK === true
      ? DEFAULT_LEGACY_CHECKS.get(env.CHAIN_ID) ?? null
      : env.LEGACY_CHECK === false
      ? null
      : env.LEGACY_CHECK;

    return {
      ...env,
      ENV_BRANCHES: envBranches,
      LEGACY_CHECK: legacyCheck,
    };
  }),
);

export type Env = v.InferOutput<typeof EnvSchema>;

const parsedEnv = v.safeParse(EnvSchema, {
  ACCOUNT_SCREEN: process.env.NEXT_PUBLIC_ACCOUNT_SCREEN,
  APP_VERSION: (
    // APP_VERSION_FROM_BUILD is set at build time (see next.config.js)
    // and gets overridden by NEXT_PUBLIC_APP_VERSION if set.
    process.env.NEXT_PUBLIC_APP_VERSION
      ?? process.env.APP_VERSION_FROM_BUILD
  ),
  // APP_COMMIT_HASH_FROM_BUILD is set at build time (see next.config.js)
  // and gets overridden by NEXT_PUBLIC_APP_COMMIT_HASH if set.
  APP_COMMIT_HASH: (
    process.env.NEXT_PUBLIC_APP_COMMIT_HASH
      ?? process.env.APP_COMMIT_HASH_FROM_BUILD
  ),
  APP_COMMIT_URL: process.env.NEXT_PUBLIC_APP_COMMIT_URL,
  APP_VERSION_URL: (
    process.env.NEXT_PUBLIC_APP_VERSION_URL
      ?? DEFAULT_VERSION_URL
  ),
  BLOCKING_LIST: process.env.NEXT_PUBLIC_BLOCKING_LIST,
  BLOCKING_VPNAPI: process.env.NEXT_PUBLIC_BLOCKING_VPNAPI,
  CHAIN_BLOCK_EXPLORER: process.env.NEXT_PUBLIC_CHAIN_BLOCK_EXPLORER,
  CHAIN_CONTRACT_ENS_REGISTRY: process.env.NEXT_PUBLIC_CHAIN_CONTRACT_ENS_REGISTRY,
  CHAIN_CONTRACT_ENS_RESOLVER: process.env.NEXT_PUBLIC_CHAIN_CONTRACT_ENS_RESOLVER,
  CHAIN_CONTRACT_MULTICALL: process.env.NEXT_PUBLIC_CHAIN_CONTRACT_MULTICALL,
  CHAIN_CURRENCY: process.env.NEXT_PUBLIC_CHAIN_CURRENCY,
  CHAIN_ID: process.env.NEXT_PUBLIC_CHAIN_ID,
  CHAIN_NAME: process.env.NEXT_PUBLIC_CHAIN_NAME,
  CHAIN_RPC_URL: process.env.NEXT_PUBLIC_CHAIN_RPC_URL,
  CONTRACTS_COMMIT_HASH: (
    // CONTRACTS_COMMIT_HASH_FROM_BUILD is set at build time (see next.config.js)
    // and gets overridden by NEXT_PUBLIC_CONTRACTS_COMMIT_HASH if set.
    process.env.NEXT_PUBLIC_CONTRACTS_COMMIT_HASH
      ?? process.env.CONTRACTS_COMMIT_HASH_FROM_BUILD
  ),
  CONTRACTS_COMMIT_URL: process.env.NEXT_PUBLIC_CONTRACTS_COMMIT_URL,
  DEPLOYMENT_FLAVOR: process.env.NEXT_PUBLIC_DEPLOYMENT_FLAVOR,
  KNOWN_DELEGATES_URL: process.env.NEXT_PUBLIC_KNOWN_DELEGATES_URL,
  KNOWN_INITIATIVES_URL: process.env.NEXT_PUBLIC_KNOWN_INITIATIVES_URL,
  AIRDROP_VAULTS: process.env.NEXT_PUBLIC_AIRDROP_VAULTS,
  AIRDROP_VAULTS_URL: process.env.NEXT_PUBLIC_AIRDROP_VAULTS_URL,
  LEGACY_CHECK: process.env.NEXT_PUBLIC_LEGACY_CHECK,
<<<<<<< HEAD
  SUBGRAPH_CHECK: process.env.NEXT_PUBLIC_SUBGRAPH_CHECK,
=======
  SAFETY_MODE_CHECK: process.env.NEXT_PUBLIC_SAFETY_MODE_CHECK,
>>>>>>> 6dd99404
  V1_STAKING_CHECK: process.env.NEXT_PUBLIC_V1_STAKING_CHECK,
  V1_STABILITY_POOL_CHECK: process.env.NEXT_PUBLIC_V1_STABILITY_POOL_CHECK,
  LIQUITY_STATS_URL: process.env.NEXT_PUBLIC_LIQUITY_STATS_URL,
  LIQUITY_GOVERNANCE_URL: process.env.NEXT_PUBLIC_LIQUITY_GOVERNANCE_URL,
  SAFE_API_URL: process.env.NEXT_PUBLIC_SAFE_API_URL,
  SBOLD: process.env.NEXT_PUBLIC_SBOLD,
  YBOLD: process.env.NEXT_PUBLIC_YBOLD,
  SUBGRAPH_URL: process.env.NEXT_PUBLIC_SUBGRAPH_URL,
  VERCEL_ANALYTICS: process.env.NEXT_PUBLIC_VERCEL_ANALYTICS,
  WALLET_CONNECT_PROJECT_ID: process.env.NEXT_PUBLIC_WALLET_CONNECT_PROJECT_ID,
  TROVE_EXPLORER_0: process.env.NEXT_PUBLIC_TROVE_EXPLORER_0,
  TROVE_EXPLORER_1: process.env.NEXT_PUBLIC_TROVE_EXPLORER_1,

  CONTRACT_BOLD_TOKEN: process.env.NEXT_PUBLIC_CONTRACT_BOLD_TOKEN,
  CONTRACT_COLLATERAL_REGISTRY: process.env.NEXT_PUBLIC_CONTRACT_COLLATERAL_REGISTRY,
  CONTRACT_DEBT_IN_FRONT_HELPER: process.env.NEXT_PUBLIC_CONTRACT_DEBT_IN_FRONT_HELPER,
  CONTRACT_EXCHANGE_HELPERS: process.env.NEXT_PUBLIC_CONTRACT_EXCHANGE_HELPERS,
  CONTRACT_EXCHANGE_HELPERS_V2: process.env.NEXT_PUBLIC_CONTRACT_EXCHANGE_HELPERS_V2,
  CONTRACT_GOVERNANCE: process.env.NEXT_PUBLIC_CONTRACT_GOVERNANCE,
  CONTRACT_HINT_HELPERS: process.env.NEXT_PUBLIC_CONTRACT_HINT_HELPERS,
  CONTRACT_LQTY_STAKING: process.env.NEXT_PUBLIC_CONTRACT_LQTY_STAKING,
  CONTRACT_LQTY_TOKEN: process.env.NEXT_PUBLIC_CONTRACT_LQTY_TOKEN,
  CONTRACT_LUSD_TOKEN: process.env.NEXT_PUBLIC_CONTRACT_LUSD_TOKEN,
  CONTRACT_MULTI_TROVE_GETTER: process.env.NEXT_PUBLIC_CONTRACT_MULTI_TROVE_GETTER,
  CONTRACT_REDEMPTION_HELPER: process.env.NEXT_PUBLIC_CONTRACT_REDEMPTION_HELPER,
  CONTRACT_V1_STABILITY_POOL: process.env.NEXT_PUBLIC_CONTRACT_V1_STABILITY_POOL,
  CONTRACT_WETH: process.env.NEXT_PUBLIC_CONTRACT_WETH,

  COLL_0_TOKEN_ID: process.env.NEXT_PUBLIC_COLL_0_TOKEN_ID,
  COLL_1_TOKEN_ID: process.env.NEXT_PUBLIC_COLL_1_TOKEN_ID,
  COLL_2_TOKEN_ID: process.env.NEXT_PUBLIC_COLL_2_TOKEN_ID,

  COLL_0_IC_STRATEGIES: process.env.NEXT_PUBLIC_COLL_0_IC_STRATEGIES,
  COLL_1_IC_STRATEGIES: process.env.NEXT_PUBLIC_COLL_1_IC_STRATEGIES,
  COLL_2_IC_STRATEGIES: process.env.NEXT_PUBLIC_COLL_2_IC_STRATEGIES,

  COLL_0_CONTRACT_ACTIVE_POOL: process.env.NEXT_PUBLIC_COLL_0_CONTRACT_ACTIVE_POOL,
  COLL_0_CONTRACT_BORROWER_OPERATIONS: process.env.NEXT_PUBLIC_COLL_0_CONTRACT_BORROWER_OPERATIONS,
  COLL_0_CONTRACT_COLL_SURPLUS_POOL: process.env.NEXT_PUBLIC_COLL_0_CONTRACT_COLL_SURPLUS_POOL,
  COLL_0_CONTRACT_COLL_TOKEN: process.env.NEXT_PUBLIC_COLL_0_CONTRACT_COLL_TOKEN,
  COLL_0_CONTRACT_DEFAULT_POOL: process.env.NEXT_PUBLIC_COLL_0_CONTRACT_DEFAULT_POOL,
  COLL_0_CONTRACT_LEVERAGE_ZAPPER: process.env.NEXT_PUBLIC_COLL_0_CONTRACT_LEVERAGE_ZAPPER,
  COLL_0_CONTRACT_PRICE_FEED: process.env.NEXT_PUBLIC_COLL_0_CONTRACT_PRICE_FEED,
  COLL_0_CONTRACT_SORTED_TROVES: process.env.NEXT_PUBLIC_COLL_0_CONTRACT_SORTED_TROVES,
  COLL_0_CONTRACT_STABILITY_POOL: process.env.NEXT_PUBLIC_COLL_0_CONTRACT_STABILITY_POOL,
  COLL_0_CONTRACT_TROVE_MANAGER: process.env.NEXT_PUBLIC_COLL_0_CONTRACT_TROVE_MANAGER,
  COLL_0_CONTRACT_TROVE_NFT: process.env.NEXT_PUBLIC_COLL_0_CONTRACT_TROVE_NFT,

  COLL_1_CONTRACT_ACTIVE_POOL: process.env.NEXT_PUBLIC_COLL_1_CONTRACT_ACTIVE_POOL,
  COLL_1_CONTRACT_BORROWER_OPERATIONS: process.env.NEXT_PUBLIC_COLL_1_CONTRACT_BORROWER_OPERATIONS,
  COLL_1_CONTRACT_COLL_SURPLUS_POOL: process.env.NEXT_PUBLIC_COLL_1_CONTRACT_COLL_SURPLUS_POOL,
  COLL_1_CONTRACT_COLL_TOKEN: process.env.NEXT_PUBLIC_COLL_1_CONTRACT_COLL_TOKEN,
  COLL_1_CONTRACT_DEFAULT_POOL: process.env.NEXT_PUBLIC_COLL_1_CONTRACT_DEFAULT_POOL,
  COLL_1_CONTRACT_LEVERAGE_ZAPPER: process.env.NEXT_PUBLIC_COLL_1_CONTRACT_LEVERAGE_ZAPPER,
  COLL_1_CONTRACT_PRICE_FEED: process.env.NEXT_PUBLIC_COLL_1_CONTRACT_PRICE_FEED,
  COLL_1_CONTRACT_SORTED_TROVES: process.env.NEXT_PUBLIC_COLL_1_CONTRACT_SORTED_TROVES,
  COLL_1_CONTRACT_STABILITY_POOL: process.env.NEXT_PUBLIC_COLL_1_CONTRACT_STABILITY_POOL,
  COLL_1_CONTRACT_TROVE_MANAGER: process.env.NEXT_PUBLIC_COLL_1_CONTRACT_TROVE_MANAGER,
  COLL_1_CONTRACT_TROVE_NFT: process.env.NEXT_PUBLIC_COLL_1_CONTRACT_TROVE_NFT,

  COLL_2_CONTRACT_ACTIVE_POOL: process.env.NEXT_PUBLIC_COLL_2_CONTRACT_ACTIVE_POOL,
  COLL_2_CONTRACT_BORROWER_OPERATIONS: process.env.NEXT_PUBLIC_COLL_2_CONTRACT_BORROWER_OPERATIONS,
  COLL_2_CONTRACT_COLL_SURPLUS_POOL: process.env.NEXT_PUBLIC_COLL_2_CONTRACT_COLL_SURPLUS_POOL,
  COLL_2_CONTRACT_COLL_TOKEN: process.env.NEXT_PUBLIC_COLL_2_CONTRACT_COLL_TOKEN,
  COLL_2_CONTRACT_DEFAULT_POOL: process.env.NEXT_PUBLIC_COLL_2_CONTRACT_DEFAULT_POOL,
  COLL_2_CONTRACT_LEVERAGE_ZAPPER: process.env.NEXT_PUBLIC_COLL_2_CONTRACT_LEVERAGE_ZAPPER,
  COLL_2_CONTRACT_PRICE_FEED: process.env.NEXT_PUBLIC_COLL_2_CONTRACT_PRICE_FEED,
  COLL_2_CONTRACT_SORTED_TROVES: process.env.NEXT_PUBLIC_COLL_2_CONTRACT_SORTED_TROVES,
  COLL_2_CONTRACT_STABILITY_POOL: process.env.NEXT_PUBLIC_COLL_2_CONTRACT_STABILITY_POOL,
  COLL_2_CONTRACT_TROVE_MANAGER: process.env.NEXT_PUBLIC_COLL_2_CONTRACT_TROVE_MANAGER,
  COLL_2_CONTRACT_TROVE_NFT: process.env.NEXT_PUBLIC_COLL_2_CONTRACT_TROVE_NFT,
});

if (!parsedEnv.success) {
  console.error(
    "Invalid environment variable(s):",
    v.flatten<typeof EnvSchema>(parsedEnv.issues).nested,
  );
  throw new Error(
    `Invalid environment variable(s): ${
      JSON.stringify(
        v.flatten<typeof EnvSchema>(parsedEnv.issues).nested,
      )
    }`,
  );
}

export const {
  ACCOUNT_SCREEN,
  APP_COMMIT_HASH,
  APP_COMMIT_URL,
  APP_VERSION,
  APP_VERSION_URL,
  BLOCKING_LIST,
  BLOCKING_VPNAPI,
  CHAIN_BLOCK_EXPLORER,
  CHAIN_CONTRACT_ENS_REGISTRY,
  CHAIN_CONTRACT_ENS_RESOLVER,
  CHAIN_CONTRACT_MULTICALL,
  CHAIN_CURRENCY,
  CHAIN_ID,
  CHAIN_NAME,
  CHAIN_RPC_URL,
  ENV_BRANCHES,
  CONTRACTS_COMMIT_HASH,
  CONTRACTS_COMMIT_URL,
  CONTRACT_BOLD_TOKEN,
  CONTRACT_COLLATERAL_REGISTRY,
  CONTRACT_DEBT_IN_FRONT_HELPER,
  CONTRACT_EXCHANGE_HELPERS,
  CONTRACT_EXCHANGE_HELPERS_V2,
  CONTRACT_GOVERNANCE,
  CONTRACT_HINT_HELPERS,
  CONTRACT_LQTY_STAKING,
  CONTRACT_LQTY_TOKEN,
  CONTRACT_LUSD_TOKEN,
  CONTRACT_MULTI_TROVE_GETTER,
  CONTRACT_REDEMPTION_HELPER,
  CONTRACT_V1_STABILITY_POOL,
  CONTRACT_WETH,
  DEPLOYMENT_FLAVOR,
  KNOWN_DELEGATES_URL,
  KNOWN_INITIATIVES_URL,
  AIRDROP_VAULTS,
  AIRDROP_VAULTS_URL,
  LEGACY_CHECK,
<<<<<<< HEAD
  SUBGRAPH_CHECK,
=======
  SAFETY_MODE_CHECK,
>>>>>>> 6dd99404
  V1_STAKING_CHECK,
  V1_STABILITY_POOL_CHECK,
  LIQUITY_STATS_URL,
  LIQUITY_GOVERNANCE_URL,
  SAFE_API_URL,
  SBOLD,
  YBOLD,
  SUBGRAPH_URL,
  VERCEL_ANALYTICS,
  WALLET_CONNECT_PROJECT_ID,
  TROVE_EXPLORER_0,
  TROVE_EXPLORER_1,
} = parsedEnv.output;<|MERGE_RESOLUTION|>--- conflicted
+++ resolved
@@ -180,11 +180,8 @@
     AIRDROP_VAULTS: v.optional(vEnvFlag(), "true"),
     AIRDROP_VAULTS_URL: v.optional(v.union([v.pipe(v.string(), v.url()), v.literal("")])),
     LEGACY_CHECK: v.optional(vEnvLegacyCheck(), "true"),
-<<<<<<< HEAD
     SUBGRAPH_CHECK: v.optional(vEnvFlag(), "true"),
-=======
     SAFETY_MODE_CHECK: v.optional(vEnvFlag(), "true"),
->>>>>>> 6dd99404
     V1_STAKING_CHECK: v.optional(vEnvFlag(), "true"),
     V1_STABILITY_POOL_CHECK: v.optional(vEnvFlag(), "true"),
     LIQUITY_STATS_URL: v.optional(v.pipe(v.string(), v.url())),
@@ -358,11 +355,8 @@
   AIRDROP_VAULTS: process.env.NEXT_PUBLIC_AIRDROP_VAULTS,
   AIRDROP_VAULTS_URL: process.env.NEXT_PUBLIC_AIRDROP_VAULTS_URL,
   LEGACY_CHECK: process.env.NEXT_PUBLIC_LEGACY_CHECK,
-<<<<<<< HEAD
   SUBGRAPH_CHECK: process.env.NEXT_PUBLIC_SUBGRAPH_CHECK,
-=======
   SAFETY_MODE_CHECK: process.env.NEXT_PUBLIC_SAFETY_MODE_CHECK,
->>>>>>> 6dd99404
   V1_STAKING_CHECK: process.env.NEXT_PUBLIC_V1_STAKING_CHECK,
   V1_STABILITY_POOL_CHECK: process.env.NEXT_PUBLIC_V1_STABILITY_POOL_CHECK,
   LIQUITY_STATS_URL: process.env.NEXT_PUBLIC_LIQUITY_STATS_URL,
@@ -489,11 +483,8 @@
   AIRDROP_VAULTS,
   AIRDROP_VAULTS_URL,
   LEGACY_CHECK,
-<<<<<<< HEAD
   SUBGRAPH_CHECK,
-=======
   SAFETY_MODE_CHECK,
->>>>>>> 6dd99404
   V1_STAKING_CHECK,
   V1_STABILITY_POOL_CHECK,
   LIQUITY_STATS_URL,
