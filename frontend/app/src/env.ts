--- conflicted
+++ resolved
@@ -12,10 +12,6 @@
   v.literal("RETH"),
   v.literal("WSTETH"),
   v.literal("COMP"),
-<<<<<<< HEAD
-  v.literal("PUFETH"),
-=======
->>>>>>> 7161ad4d
   v.literal("SFRXETH"),
   v.literal("TBTC"),
   v.literal("TETH"),
@@ -266,22 +262,6 @@
     COLL_8_CONTRACT_TROVE_MANAGER: v.optional(vAddress()),
     COLL_8_CONTRACT_TROVE_NFT: v.optional(vAddress()),
     COLL_8_TOKEN_ID: v.optional(CollateralSymbolSchema),
-<<<<<<< HEAD
-
-    COLL_9_CONTRACT_ACTIVE_POOL: v.optional(vAddress()),
-    COLL_9_CONTRACT_BORROWER_OPERATIONS: v.optional(vAddress()),
-    COLL_9_CONTRACT_COLL_SURPLUS_POOL: v.optional(vAddress()),
-    COLL_9_CONTRACT_COLL_TOKEN: v.optional(vAddress()),
-    COLL_9_CONTRACT_DEFAULT_POOL: v.optional(vAddress()),
-    COLL_9_CONTRACT_LEVERAGE_ZAPPER: v.optional(vAddress()),
-    COLL_9_CONTRACT_PRICE_FEED: v.optional(vAddress()),
-    COLL_9_CONTRACT_SORTED_TROVES: v.optional(vAddress()),
-    COLL_9_CONTRACT_STABILITY_POOL: v.optional(vAddress()),
-    COLL_9_CONTRACT_TROVE_MANAGER: v.optional(vAddress()),
-    COLL_9_CONTRACT_TROVE_NFT: v.optional(vAddress()),
-    COLL_9_TOKEN_ID: v.optional(CollateralSymbolSchema),
-=======
->>>>>>> 7161ad4d
   }),
   v.transform((data) => {
     const env = { ...data };
