import type { InitiativeStatus } from "@/src/liquity-governance";
import type { Address, Dnum, Entries, Initiative, Vote, VoteAllocation, VoteAllocations } from "@/src/types";

import { Amount } from "@/src/comps/Amount/Amount";
import { FlowButton } from "@/src/comps/FlowButton/FlowButton";
import { LinkTextButton } from "@/src/comps/LinkTextButton/LinkTextButton";
import { Spinner } from "@/src/comps/Spinner/Spinner";
import { Tag } from "@/src/comps/Tag/Tag";
import { VoteInput } from "@/src/comps/VoteInput/VoteInput";
import content from "@/src/content";
import { DNUM_0 } from "@/src/dnum-utils";
import { CHAIN_BLOCK_EXPLORER, CHAIN_ID } from "@/src/env";
import { fmtnum, formatDate } from "@/src/formatting";
import {
  useCurrentEpochBribes,
  useGovernanceState,
  useGovernanceUser,
  useInitiativesStates,
  useInitiativesVoteTotals,
  useNamedInitiatives,
} from "@/src/liquity-governance";
import { tokenIconUrl } from "@/src/utils";
import { jsonStringifyWithBigInt } from "@/src/utils";
import { useAccount } from "@/src/wagmi-utils";
import { css } from "@/styled-system/css";
import { Button, IconDownvote, IconEdit, IconExternal, IconUpvote, shortenAddress, TokenIcon } from "@liquity2/uikit";
import * as dn from "dnum";
import { useEffect, useMemo, useRef, useState } from "react";

function isInitiativeStatusActive(
  status: InitiativeStatus,
): status is Exclude<InitiativeStatus, "disabled" | "nonexistent" | "unregisterable"> {
  return status !== "disabled" && status !== "nonexistent" && status !== "unregisterable";
}

function initiativeStatusLabel(status: InitiativeStatus) {
  if (status === "skip" || status === "claimable" || status === "claimed") {
    return "Active";
  }
  if (status === "warm up") {
    return "Warm-up period";
  }
  if (status === "unregisterable") {
    return "Unregistering";
  }
  if (status === "disabled") {
    return "Disabled";
  }
  return "";
}

function filterVoteAllocationsForSubmission(
  voteAllocations: VoteAllocations,
  initiativesStates: Record<Address, { status: InitiativeStatus }>,
) {
  const voteAllocationsFiltered = { ...voteAllocations };

  for (const [address, data] of Object.entries(voteAllocations) as Entries<VoteAllocations>) {
    // Filter out allocations with null or zero values. No need to explicitly set them to 0,
    // as allocated initiatives always get reset when allocating new votes.
    if (data.vote === null || dn.eq(data.value, 0)) {
      delete voteAllocationsFiltered[address];
    }

    // filter out invalid initiatives
    const initiativeStatus = initiativesStates[address]?.status;
    if (!isInitiativeStatusActive(initiativeStatus ?? "nonexistent")) {
      delete voteAllocationsFiltered[address];
    }
  }

  return voteAllocationsFiltered;
}

export function PanelVoting() {
  const account = useAccount();
  const governanceState = useGovernanceState();
  const governanceUser = useGovernanceUser(account.address ?? null);
  const initiatives = useNamedInitiatives();
  const initiativesStates = useInitiativesStates(initiatives.data?.map((i) => i.address) ?? []);
<<<<<<< HEAD
  const currentBribes = useCurrentEpochBribes(initiatives.data?.map((i) => i.address) ?? []);
=======
  const voteTotals = useInitiativesVoteTotals(initiatives.data?.map((i) => i.address) ?? []);
>>>>>>> f1878ef5

  const stakedLQTY: Dnum = [governanceUser.data?.stakedLQTY ?? 0n, 18];

  // current vote allocations
  const voteAllocations = useMemo(() => {
    const allocations: VoteAllocations = {};

    for (const allocation of governanceUser.data?.allocations ?? []) {
      const { voteLQTY, vetoLQTY } = allocation;

      const voteAllocation: VoteAllocation | null = voteLQTY > 0n
        ? { vote: "for", value: [voteLQTY, 18] }
        : vetoLQTY > 0n
        ? { vote: "against", value: [vetoLQTY, 18] }
        : null;

      if (voteAllocation) {
        allocations[allocation.initiative] = voteAllocation;
      }
    }

    return allocations;
  }, [governanceUser.data?.allocations]);

  // vote allocations from user input
  const [inputVoteAllocations, setInputVoteAllocations] = useState<VoteAllocations>({});

  // fill input vote allocations from user data
  useEffect(() => {
    const allocations: VoteAllocations = {};
    const stakedLQTY: Dnum = [governanceUser.data?.stakedLQTY ?? 0n, 18];
    for (const allocation of governanceUser.data?.allocations ?? []) {
      const vote = allocation.voteLQTY > 0n
        ? "for" as const
        : allocation.vetoLQTY > 0n
        ? "against" as const
        : null;

      if (vote === null) {
        continue;
      }

      const qty: Dnum = [
        vote === "for"
          ? allocation.voteLQTY
          : allocation.vetoLQTY,
        18,
      ];

      allocations[allocation.initiative] = {
        value: dn.eq(stakedLQTY, 0) ? DNUM_0 : dn.div(qty, stakedLQTY),
        vote,
      };
    }

    setInputVoteAllocations(allocations);
  }, [governanceUser.status]);

  const hasAnyAllocationChange = useMemo(() => {
    if (!governanceUser.data || !initiativesStates.data) {
      return false;
    }

    const serialize = (allocations: VoteAllocations) => (
      jsonStringifyWithBigInt(
        Object.entries(allocations).sort(([a], [b]) => a.localeCompare(b)),
      )
    );

    // filter the current vote allocations, taking care of removing
    // disabled + allocated initiatives as removing them doesn’t count as a change
    const voteAllocationsFiltered = filterVoteAllocationsForSubmission(
      voteAllocations,
      initiativesStates.data,
    );

    const voteAllocationsToSubmit = filterVoteAllocationsForSubmission(
      inputVoteAllocations,
      initiativesStates.data,
    );

    return serialize(voteAllocationsFiltered) !== serialize(voteAllocationsToSubmit);
  }, [voteAllocations, inputVoteAllocations, initiativesStates.data]);

  const isCutoff = governanceState.data?.period === "cutoff";

  const hasAnyAllocations = (governanceUser.data?.allocations ?? []).length > 0;

  const remainingVotingPower = useMemo(() => {
    let remaining = dn.from(1, 18);

    const combinedAllocations: Record<Address, Dnum> = {};
    const stakedLQTY = governanceUser.data?.stakedLQTY ?? 0n;
    const allocations = governanceUser.data?.allocations ?? [];

    // current allocations
    if (stakedLQTY > 0n) {
      for (const allocation of allocations) {
        const currentVoteAmount = allocation.voteLQTY > 0n
          ? allocation.voteLQTY
          : allocation.vetoLQTY;

        if (currentVoteAmount > 0n) {
          const proportion = dn.div([currentVoteAmount, 18], [stakedLQTY, 18]);
          combinedAllocations[allocation.initiative] = proportion;
        }
      }
    }

    // input allocations (takes precedence)
    for (const [address, voteData] of Object.entries(inputVoteAllocations) as Entries<VoteAllocations>) {
      if (voteData.vote !== null) {
        combinedAllocations[address] = voteData.value;
      } else {
        delete combinedAllocations[address];
      }
    }

    for (const [address, value] of Object.entries(combinedAllocations)) {
      // check if the initiative is still active
      const initiativeState = initiativesStates.data?.[address as Address];
      if (!isInitiativeStatusActive(initiativeState?.status ?? "nonexistent")) {
        continue;
      }
      remaining = dn.sub(remaining, value);
    }

    return remaining;
  }, [
    governanceUser.data,
    inputVoteAllocations,
    initiativesStates.data,
  ]);

  const daysLeft = governanceState.data?.daysLeft ?? 0;
  const rtf = new Intl.RelativeTimeFormat("en", { style: "long" });

  const remaining = daysLeft > 1
    ? rtf.format(Math.ceil(daysLeft), "day")
    : daysLeft > (1 / 24)
    ? rtf.format(Math.ceil(daysLeft * 24), "hours")
    : rtf.format(Math.ceil(daysLeft * 24 * 60), "minute");

  const handleVote = (initiativeAddress: Address, vote: Vote | null) => {
    setInputVoteAllocations((prev) => ({
      ...prev,
      [initiativeAddress]: {
        vote: prev[initiativeAddress]?.vote === vote ? null : vote,
        value: dn.from(0),
      },
    }));
  };

  const handleVoteInputChange = (initiativeAddress: Address, value: Dnum) => {
    setInputVoteAllocations((prev) => ({
      ...prev,
      [initiativeAddress]: {
        vote: prev[initiativeAddress]?.vote ?? null,
        value: dn.div(value, 100),
      },
    }));
  };

  const allowSubmit = hasAnyAllocationChange && dn.gt(stakedLQTY, 0) && (
    (
      dn.eq(remainingVotingPower, 0) && hasAnyAllocations
    ) || (
      dn.eq(remainingVotingPower, 1)
    )
  );

  const cutoffStartDate = governanceState.data && new Date(
    Number(governanceState.data.cutoffStart) * 1000,
  );
  const epochEndDate = governanceState.data && new Date(
    Number(governanceState.data.epochEnd) * 1000,
  );

  if (
    governanceState.status !== "success"
    || initiatives.status !== "success"
    || initiativesStates.status !== "success"
    || voteTotals.status !== "success"
    || governanceUser.status !== "success"
  ) {
    return (
      <div
        className={css({
          height: 200,
          paddingTop: 40,
        })}
      >
        <div
          className={css({
            display: "flex",
            alignItems: "center",
            justifyContent: "center",
            gap: 8,
            fontSize: 18,
            userSelect: "none",
          })}
        >
          <Spinner size={18} />
          Loading
        </div>
      </div>
    );
  }

  return (
    <section
      className={css({
        display: "flex",
        justifyContent: "center",
        flexDirection: "column",
        gap: 16,
        width: "100%",
        paddingTop: 24,
      })}
    >
      <header
        className={css({
          display: "flex",
          flexDirection: "column",
          gap: 20,
          paddingBottom: 32,
        })}
      >
        <h1
          className={css({
            fontSize: 20,
          })}
        >
          {content.stakeScreen.votingPanel.title}
        </h1>
        <div
          className={css({
            color: "contentAlt",
            fontSize: 14,
            "& a": {
              color: "accent",
              _focusVisible: {
                borderRadius: 2,
                outline: "2px solid token(colors.focused)",
                outlineOffset: 1,
              },
            },
          })}
        >
          {content.stakeScreen.votingPanel.intro}
        </div>
      </header>
      <div
        className={css({
          display: "flex",
          justifyContent: "space-between",
          alignItems: "start",
          gap: 24,
          width: "100%",
          userSelect: "none",
        })}
      >
        {governanceState.data && (
          <div
            className={css({
              flexShrink: 1,
              minWidth: 0,
              display: "grid",
              gridTemplateColumns: "1fr auto",
              alignItems: "center",
              gap: 6,
            })}
          >
            <div
              className={css({
                flexShrink: 1,
                minWidth: 0,
                whiteSpace: "nowrap",
                overflow: "hidden",
                textOverflow: "ellipsis",
              })}
            >
              Current voting round ends in{" "}
            </div>
            <Tag
              title={governanceState.data
                && `Epoch ${governanceState.data.epoch} ends on the ${
                  formatDate(new Date(Number(governanceState.data.epochEnd) * 1000))
                }`}
            >
              {governanceState.data.daysLeftRounded} {governanceState.data.daysLeftRounded === 1 ? "day" : "days"}
            </Tag>
          </div>
        )}

        <div
          className={css({
            flexShrink: 0,
            display: "grid",
            justifyContent: "end",
          })}
        >
          <LinkTextButton
            label={
              <>
                Discuss
                <IconExternal size={16} />
              </>
            }
            href="https://voting.liquity.org/"
            external
          />
        </div>
      </div>

      {isCutoff && (
        <div
          className={css({
            paddingTop: 16,
          })}
        >
          <div
            className={css({
              display: "flex",
              alignItems: "center",
              gap: 8,
              height: 40,
              paddingLeft: 12,
              fontSize: 14,
              background: "yellow:50",
              border: "1px solid token(colors.yellow:200)",
              borderRadius: 8,
            })}
          >
            <div>
              <svg width="16" height="17" fill="none">
                <path
                  fill="#E1B111"
                  d="M.668 14.333h14.667L8 1.666.668 14.333Zm8-2H7.335v-1.334h1.333v1.334Zm0-2.667H7.335V6.999h1.333v2.667Z"
                />
              </svg>
            </div>
            <div>Only downvotes are accepted today.</div>
          </div>
        </div>
      )}

      <table
        className={css({
          width: "100%",
          borderCollapse: "collapse",
          userSelect: "none",
          "& thead": {
            "& th": {
              lineHeight: 1.2,
              fontSize: 12,
              fontWeight: 400,
              color: "contentAlt",
              textAlign: "right",
              verticalAlign: "bottom",
              padding: "8px 0",
              borderBottom: "1px solid token(colors.tableBorder)",
            },
            "& th:first-child": {
              textAlign: "left",
            },
          },
          "& tbody": {
            "& td": {
              verticalAlign: "top",
              fontSize: 14,
              textAlign: "right",
              padding: 8,
            },
            "& td:first-child": {
              paddingLeft: 0,
              textAlign: "left",
            },
            "& td:last-child": {
              paddingRight: 0,
            },
            "& td:nth-of-type(2) > div, & td:nth-of-type(3) > div, & td:nth-of-type(4) > div": {
              display: "flex",
              alignItems: "center",
              justifyContent: "flex-end",
              minHeight: 34,
            },
            "& tr:last-child td": {
              paddingBottom: 16,
            },
          },
          "& tfoot": {
            fontSize: 14,
            color: "contentAlt",
            "& td": {
              borderTop: "1px solid token(colors.tableBorder)",
              padding: "16px 0 32px",
            },
            "& td:last-child": {
              textAlign: "right",
            },
          },
        })}
      >
        <thead>
          <tr>
            <th>
              Epoch<br /> Initiatives
            </th>
            <th>{hasAnyAllocations ? "Allocation" : "Decision"}</th>
          </tr>
        </thead>
        <tbody>
          {initiatives.data
            // remove inactive initiatives that are not voted on
            ?.filter((initiative) => {
              return isInitiativeStatusActive(
                initiativesStates.data?.[initiative.address]?.status ?? "nonexistent",
              ) || Boolean(voteAllocations[initiative.address]);
            })
            .sort((a, b) => {
              // 1. sort by allocation
              const allocationA = voteAllocations[a.address];
              const allocationB = voteAllocations[b.address];
              if (allocationA && !allocationB) return -1;
              if (!allocationA && allocationB) return 1;

              // 2. sort by status
              const statusA = initiativesStates.data?.[a.address]?.status ?? "nonexistent";
              const statusB = initiativesStates.data?.[b.address]?.status ?? "nonexistent";
              const isActiveA = isInitiativeStatusActive(statusA);
              const isActiveB = isInitiativeStatusActive(statusB);
              if (isActiveA && !isActiveB) return -1;
              if (!isActiveA && isActiveB) return 1;

              return 0;
            })
            .map((
              initiative,
              index,
            ) => {
              const status = initiativesStates.data?.[initiative.address]?.status;
              return (
                <InitiativeRow
                  key={index}
                  bribe={currentBribes.data?.[initiative.address]}
                  disabled={!isInitiativeStatusActive(status ?? "nonexistent")}
                  disableFor={isCutoff}
                  initiative={initiative}
                  initiativesStatus={status}
                  inputVoteAllocation={inputVoteAllocations[initiative.address]}
                  onVote={handleVote}
                  onVoteInputChange={handleVoteInputChange}
                  totalStaked={stakedLQTY}
                  voteAllocation={voteAllocations[initiative.address]}
                  voteTotals={voteTotals.data?.[initiative.address]}
                />
              );
            })}
        </tbody>
        <tfoot>
          <tr>
            <td colSpan={2}>
              <div
                className={css({
                  display: "grid",
                  gridTemplateColumns: "1fr auto",
                  gap: 8,
                })}
              >
                <div
                  className={css({
                    overflow: "hidden",
                    display: "flex",
                  })}
                >
                  <div
                    title="100% of your voting power needs to be allocated."
                    className={css({
                      overflow: "hidden",
                      textOverflow: "ellipsis",
                      whiteSpace: "nowrap",
                    })}
                  >
                    100% of your voting power needs to be allocated.
                  </div>
                </div>
                <div
                  className={css({
                    "--color-negative": "token(colors.negative)",
                  })}
                  style={{
                    color: dn.lt(remainingVotingPower, 0)
                      ? "var(--color-negative)"
                      : "inherit",
                  }}
                >
                  {"Remaining: "}
                  <Amount
                    format={2}
                    value={remainingVotingPower}
                    percentage
                  />
                </div>
              </div>
            </td>
          </tr>
        </tfoot>
      </table>

      {governanceState.data && (
        <div
          className={css({
            display: "flex",
            alignItems: "flex-start",
            gap: 8,
            marginBottom: 32,
            medium: {
              gap: 16,
            },
          })}
        >
          <div
            className={css({
              paddingTop: 12,
            })}
          >
            <div
              className={css({
                position: "relative",
                display: "flex",
                width: 16,
                height: 16,
                color: "strongSurfaceContent",
                background: "strongSurface",
                borderRadius: "50%",
                medium: {
                  width: 20,
                  height: 20,
                },
              })}
            >
              <svg
                fill="none"
                viewBox="0 0 20 20"
                className={css({
                  position: "absolute",
                  inset: 0,
                })}
              >
                <path
                  clipRule="evenodd"
                  fill="currentColor"
                  fillRule="evenodd"
                  d="m15.41 5.563-6.886 10.1-4.183-3.66 1.317-1.505 2.485 2.173 5.614-8.234 1.652 1.126Z"
                />
              </svg>
            </div>
          </div>
          <div
            className={css({
              fontSize: 14,
              medium: {
                fontSize: 16,
              },
            })}
          >
            {cutoffStartDate && epochEndDate && (
              <div>
                {isCutoff ? "Upvotes ended on " : "Upvotes accepted until "}
                <time
                  dateTime={formatDate(cutoffStartDate, "iso")}
                  title={formatDate(cutoffStartDate, "iso")}
                >
                  {formatDate(cutoffStartDate)}
                </time>.
                {" Downvotes accepted until "}
                <time
                  dateTime={formatDate(epochEndDate, "iso")}
                  title={formatDate(epochEndDate, "iso")}
                >
                  {formatDate(epochEndDate)}
                </time>.
              </div>
            )}
            <div
              className={css({
                color: "contentAlt",
              })}
            >
              Votes for epoch #{String(governanceState.data.epoch)} will be snapshotted {remaining}.
            </div>
          </div>
        </div>
      )}

      <FlowButton
        disabled={!allowSubmit}
        footnote={!allowSubmit && dn.eq(stakedLQTY, 0)
          ? "You have no voting power to allocate. Please stake LQTY before voting."
          : !allowSubmit && hasAnyAllocations
          ? "You can reset your votes by allocating 0% to all initiatives."
          : allowSubmit && dn.eq(remainingVotingPower, 1)
          ? "Your votes will be reset to 0% for all initiatives."
          : null}
        label="Cast votes"
        request={{
          flowId: "allocateVotingPower",
          backLink: ["/stake/voting", "Back"],
          successLink: ["/stake/voting", "Back to overview"],
          successMessage: "Your voting power has been allocated.",
          voteAllocations: filterVoteAllocationsForSubmission(
            inputVoteAllocations,
            initiativesStates.data ?? {},
          ),
        }}
      />
    </section>
  );
}

function InitiativeRow({
  bribe,
  disableFor,
  disabled,
  initiative,
  initiativesStatus,
  inputVoteAllocation,
  onVote,
  onVoteInputChange,
  totalStaked,
  voteAllocation,
  voteTotals,
}: {
  bribe?: {
    boldAmount: Dnum;
    tokenAmount: Dnum;
    tokenAddress: Address;
    tokenSymbol: string;
  };
  disableFor: boolean;
  disabled: boolean;
  initiative: Initiative;
  initiativesStatus?: InitiativeStatus;
  inputVoteAllocation?: VoteAllocations[Address];
  onVote: (initiative: Address, vote: Vote) => void;
  onVoteInputChange: (initiative: Address, value: Dnum) => void;
  totalStaked: Dnum;
  voteAllocation?: VoteAllocation;
  voteTotals?: { totalVotes: Dnum; totalVetos: Dnum };
}) {
  const inputRef = useRef<HTMLInputElement>(null);
  const [editIntent, setEditIntent] = useState(false);
  const editMode = (editIntent || !voteAllocation?.vote) && !disabled;

  return (
    <tr>
      <td>
        <div
          className={css({
            display: "grid",
          })}
        >
          <div
            title={initiative.address}
            className={css({
              minWidth: 0,
              display: "flex",
              alignItems: "center",
              paddingTop: 6,
              gap: 4,
            })}
          >
            <div
              className={css({
                minWidth: 0,
                textOverflow: "ellipsis",
                overflow: "hidden",
                whiteSpace: "nowrap",
              })}
            >
              {initiative.url
                ? (
                  <LinkTextButton
                    external
                    href={initiative.url}
                    label={
                      <>
                        {initiative.name ?? "Initiative"}
                        <IconExternal size={16} />
                      </>
                    }
                  />
                )
                : (
                  initiative.name ?? "Initiative"
                )}
            </div>
            {initiativesStatus && (
              <div
                title={`${initiativeStatusLabel(initiativesStatus)} (${initiativesStatus})`}
                className={css({
                  display: "flex",
                  alignItems: "center",
                  height: 16,
                  padding: "0 4px 1px",
                  fontSize: 12,
                  color: "infoSurfaceContent",
                  background: "infoSurface",
                  border: "1px solid token(colors.infoSurfaceBorder)",
                  borderRadius: 8,
                  userSelect: "none",
                  textTransform: "lowercase",
                  transform: "translateY(0.5px)",
                  whiteSpace: "nowrap",
                  "--color-warning": "token(colors.warningAltContent)",
                  "--background-warning": "token(colors.warningAlt)",
                })}
                style={{
                  color: isInitiativeStatusActive(initiativesStatus) ? undefined : `var(--color-warning)`,
                  background: isInitiativeStatusActive(initiativesStatus) ? undefined : `var(--background-warning)`,
                  border: isInitiativeStatusActive(initiativesStatus) ? undefined : 0,
                }}
              >
                {initiativeStatusLabel(initiativesStatus)}
              </div>
            )}
          </div>
          <div>
            <LinkTextButton
              external
              href={`${CHAIN_BLOCK_EXPLORER?.url}address/${initiative.address}`}
              title={initiative.address}
              label={initiative.protocol ?? shortenAddress(initiative.address, 4)}
              className={css({
                fontSize: 12,
                color: "contentAlt!",
              })}
            />
          </div>
          {bribe && (dn.gt(bribe.boldAmount, 0) || dn.gt(bribe.tokenAmount, 0)) && (
            <div
              className={css({
                display: "flex",
                alignItems: "center",
                gap: 4,
                fontSize: 12,
              })}
              title="Available bribes for voting on this initiative"
            >
              <span>Bribing:</span>
              <div
                className={css({
                  display: "flex",
                  alignItems: "center",
                  gap: 4,
                  flexWrap: "wrap",
                })}
              >
                {dn.gt(bribe.boldAmount, 0) && (
                  <div
                    title={`${fmtnum(bribe.boldAmount)} BOLD`}
                    className={css({
                      display: "flex",
                      alignItems: "center",
                      gap: 4,
                    })}
                  >
                    <Amount
                      format="compact"
                      title={null}
                      value={bribe.boldAmount}
                    />
                    <TokenIcon
                      symbol="BOLD"
                      size={12}
                      title={null}
                    />
                  </div>
                )}
                {dn.gt(bribe.tokenAmount, 0) && (
                  <div
                    title={`${fmtnum(bribe.tokenAmount)} ${bribe.tokenSymbol} (${bribe.tokenAddress})`}
                    className={css({
                      display: "flex",
                      alignItems: "center",
                      gap: 4,
                    })}
                  >
                    <Amount
                      format="compact"
                      title={null}
                      value={bribe.tokenAmount}
                    />
                    <TokenIcon
                      size={12}
                      title={null}
                      token={{
                        icon: tokenIconUrl(CHAIN_ID, bribe.tokenAddress),
                        name: bribe.tokenSymbol,
                        symbol: bribe.tokenSymbol,
                      }}
                    />
                  </div>
                )}
              </div>
            </div>
          )}
        </div>
      </td>
      <td>
        <div
          className={css({
            display: "flex",
            alignItems: "center",
            justifyContent: "flex-end",
            height: "100%",
            paddingTop: 6,
          })}
        >
          {editMode
            ? (
              <VoteInput
                ref={inputRef}
                forDisabled={disableFor}
                againstDisabled={disabled}
                onChange={(value) => {
                  onVoteInputChange(initiative.address, value);
                }}
                onVote={(vote) => {
                  onVote(initiative.address, vote);
                }}
                value={inputVoteAllocation?.value ?? null}
                vote={inputVoteAllocation?.vote ?? null}
              />
            )
            : (
              voteAllocation?.vote && (
                <Vote
                  onEdit={() => {
                    setEditIntent(true);
                    setTimeout(() => {
                      inputRef.current?.focus();
                    }, 0);
                  }}
                  disabled={disabled}
                  share={dn.eq(totalStaked, 0) ? DNUM_0 : dn.div(
                    voteAllocation?.value ?? DNUM_0,
                    totalStaked,
                  )}
                  vote={voteAllocation?.vote ?? null}
                  voteTotals={voteTotals}
                />
              )
            )}
        </div>
      </td>
    </tr>
  );
}

function Vote({
  onEdit,
  disabled,
  share,
  vote,
  voteTotals,
}: {
  onEdit?: () => void;
  disabled: boolean;
  share: Dnum;
  vote: Vote;
  voteTotals?: { totalVotes: Dnum; totalVetos: Dnum };
}) {
  return (
    <div
      className={css({
        display: "flex",
        alignItems: "center",
        height: 34,
      })}
    >
      <div
        className={css({
          display: "flex",
          alignItems: "center",
          justifyContent: "flex-end",
          gap: 8,
        })}
      >
        <div
          className={css({
            display: "flex",
            alignItems: "center",
            gap: 4,
            "--color-disabled": "token(colors.disabledContent)",
          })}
        >
          {vote === "for" && <IconUpvote size={24} />}
          {vote === "against" && (
            <div
              className={css({
                transform: "translateY(2px)",
                color: disabled ? "var(--color-disabled)" : undefined,
              })}
            >
              <IconDownvote size={24} />
            </div>
          )}
          <div
            title={`${fmtnum(share, "pct2")}% of your voting power has been allocated to ${
              vote === "for" ? "upvote" : "downvote"
            } this initiative${
              voteTotals 
                ? ` (${fmtnum(vote === "for" ? voteTotals.totalVotes : voteTotals.totalVetos)} total ${vote === "for" ? "votes" : "vetos"})`
                : ""
            }`}
            className={css({
              width: 30,
            })}
            style={{
              textDecoration: disabled ? "line-through" : undefined,
              color: disabled ? "var(--color-disabled)" : undefined,
            }}
          >
            {fmtnum(share, { preset: "pct2", suffix: "%" })}
          </div>
        </div>
        <Button
          disabled={disabled}
          size="mini"
          title={disabled ? "Initiative disabled" : "Change allocation"}
          label={<IconEdit size={20} />}
          onClick={onEdit}
          className={css({
            height: "34px!",
          })}
        />
      </div>
    </div>
  );
}<|MERGE_RESOLUTION|>--- conflicted
+++ resolved
@@ -77,12 +77,11 @@
   const governanceState = useGovernanceState();
   const governanceUser = useGovernanceUser(account.address ?? null);
   const initiatives = useNamedInitiatives();
-  const initiativesStates = useInitiativesStates(initiatives.data?.map((i) => i.address) ?? []);
-<<<<<<< HEAD
-  const currentBribes = useCurrentEpochBribes(initiatives.data?.map((i) => i.address) ?? []);
-=======
-  const voteTotals = useInitiativesVoteTotals(initiatives.data?.map((i) => i.address) ?? []);
->>>>>>> f1878ef5
+
+  const initiativesAddresses = initiatives.data?.map((i) => i.address) ?? [];
+  const initiativesStates = useInitiativesStates(initiativesAddresses);
+  const currentBribes = useCurrentEpochBribes(initiativesAddresses);
+  const voteTotals = useInitiativesVoteTotals(initiativesAddresses);
 
   const stakedLQTY: Dnum = [governanceUser.data?.stakedLQTY ?? 0n, 18];
 
@@ -996,8 +995,10 @@
             title={`${fmtnum(share, "pct2")}% of your voting power has been allocated to ${
               vote === "for" ? "upvote" : "downvote"
             } this initiative${
-              voteTotals 
-                ? ` (${fmtnum(vote === "for" ? voteTotals.totalVotes : voteTotals.totalVetos)} total ${vote === "for" ? "votes" : "vetos"})`
+              voteTotals
+                ? ` (${fmtnum(vote === "for" ? voteTotals.totalVotes : voteTotals.totalVetos)} total ${
+                  vote === "for" ? "votes" : "vetos"
+                })`
                 : ""
             }`}
             className={css({
