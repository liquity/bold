import type { InitiativeStatus, VoteTotals } from "@/src/liquity-governance";
import type { Address, Dnum, Entries, Initiative, Vote, VoteAllocation, VoteAllocations } from "@/src/types";

import { Amount } from "@/src/comps/Amount/Amount";
import { FlowButton } from "@/src/comps/FlowButton/FlowButton";
import { LinkTextButton } from "@/src/comps/LinkTextButton/LinkTextButton";
import { Spinner } from "@/src/comps/Spinner/Spinner";
import { Tag } from "@/src/comps/Tag/Tag";
import { VoteInput } from "@/src/comps/VoteInput/VoteInput";
import content from "@/src/content";
import { dnum18, DNUM_0 } from "@/src/dnum-utils";
import { CHAIN_BLOCK_EXPLORER, CHAIN_ID } from "@/src/env";
import { fmtnum, formatDate } from "@/src/formatting";
import {
  useCurrentEpochBribes,
  useGovernanceState,
  useGovernanceUser,
  useInitiativesStates,
  useInitiativesVoteTotals,
  useNamedInitiatives,
  votingPower,
} from "@/src/liquity-governance";
import { usePrice } from "@/src/services/Prices";
import { tokenIconUrl } from "@/src/utils";
import { jsonStringifyWithBigInt } from "@/src/utils";
import { useAccount } from "@/src/wagmi-utils";
import { css } from "@/styled-system/css";
import { Button, IconDownvote, IconEdit, IconExternal, IconUpvote, shortenAddress, TokenIcon } from "@liquity2/uikit";
import * as dn from "dnum";
import { useEffect, useMemo, useRef, useState } from "react";

function isInitiativeStatusActive(
  status: InitiativeStatus,
): status is Exclude<InitiativeStatus, "disabled" | "nonexistent" | "unregisterable" | "warm up"> {
  return status !== "disabled"
    && status !== "nonexistent"
    && status !== "unregisterable"
    && status !== "warm up";
}

function initiativeStatusLabel(status: InitiativeStatus) {
  if (status === "skip" || status === "claimable" || status === "claimed") {
    return "Active";
  }
  if (status === "warm up") {
    return "Warm-up period";
  }
  if (status === "unregisterable") {
    return "Unregistering";
  }
  if (status === "disabled") {
    return "Disabled";
  }
  return "";
}

function filterVoteAllocationsForSubmission(
  voteAllocations: VoteAllocations,
  initiativesStates: Record<Address, { status: InitiativeStatus }>,
) {
  const voteAllocationsFiltered = { ...voteAllocations };

  for (const [address, data] of Object.entries(voteAllocations) as Entries<VoteAllocations>) {
    // Filter out allocations with null or zero values. No need to explicitly set them to 0,
    // as allocated initiatives always get reset when allocating new votes.
    if (data.vote === null || dn.eq(data.value, 0)) {
      delete voteAllocationsFiltered[address];
    }

    // filter out invalid initiatives
    const initiativeStatus = initiativesStates[address]?.status;
    if (!isInitiativeStatusActive(initiativeStatus ?? "nonexistent")) {
      delete voteAllocationsFiltered[address];
    }
  }

  return voteAllocationsFiltered;
}

export function PanelVoting() {
  const account = useAccount();
  const governanceState = useGovernanceState();
  const governanceUser = useGovernanceUser(account.address ?? null);
  const initiatives = useNamedInitiatives();

  const initiativesAddresses = initiatives.data?.map((i) => i.address) ?? [];
  const initiativesStates = useInitiativesStates(initiativesAddresses);
  const currentBribes = useCurrentEpochBribes(initiativesAddresses);
  const voteTotals = useInitiativesVoteTotals(initiativesAddresses);

  const stakedLQTY: Dnum = [governanceUser.data?.stakedLQTY ?? 0n, 18];

  // current vote allocations
  const voteAllocations = useMemo(() => {
    const allocations: VoteAllocations = {};

    for (const allocation of governanceUser.data?.allocations ?? []) {
      const { voteLQTY, vetoLQTY } = allocation;

      const voteAllocation: VoteAllocation | null = voteLQTY > 0n
        ? { vote: "for", value: dn.eq(stakedLQTY, 0) ? DNUM_0 : dn.div([voteLQTY, 18], stakedLQTY) }
        : vetoLQTY > 0n
        ? { vote: "against", value: dn.eq(stakedLQTY, 0) ? DNUM_0 : dn.div([vetoLQTY, 18], stakedLQTY) }
        : null;

      if (voteAllocation) {
        allocations[allocation.initiative] = voteAllocation;
      }
    }

    return allocations;
  }, [governanceUser.data?.allocations]);

  // vote allocations from user input
  const [inputVoteAllocations, setInputVoteAllocations] = useState<VoteAllocations>({});

  // fill input vote allocations from user data
  useEffect(() => {
    const allocations: VoteAllocations = {};
    const stakedLQTY: Dnum = [governanceUser.data?.stakedLQTY ?? 0n, 18];
    for (const allocation of governanceUser.data?.allocations ?? []) {
      const vote = allocation.voteLQTY > 0n
        ? "for" as const
        : allocation.vetoLQTY > 0n
        ? "against" as const
        : null;

      if (vote === null) {
        continue;
      }

      const qty: Dnum = [
        vote === "for"
          ? allocation.voteLQTY
          : allocation.vetoLQTY,
        18,
      ];

      allocations[allocation.initiative] = {
        vote,
        value: dn.eq(stakedLQTY, 0) ? DNUM_0 : dn.div(qty, stakedLQTY),
      };
    }

    setInputVoteAllocations(allocations);
  }, [governanceUser.status]);

  const hasAnyAllocationChange = useMemo(() => {
    if (!governanceUser.data || !initiativesStates.data) {
      return false;
    }

    const serialize = (allocations: VoteAllocations) => (
      jsonStringifyWithBigInt(
        Object.entries(allocations).sort(([a], [b]) => a.localeCompare(b)),
      )
    );

    // filter the current vote allocations, taking care of removing
    // disabled + allocated initiatives as removing them doesn’t count as a change
    const voteAllocationsFiltered = filterVoteAllocationsForSubmission(
      voteAllocations,
      initiativesStates.data,
    );

    const voteAllocationsToSubmit = filterVoteAllocationsForSubmission(
      inputVoteAllocations,
      initiativesStates.data,
    );

    return serialize(voteAllocationsFiltered) !== serialize(voteAllocationsToSubmit);
  }, [voteAllocations, inputVoteAllocations, initiativesStates.data]);

  const isCutoff = governanceState.data?.period === "cutoff";

  const hasAnyAllocations = (governanceUser.data?.allocations ?? []).length > 0;

  const remainingVotingPower = useMemo(() => {
    let remaining = dn.from(1, 18);

    const combinedAllocations: Record<Address, Dnum> = {};
    const stakedLQTY = governanceUser.data?.stakedLQTY ?? 0n;
    const allocations = governanceUser.data?.allocations ?? [];

    // current allocations
    if (stakedLQTY > 0n) {
      for (const allocation of allocations) {
        const currentVoteAmount = allocation.voteLQTY > 0n
          ? allocation.voteLQTY
          : allocation.vetoLQTY;

        if (currentVoteAmount > 0n) {
          const proportion = dn.div([currentVoteAmount, 18], [stakedLQTY, 18]);
          combinedAllocations[allocation.initiative] = proportion;
        }
      }
    }

    // input allocations (takes precedence)
    for (const [address, voteData] of Object.entries(inputVoteAllocations) as Entries<VoteAllocations>) {
      if (voteData.vote !== null) {
        combinedAllocations[address] = voteData.value;
      } else {
        delete combinedAllocations[address];
      }
    }

    for (const [address, value] of Object.entries(combinedAllocations)) {
      // check if the initiative is still active
      const initiativeState = initiativesStates.data?.[address as Address];
      if (!isInitiativeStatusActive(initiativeState?.status ?? "nonexistent")) {
        continue;
      }
      remaining = dn.sub(remaining, value);
    }

    return remaining;
  }, [
    governanceUser.data,
    inputVoteAllocations,
    initiativesStates.data,
  ]);

  const daysLeft = governanceState.data?.daysLeft ?? 0;
  const rtf = new Intl.RelativeTimeFormat("en", { style: "long" });

  const remaining = daysLeft > 1
    ? rtf.format(Math.ceil(daysLeft), "day")
    : daysLeft > (1 / 24)
    ? rtf.format(Math.ceil(daysLeft * 24), "hours")
    : rtf.format(Math.ceil(daysLeft * 24 * 60), "minute");

  const handleVote = (initiativeAddress: Address, vote: Vote | null) => {
    setInputVoteAllocations((prev) => ({
      ...prev,
      [initiativeAddress]: {
        vote: prev[initiativeAddress]?.vote === vote ? null : vote,
        value: dn.from(0),
      },
    }));
  };

  const handleVoteInputChange = (initiativeAddress: Address, value: Dnum) => {
    setInputVoteAllocations((prev) => ({
      ...prev,
      [initiativeAddress]: {
        vote: prev[initiativeAddress]?.vote ?? null,
        value: dn.div(value, 100),
      },
    }));
  };

  const allowSubmit = hasAnyAllocationChange && dn.gt(stakedLQTY, 0) && (
    (
      dn.eq(remainingVotingPower, 0) && hasAnyAllocations
    ) || (
      dn.eq(remainingVotingPower, 1)
    )
  );

  const cutoffStartDate = governanceState.data && new Date(
    Number(governanceState.data.cutoffStart) * 1000,
  );
  const epochEndDate = governanceState.data && new Date(
    Number(governanceState.data.epochEnd) * 1000,
  );

  if (
    governanceState.status !== "success"
    || initiatives.status !== "success"
    || initiativesStates.status !== "success"
    || voteTotals.status !== "success"
    || governanceUser.status !== "success"
  ) {
    return (
      <div
        className={css({
          height: 200,
          paddingTop: 40,
        })}
      >
        <div
          className={css({
            display: "flex",
            alignItems: "center",
            justifyContent: "center",
            gap: 8,
            fontSize: 18,
            userSelect: "none",
          })}
        >
          <Spinner size={18} />
          Loading
        </div>
      </div>
    );
  }

  return (
    <section
      className={css({
        display: "flex",
        justifyContent: "center",
        flexDirection: "column",
        gap: 16,
        width: "100%",
        paddingTop: 24,
      })}
    >
      <header
        className={css({
          display: "flex",
          flexDirection: "column",
          gap: 20,
          paddingBottom: 32,
        })}
      >
        <h1
          className={css({
            fontSize: 20,
          })}
        >
          {content.stakeScreen.votingPanel.title}
        </h1>
        <div
          className={css({
            color: "contentAlt",
            fontSize: 14,
            "& a": {
              color: "accent",
              _focusVisible: {
                borderRadius: 2,
                outline: "2px solid token(colors.focused)",
                outlineOffset: 1,
              },
            },
          })}
        >
          {content.stakeScreen.votingPanel.intro}
        </div>
      </header>

      <div
        className={css({
          display: "flex",
          justifyContent: "space-between",
          alignItems: "start",
          gap: 24,
          width: "100%",
          userSelect: "none",
        })}
      >
        {governanceState.data && (
          <div
            className={css({
              flexShrink: 1,
              minWidth: 0,
              display: "grid",
              gridTemplateColumns: "1fr auto",
              alignItems: "center",
              gap: 6,
            })}
          >
            <div
              className={css({
                flexShrink: 1,
                minWidth: 0,
                whiteSpace: "nowrap",
                overflow: "hidden",
                textOverflow: "ellipsis",
              })}
            >
              Current voting round ends in{" "}
            </div>
            <Tag
              title={governanceState.data
                && `Epoch ${governanceState.data.epoch} ends on the ${
                  formatDate(new Date(Number(governanceState.data.epochEnd) * 1000))
                }`}
            >
              {governanceState.data.daysLeftRounded} {governanceState.data.daysLeftRounded === 1 ? "day" : "days"}
            </Tag>
          </div>
        )}

        <div
          className={css({
            flexShrink: 0,
            display: "grid",
            justifyContent: "end",
          })}
        >
          <LinkTextButton
            label={
              <>
                Discuss
                <IconExternal size={16} />
              </>
            }
            href="https://voting.liquity.org/"
            external
          />
        </div>
      </div>

      {isCutoff && (
        <div
          className={css({
            paddingTop: 16,
          })}
        >
          <div
            className={css({
              display: "flex",
              alignItems: "center",
              gap: 8,
              height: 40,
              paddingLeft: 12,
              fontSize: 14,
              background: "yellow:50",
              border: "1px solid token(colors.yellow:200)",
              borderRadius: 8,
            })}
          >
            <div>
              <svg width="16" height="17" fill="none">
                <path
                  fill="#E1B111"
                  d="M.668 14.333h14.667L8 1.666.668 14.333Zm8-2H7.335v-1.334h1.333v1.334Zm0-2.667H7.335V6.999h1.333v2.667Z"
                />
              </svg>
            </div>
            <div>Only downvotes are accepted today.</div>
          </div>
        </div>
      )}

      <table
        className={css({
          width: "100%",
          borderCollapse: "collapse",
          userSelect: "none",
          "& thead": {
            "& th": {
              lineHeight: 1.2,
              fontSize: 12,
              fontWeight: 400,
              color: "contentAlt",
              textAlign: "right",
              verticalAlign: "bottom",
              padding: "8px 0",
              borderBottom: "1px solid token(colors.tableBorder)",
            },
            "& th:first-child": {
              textAlign: "left",
            },
          },
          "& tbody": {
            "& td": {
              verticalAlign: "top",
              fontSize: 14,
              textAlign: "right",
              padding: 8,
            },
            "& td:first-child": {
              paddingLeft: 0,
              textAlign: "left",
            },
            "& td:last-child": {
              paddingRight: 0,
            },
            "& td:nth-of-type(2) > div, & td:nth-of-type(3) > div, & td:nth-of-type(4) > div": {
              display: "flex",
              alignItems: "center",
              justifyContent: "flex-end",
              minHeight: 34,
            },
            "& tr:last-child td": {
              paddingBottom: 16,
            },
          },
          "& tfoot": {
            fontSize: 14,
            color: "contentAlt",
            "& td": {
              borderTop: "1px solid token(colors.tableBorder)",
              padding: "16px 0 32px",
            },
            "& td:last-child": {
              textAlign: "right",
            },
          },
        })}
      >
        <thead>
          <tr>
            <th>
              Epoch<br /> Initiatives
            </th>
            <th>{hasAnyAllocations ? "Allocation" : "Decision"}</th>
          </tr>
        </thead>
        <tbody>
          {initiatives.data
            // remove inactive initiatives that are not voted on
            ?.filter((initiative) => (
              isInitiativeStatusActive(
                initiativesStates.data?.[initiative.address]?.status ?? "nonexistent",
              ) || Boolean(
                voteAllocations[initiative.address],
              )
            ))
            .sort((a, b) => {
              // 1. sort by allocation
              const allocationA = voteAllocations[a.address];
              const allocationB = voteAllocations[b.address];
              if (allocationA && !allocationB) return -1;
              if (!allocationA && allocationB) return 1;

              // 2. sort by status
              const statusA = initiativesStates.data?.[a.address]?.status ?? "nonexistent";
              const statusB = initiativesStates.data?.[b.address]?.status ?? "nonexistent";
              const isActiveA = isInitiativeStatusActive(statusA);
              const isActiveB = isInitiativeStatusActive(statusB);
              if (isActiveA && !isActiveB) return -1;
              if (!isActiveA && isActiveB) return 1;

              return 0;
            })
            .map((initiative, index) => {
              const status = initiativesStates.data?.[initiative.address]?.status;
              return (
                <InitiativeRow
                  key={index}
                  bribe={currentBribes.data?.[initiative.address]}
                  disabled={!isInitiativeStatusActive(status ?? "nonexistent")}
                  disableFor={isCutoff}
                  initiative={initiative}
                  initiativesStatus={status}
                  inputVoteAllocation={inputVoteAllocations[initiative.address]}
                  onVote={handleVote}
                  onVoteInputChange={handleVoteInputChange}
                  voteAllocation={voteAllocations[initiative.address]}
                  voteTotals={voteTotals.data?.[initiative.address]}
                />
              );
            })}
        </tbody>
        <tfoot>
          <tr>
            <td colSpan={2}>
              <div
                className={css({
                  display: "grid",
                  gridTemplateColumns: "1fr auto",
                  gap: 8,
                })}
              >
                <div
                  className={css({
                    overflow: "hidden",
                    display: "flex",
                  })}
                >
                  <div
                    title="100% of your voting power needs to be allocated."
                    className={css({
                      overflow: "hidden",
                      textOverflow: "ellipsis",
                      whiteSpace: "nowrap",
                    })}
                  >
                    100% of your voting power needs to be allocated.
                  </div>
                </div>
                <div
                  className={css({
                    "--color-negative": "token(colors.negative)",
                  })}
                  style={{
                    color: dn.lt(remainingVotingPower, 0)
                      ? "var(--color-negative)"
                      : "inherit",
                  }}
                >
                  {"Remaining: "}
                  <Amount
                    format={2}
                    value={remainingVotingPower}
                    percentage
                  />
                </div>
              </div>
            </td>
          </tr>
        </tfoot>
      </table>

      <BribeMarketsInfo />

      {governanceState.data && (
        <div
          className={css({
            display: "flex",
            alignItems: "flex-start",
            gap: 8,
            marginBottom: 32,
            medium: {
              gap: 16,
            },
          })}
        >
          <div
            className={css({
              paddingTop: 12,
            })}
          >
            <div
              className={css({
                position: "relative",
                display: "flex",
                width: 16,
                height: 16,
                color: "strongSurfaceContent",
                background: "strongSurface",
                borderRadius: "50%",
                medium: {
                  width: 20,
                  height: 20,
                },
              })}
            >
              <svg
                fill="none"
                viewBox="0 0 20 20"
                className={css({
                  position: "absolute",
                  inset: 0,
                })}
              >
                <path
                  clipRule="evenodd"
                  fill="currentColor"
                  fillRule="evenodd"
                  d="m15.41 5.563-6.886 10.1-4.183-3.66 1.317-1.505 2.485 2.173 5.614-8.234 1.652 1.126Z"
                />
              </svg>
            </div>
          </div>
          <div
            className={css({
              fontSize: 14,
              medium: {
                fontSize: 16,
              },
            })}
          >
            {cutoffStartDate && epochEndDate && (
              <div>
                {isCutoff ? "Upvotes ended on " : "Upvotes accepted until "}
                <time
                  dateTime={formatDate(cutoffStartDate, "iso")}
                  title={formatDate(cutoffStartDate, "iso")}
                >
                  {formatDate(cutoffStartDate)}
                </time>.
                {" Downvotes accepted until "}
                <time
                  dateTime={formatDate(epochEndDate, "iso")}
                  title={formatDate(epochEndDate, "iso")}
                >
                  {formatDate(epochEndDate)}
                </time>.
              </div>
            )}
            <div
              className={css({
                color: "contentAlt",
              })}
            >
              Votes for epoch #{String(governanceState.data.epoch)} will be snapshotted {remaining}.
            </div>
          </div>
        </div>
      )}

      <FlowButton
        disabled={!allowSubmit}
        footnote={!allowSubmit && dn.eq(stakedLQTY, 0)
          ? "You have no voting power to allocate. Please stake LQTY before voting."
          : !allowSubmit && hasAnyAllocations
          ? "You can reset your votes by allocating 0% to all initiatives."
          : allowSubmit && dn.eq(remainingVotingPower, 1)
          ? "Your votes will be reset to 0% for all initiatives."
          : null}
        label="Cast votes"
        request={{
          flowId: "allocateVotingPower",
          backLink: ["/stake/voting", "Back"],
          successLink: ["/stake/voting", "Back to overview"],
          successMessage: "Your voting power has been allocated.",
          voteAllocations: filterVoteAllocationsForSubmission(
            inputVoteAllocations,
            initiativesStates.data ?? {},
          ),
        }}
      />
    </section>
  );
}

function calculateShare(
  governanceState?: { countedVoteLQTY: bigint; countedVoteOffset: bigint; epochEnd: bigint },
  initiativeState?: VoteTotals,
) {
  if (!governanceState || !initiativeState) return null;

  const totalVotingPower = votingPower(
    governanceState.countedVoteLQTY,
    governanceState.countedVoteOffset,
    governanceState.epochEnd,
  );

  if (totalVotingPower === 0n) return DNUM_0;

  const initiativeVotingPower = votingPower(
    initiativeState.voteLQTY,
    initiativeState.voteOffset,
    governanceState.epochEnd,
  );

  return dn.div(dnum18(initiativeVotingPower), dnum18(totalVotingPower));
}

function InitiativeRow({
  bribe,
  disableFor,
  disabled,
  initiative,
  initiativesStatus,
  inputVoteAllocation,
  onVote,
  onVoteInputChange,
  voteAllocation,
  voteTotals,
}: {
  bribe?: {
    boldAmount: Dnum;
    tokenAmount: Dnum;
    tokenAddress: Address;
    tokenSymbol: string;
  };
  disableFor: boolean;
  disabled: boolean;
  initiative: Initiative;
  initiativesStatus?: InitiativeStatus;
  inputVoteAllocation?: VoteAllocations[Address];
  onVote: (initiative: Address, vote: Vote) => void;
  onVoteInputChange: (initiative: Address, value: Dnum) => void;
  voteAllocation?: VoteAllocation;
  voteTotals?: VoteTotals;
}) {
  const inputRef = useRef<HTMLInputElement>(null);
  const [editIntent, setEditIntent] = useState(false);
  const editMode = (editIntent || !voteAllocation?.vote) && !disabled;
  const boldPrice = usePrice(bribe ? "BOLD" : null);
  const bribeTokenPrice = usePrice(bribe ? bribe.tokenSymbol : null);
  const governanceState = useGovernanceState();
  const share = calculateShare(governanceState.data, voteTotals);

  return (
    <tr>
      <td>
        <div
          className={css({
            display: "grid",
          })}
        >
          <div
            title={initiative.address}
            className={css({
              minWidth: 0,
              display: "flex",
              alignItems: "center",
              paddingTop: 6,
              gap: 4,
            })}
          >
            <div
              className={css({
                minWidth: 0,
                textOverflow: "ellipsis",
                overflow: "hidden",
                whiteSpace: "nowrap",
              })}
            >
              {initiative.url
                ? (
                  <LinkTextButton
                    external
                    href={initiative.url}
                    label={
                      <>
                        {initiative.name ?? "Initiative"}
                        <IconExternal size={16} />
                      </>
                    }
                  />
                )
                : (
                  initiative.name ?? "Initiative"
                )}
            </div>
            {initiativesStatus && (
              <div
                title={`${initiativeStatusLabel(initiativesStatus)} (${initiativesStatus})`}
                className={css({
                  display: "flex",
                  alignItems: "center",
                  height: 16,
                  padding: "0 4px 1px",
                  fontSize: 12,
                  color: "infoSurfaceContent",
                  background: "infoSurface",
                  border: "1px solid token(colors.infoSurfaceBorder)",
                  borderRadius: 8,
                  userSelect: "none",
                  textTransform: "lowercase",
                  transform: "translateY(0.5px)",
                  whiteSpace: "nowrap",
                  "--color-warning": "token(colors.warningAltContent)",
                  "--background-warning": "token(colors.warningAlt)",
                })}
                style={{
                  color: isInitiativeStatusActive(initiativesStatus) ? undefined : `var(--color-warning)`,
                  background: isInitiativeStatusActive(initiativesStatus) ? undefined : `var(--background-warning)`,
                  border: isInitiativeStatusActive(initiativesStatus) ? undefined : 0,
                }}
              >
                {initiativeStatusLabel(initiativesStatus)}
              </div>
            )}
          </div>
          <div>
            <LinkTextButton
              external
              href={`${CHAIN_BLOCK_EXPLORER?.url}address/${initiative.address}`}
              title={initiative.address}
              label={initiative.protocol ?? shortenAddress(initiative.address, 4)}
              className={css({
                fontSize: 12,
                color: "contentAlt!",
              })}
            />
          </div>

          <div
            className={css({
              display: "flex",
              alignItems: "center",
              gap: 4,
              fontSize: 12,
            })}
            title="Percentage of incentives the initiative would receive according to the current votes"
          >
            <span>Votes:</span>
            <Amount title={null} value={share} percentage />
          </div>

          {bribe && (dn.gt(bribe.boldAmount, 0) || dn.gt(bribe.tokenAmount, 0)) && (
            <div
              className={css({
                display: "flex",
                alignItems: "center",
                gap: 4,
                fontSize: 12,
              })}
              title="Available bribes for voting on this initiative"
            >
              <span>Bribing:</span>
              <div
                className={css({
                  display: "flex",
                  alignItems: "center",
                  gap: 4,
                  flexWrap: "wrap",
                })}
              >
                {dn.gt(bribe.boldAmount, 0) && (
                  <div
                    title={`${fmtnum(bribe.boldAmount)} BOLD`}
                    className={css({
                      display: "flex",
                      alignItems: "center",
                      gap: 4,
                    })}
                  >
                    <TokenIcon
                      symbol="BOLD"
                      size={12}
                      title={null}
                    />
                    <Amount
                      format="compact"
                      title={null}
                      value={bribe.boldAmount}
                    />
                    {boldPrice.data && (
                      <Amount
                        format="compact"
                        title={null}
                        prefix="($"
                        value={dn.mul(bribe.boldAmount, boldPrice.data)}
                        suffix=")"
                      />
                    )}
                  </div>
                )}
                {dn.gt(bribe.tokenAmount, 0) && (
                  <div
                    title={`${fmtnum(bribe.tokenAmount)} ${bribe.tokenSymbol} (${bribe.tokenAddress})`}
                    className={css({
                      display: "flex",
                      alignItems: "center",
                      gap: 4,
                    })}
                  >
                    <TokenIcon
                      size={12}
                      title={null}
                      token={{
                        icon: tokenIconUrl(CHAIN_ID, bribe.tokenAddress),
                        name: bribe.tokenSymbol,
                        symbol: bribe.tokenSymbol,
                      }}
                    />
                    <Amount
                      format="compact"
                      title={null}
                      value={bribe.tokenAmount}
                    />
                    {bribeTokenPrice.data && (
                      <Amount
                        format="compact"
                        title={null}
                        prefix="($"
                        value={dn.mul(bribe.tokenAmount, bribeTokenPrice.data)}
                        suffix=")"
                      />
                    )}
                  </div>
                )}
              </div>
            </div>
          )}
        </div>
      </td>
      <td>
        <div
          className={css({
            display: "flex",
            alignItems: "center",
            justifyContent: "flex-end",
            height: "100%",
            paddingTop: 6,
          })}
        >
          {editMode
            ? (
              <VoteInput
                ref={inputRef}
                forDisabled={disableFor}
                againstDisabled={disabled}
                onChange={(value) => {
                  onVoteInputChange(initiative.address, value);
                }}
                onVote={(vote) => {
                  onVote(initiative.address, vote);
                }}
                value={inputVoteAllocation?.value ?? null}
                vote={inputVoteAllocation?.vote ?? null}
              />
            )
            : voteAllocation?.vote
            ? (
              <Vote
                onEdit={() => {
                  setEditIntent(true);
                  setTimeout(() => {
                    inputRef.current?.focus();
                  }, 0);
                }}
                disabled={disabled}
<<<<<<< HEAD
                share={dn.eq(totalStaked, 0) ? DNUM_0 : dn.div(
                  voteAllocation?.value ?? DNUM_0,
                  totalStaked,
                )}
                vote={voteAllocation?.vote ?? null}
=======
                share={voteAllocation.value}
                vote={voteAllocation.vote}
                voteTotals={voteTotals}
>>>>>>> bcdde4a9
              />
            )
            : (
              <VoteInput
                ref={inputRef}
                forDisabled={true}
                againstDisabled={true}
                onChange={() => {}}
                onVote={() => {}}
                value={null}
                vote={null}
              />
            )}
        </div>
      </td>
    </tr>
  );
}

function Vote({
  onEdit,
  disabled,
  share,
  vote,
}: {
  onEdit?: () => void;
  disabled: boolean;
  share: Dnum;
  vote: Vote;
}) {
  return (
    <div
      className={css({
        display: "flex",
        alignItems: "center",
        height: 34,
      })}
    >
      <div
        className={css({
          display: "flex",
          alignItems: "center",
          justifyContent: "flex-end",
          gap: 8,
        })}
      >
        <div
          className={css({
            display: "flex",
            alignItems: "center",
            gap: 4,
            "--color-disabled": "token(colors.disabledContent)",
          })}
        >
          {vote === "for" && <IconUpvote size={24} />}
          {vote === "against" && (
            <div
              className={css({
                transform: "translateY(2px)",
                color: disabled ? "var(--color-disabled)" : undefined,
              })}
            >
              <IconDownvote size={24} />
            </div>
          )}
          <div
            title={`${fmtnum(share, "pct2")}% of your voting power has been allocated to ${
              vote === "for" ? "upvote" : "downvote"
            } this initiative`}
            className={css({
              width: 30,
            })}
            style={{
              textDecoration: disabled ? "line-through" : undefined,
              color: disabled ? "var(--color-disabled)" : undefined,
            }}
          >
            {fmtnum(share, { preset: "pct2", suffix: "%" })}
          </div>
        </div>
        <Button
          disabled={disabled}
          size="mini"
          title={disabled ? "Initiative disabled" : "Change allocation"}
          label={<IconEdit size={20} />}
          onClick={onEdit}
          className={css({
            height: "34px!",
          })}
        />
      </div>
    </div>
  );
}

function BribeMarketsInfo() {
  return (
    <div
      className={css({
        display: "flex",
        flexDirection: "column",
        padding: 16,
        color: "content",
        background: "fieldSurface",
        border: "1px solid token(colors.border)",
        borderRadius: 8,
        marginBottom: 16,
        marginTop: -16,
        gap: {
          base: 16,
          medium: 16,
        },
      })}
    >
      <header
        className={css({
          display: "flex",
          flexDirection: "column",
          fontSize: 16,
          gap: {
            base: 16,
            medium: 0,
          },
        })}
      >
        <h1
          className={css({
            fontWeight: 600,
          })}
        >
          Bribe Markets in Liquity V2
        </h1>
        <p
          className={css({
            fontSize: 15,
            color: "contentAlt",
          })}
        >
          Initiatives may offer bribes to incentivize votes, which are displayed in the table above and can be claimed
          afterwards on this page.
        </p>
      </header>
      <div>
        <LinkTextButton
          external
          href="https://www.liquity.org/blog/bribe-markets-in-liquity-v2-strategic-value-for-lqty-stakers"
          label={
            <span
              className={css({
                display: "flex",
                alignItems: "center",
                gap: 4,
                color: "accent",
              })}
            >
              <span>Learn more about bribes</span>
              <IconExternal size={16} />
            </span>
          }
        />
      </div>
    </div>
  );
}<|MERGE_RESOLUTION|>--- conflicted
+++ resolved
@@ -991,17 +991,8 @@
                   }, 0);
                 }}
                 disabled={disabled}
-<<<<<<< HEAD
-                share={dn.eq(totalStaked, 0) ? DNUM_0 : dn.div(
-                  voteAllocation?.value ?? DNUM_0,
-                  totalStaked,
-                )}
-                vote={voteAllocation?.vote ?? null}
-=======
                 share={voteAllocation.value}
                 vote={voteAllocation.vote}
-                voteTotals={voteTotals}
->>>>>>> bcdde4a9
               />
             )
             : (
