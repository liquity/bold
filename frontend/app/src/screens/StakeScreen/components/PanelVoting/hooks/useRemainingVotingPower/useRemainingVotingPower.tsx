import * as dn from "dnum";
import { useMemo } from "react";

import { DNUM_1 } from "@/src/dnum-utils";
import { useVotingStateContext } from "@/src/screens/StakeScreen/components/PanelVoting/providers/PanelVotingProvider/hooks";
import { filterVoteAllocationsForSubmission } from "@/src/screens/StakeScreen/components/PanelVoting/utils";

export const useRemainingVotingPower = () => {
  const { inputVoteAllocations, initiativesStatesData } = useVotingStateContext();

  return useMemo(() => {
<<<<<<< HEAD
    let remaining = from(1, 18);

    if(!governanceUserData) return remaining;

    const { stakedLQTY, allocations } = governanceUserData

    // current allocation from user data
    const baseAllocations = allocations.reduce<Allocations>((acc, { initiative, voteLQTY, vetoLQTY }) => {
      const currentVoteAmount = voteLQTY > 0n ? voteLQTY : vetoLQTY;
      if (currentVoteAmount === 0n) return acc;

      acc[initiative] = div([currentVoteAmount, 18], [stakedLQTY, 18]);
      return acc;
    }, {});

    // input allocations (takes precedence)
    const inputOverrides = (Object.entries(inputVoteAllocations) as Entries<VoteAllocations>)
      .filter(([, vote]) => vote.vote !== null)
      .reduce<Allocations>((acc, [initiativeAddress, vote]) => {
        acc[initiativeAddress] = vote.value;
        return acc;
      }, {});

    const combinedAllocations: Allocations = {
      ...baseAllocations,
      ...inputOverrides,
    };

    // check if the initiative is still active
    for (const [address, value] of Object.entries(combinedAllocations) as Entries<Record<Address, Dnum>>) {
      const status = initiativesStatesData?.[address as Address]?.status ?? "nonexistent";

      if (!isInitiativeStatusActive(status)) continue;

      remaining = sub(remaining, value);
    }

    return remaining;
  }, [governanceUserData, inputVoteAllocations, initiativesStatesData]);
=======
    const filteredVoteAllocations = initiativesStatesData
      ? filterVoteAllocationsForSubmission(inputVoteAllocations, initiativesStatesData)
      : {};

    return Object.values(filteredVoteAllocations)
      .map(({ value }) => value)
      .reduce((a, b) => dn.sub(a, b), DNUM_1);
  }, [inputVoteAllocations, initiativesStatesData]);
>>>>>>> b2edea40
};<|MERGE_RESOLUTION|>--- conflicted
+++ resolved
@@ -1,15 +1,17 @@
-import * as dn from "dnum";
-import { useMemo } from "react";
+import { useMemo } from 'react';
+import { div, from, sub } from 'dnum';
+import type { Address, Dnum, Entries, VoteAllocations } from '@/src/types';
+import {
+  useVotingStateContext
+} from '@/src/screens/StakeScreen/components/PanelVoting/providers/PanelVotingProvider/hooks';
+import { isInitiativeStatusActive } from '@/src/screens/StakeScreen/utils';
 
-import { DNUM_1 } from "@/src/dnum-utils";
-import { useVotingStateContext } from "@/src/screens/StakeScreen/components/PanelVoting/providers/PanelVotingProvider/hooks";
-import { filterVoteAllocationsForSubmission } from "@/src/screens/StakeScreen/components/PanelVoting/utils";
+type Allocations = Record<Address, Dnum>;
 
-export const useRemainingVotingPower = () => {
-  const { inputVoteAllocations, initiativesStatesData } = useVotingStateContext();
+export const useRemainingVotingPower= () => {
+  const { governanceUserData, inputVoteAllocations, initiativesStatesData } = useVotingStateContext();
 
   return useMemo(() => {
-<<<<<<< HEAD
     let remaining = from(1, 18);
 
     if(!governanceUserData) return remaining;
@@ -49,14 +51,4 @@
 
     return remaining;
   }, [governanceUserData, inputVoteAllocations, initiativesStatesData]);
-=======
-    const filteredVoteAllocations = initiativesStatesData
-      ? filterVoteAllocationsForSubmission(inputVoteAllocations, initiativesStatesData)
-      : {};
-
-    return Object.values(filteredVoteAllocations)
-      .map(({ value }) => value)
-      .reduce((a, b) => dn.sub(a, b), DNUM_1);
-  }, [inputVoteAllocations, initiativesStatesData]);
->>>>>>> b2edea40
 };