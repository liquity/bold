"use client";

import type { CollateralSymbol } from "@/src/types";
import type { ReactNode } from "react";

import { useBreakpoint } from "@/src/breakpoints";
import { Amount } from "@/src/comps/Amount/Amount";
import { Positions } from "@/src/comps/Positions/Positions";
import { DNUM_1 } from "@/src/dnum-utils";
import {
  getBranch,
  getBranches,
  getCollToken,
  useAverageInterestRate,
  useBranchDebt,
  useEarnPool,
} from "@/src/liquity-utils";
import { useAccount } from "@/src/wagmi-utils";
import { css } from "@/styled-system/css";
import { AnchorTextButton, IconBorrow, IconEarn, TokenIcon } from "@liquity2/uikit";
import * as dn from "dnum";
import Link from "next/link";
import { useState } from "react";
import { HomeTable } from "./HomeTable";

export function HomeScreen() {
  const account = useAccount();

  const [compact, setCompact] = useState(false);
  useBreakpoint(({ medium }) => {
    setCompact(!medium);
  });

  return (
    <div
      className={css({
        flexGrow: 1,
        display: "flex",
        flexDirection: "column",
        gap: {
          base: 24,
          medium: 64,
        },
        width: "100%",
      })}
    >
      <Positions address={account.address ?? null} />
      <div
        className={css({
          display: "grid",
          gap: 24,
          gridTemplateColumns: {
            base: "1fr",
            large: "1fr 1fr",
          },
        })}
      >
        <BorrowTable compact={compact} />
        <EarnTable compact={compact} />
      </div>
    </div>
  );
}

function BorrowTable({
  compact,
}: {
  compact: boolean;
}) {
  const columns: ReactNode[] = [
    "Collateral",
    <span title="Average interest rate, per annum">
      {compact ? "Rate" : "Avg rate, p.a."}
    </span>,
    <span title="Maximum Loan-to-Value ratio">
      Max LTV
    </span>,
    <span title="Total debt">
      {compact ? "Debt" : "Total debt"}
    </span>,
  ];

  if (!compact) {
    columns.push(null);
  }

  return (
    <HomeTable
      title="Borrow BOLD against ETH and staked ETH"
      subtitle="You can adjust your loans, including your interest rate, at any time"
      icon={<IconBorrow />}
      columns={columns}
      rows={getBranches().map(({ symbol }) => (
        <BorrowingRow
          key={symbol}
          compact={compact}
          symbol={symbol}
        />
      ))}
    />
  );
}

function EarnTable({
  compact,
}: {
  compact: boolean;
}) {
  const columns: ReactNode[] = [
    "Pool",
    <abbr title="Annual Percentage Rate over the last 24 hours">APR</abbr>,
    <abbr title="Annual Percentage Rate over the last 7 days">
      7d APR
    </abbr>,
    "Pool size",
  ];

  if (!compact) {
    columns.push(null);
  }

  return (
    <HomeTable
      title="Earn rewards with BOLD"
      subtitle="Earn BOLD & (staked) ETH rewards by putting your BOLD in a stability pool"
      icon={<IconEarn />}
      columns={columns}
      rows={getBranches().map(({ symbol }) => (
        <EarnRewardsRow
          key={symbol}
          compact={compact}
          symbol={symbol}
        />
      ))}
    />
  );
}

function BorrowingRow({
  compact,
  symbol,
}: {
  compact: boolean;
  symbol: CollateralSymbol;
}) {
  const branch = getBranch(symbol);
  const collateral = getCollToken(branch.id);
  const avgInterestRate = useAverageInterestRate(branch.id);
  const branchDebt = useBranchDebt(branch.id);

  const maxLtv = collateral?.collateralRatio && dn.gt(collateral.collateralRatio, 0)
    ? dn.div(DNUM_1, collateral.collateralRatio)
    : null;

  return (
    <tr>
      <td>
        <div
          className={css({
            display: "flex",
            alignItems: "center",
            gap: 8,
          })}
        >
          <TokenIcon symbol={symbol} size="mini" />
          <span>{collateral?.name}</span>
        </div>
      </td>
      <td>
        <Amount
          fallback="…"
          percentage
          value={avgInterestRate.data}
        />
      </td>
      <td>
        <Amount
          value={maxLtv}
          percentage
        />
      </td>
      <td>
        <Amount
          format="compact"
          prefix="$"
          fallback="…"
          value={branchDebt.data}
        />
      </td>
<<<<<<< HEAD
      {!compact && (
        <td>
          <div
            className={css({
              display: "flex",
              gap: 16,
              justifyContent: "flex-end",
            })}
          >
            <Link
              href={`/borrow/${symbol.toLowerCase()}`}
              legacyBehavior
              passHref
            >
              <AnchorTextButton
                label={
                  <div
                    className={css({
                      display: "flex",
                      alignItems: "center",
                      gap: 4,
                      fontSize: 14,
                    })}
                  >
                    Borrow
                    <TokenIcon symbol="BOLD" size="mini" />
                  </div>
                }
                title={`Borrow ${collateral?.name} from ${symbol}`}
              />
            </Link>
          </div>
        </td>
      )}
=======
      <td>
        <div
          className={css({
            display: "flex",
            gap: 16,
            justifyContent: "flex-end",
          })}
        >
          <Link
            href={`/borrow/${symbol.toLowerCase()}`}
            legacyBehavior
            passHref
          >
            <AnchorTextButton
              label={
                <div
                  className={css({
                    display: "flex",
                    alignItems: "center",
                    gap: 4,
                    fontSize: 14,
                  })}
                >
                  Borrow
                  <TokenIcon symbol="BOLD" size="mini" />
                </div>
              }
              title={`Borrow ${collateral?.name} from ${symbol}`}
            />
          </Link>
          <Link
            href={`/multiply/${symbol.toLowerCase()}`}
            legacyBehavior
            passHref
          >
            <AnchorTextButton
              label={
                <div
                  className={css({
                    display: "flex",
                    alignItems: "center",
                    gap: 4,
                    fontSize: 14,
                  })}
                >
                  Multiply
                  <TokenIcon symbol={symbol} size="mini" />
                </div>
              }
              title={`Borrow ${collateral?.name} from ${symbol}`}
            />
          </Link>
        </div>
      </td>
>>>>>>> 14af1260
    </tr>
  );
}

function EarnRewardsRow({
  compact,
  symbol,
}: {
  compact: boolean;
  symbol: CollateralSymbol;
}) {
  const branch = getBranch(symbol);
  const collateral = getCollToken(branch.id);
  const earnPool = useEarnPool(branch.id);
  return (
    <tr>
      <td>
        <div
          className={css({
            display: "flex",
            alignItems: "center",
            gap: 8,
          })}
        >
          <TokenIcon symbol={symbol} size="mini" />
          <span>{collateral?.name}</span>
        </div>
      </td>
      <td>
        <Amount
          fallback="…"
          percentage
          value={earnPool.data?.apr}
        />
      </td>
      <td>
        <Amount
          fallback="…"
          percentage
          value={earnPool.data?.apr7d}
        />
      </td>
      <td>
        <Amount
          fallback="…"
          format="compact"
          prefix="$"
          value={earnPool.data?.totalDeposited}
        />
      </td>
      {!compact && (
        <td>
          <Link
            href={`/earn/${symbol.toLowerCase()}`}
            legacyBehavior
            passHref
          >
            <AnchorTextButton
              label={
                <div
                  className={css({
                    display: "flex",
                    alignItems: "center",
                    gap: 4,
                    fontSize: 14,
                  })}
                >
                  Earn
                  <TokenIcon.Group size="mini">
                    <TokenIcon symbol="BOLD" />
                    <TokenIcon symbol={symbol} />
                  </TokenIcon.Group>
                </div>
              }
              title={`Earn BOLD with ${collateral?.name}`}
            />
          </Link>
        </td>
      )}
    </tr>
  );
}<|MERGE_RESOLUTION|>--- conflicted
+++ resolved
@@ -187,7 +187,6 @@
           value={branchDebt.data}
         />
       </td>
-<<<<<<< HEAD
       {!compact && (
         <td>
           <div
@@ -222,62 +221,6 @@
           </div>
         </td>
       )}
-=======
-      <td>
-        <div
-          className={css({
-            display: "flex",
-            gap: 16,
-            justifyContent: "flex-end",
-          })}
-        >
-          <Link
-            href={`/borrow/${symbol.toLowerCase()}`}
-            legacyBehavior
-            passHref
-          >
-            <AnchorTextButton
-              label={
-                <div
-                  className={css({
-                    display: "flex",
-                    alignItems: "center",
-                    gap: 4,
-                    fontSize: 14,
-                  })}
-                >
-                  Borrow
-                  <TokenIcon symbol="BOLD" size="mini" />
-                </div>
-              }
-              title={`Borrow ${collateral?.name} from ${symbol}`}
-            />
-          </Link>
-          <Link
-            href={`/multiply/${symbol.toLowerCase()}`}
-            legacyBehavior
-            passHref
-          >
-            <AnchorTextButton
-              label={
-                <div
-                  className={css({
-                    display: "flex",
-                    alignItems: "center",
-                    gap: 4,
-                    fontSize: 14,
-                  })}
-                >
-                  Multiply
-                  <TokenIcon symbol={symbol} size="mini" />
-                </div>
-              }
-              title={`Borrow ${collateral?.name} from ${symbol}`}
-            />
-          </Link>
-        </div>
-      </td>
->>>>>>> 14af1260
     </tr>
   );
 }
