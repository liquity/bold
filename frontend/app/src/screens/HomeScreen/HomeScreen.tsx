--- conflicted
+++ resolved
@@ -20,11 +20,7 @@
 import { css } from "@/styled-system/css";
 import { IconBorrow, IconEarn, TokenIcon } from "@liquity2/uikit";
 import * as dn from "dnum";
-<<<<<<< HEAD
-import Link from "next/link";
 import { useState } from "react";
-=======
->>>>>>> 1124da0d
 import { HomeTable } from "./HomeTable";
 
 export function HomeScreen() {
@@ -192,7 +188,6 @@
           value={branchDebt.data}
         />
       </td>
-<<<<<<< HEAD
       {!compact && (
         <td>
           <div
@@ -202,77 +197,26 @@
               justifyContent: "flex-end",
             })}
           >
-            <Link
+            <LinkTextButton
               href={`/borrow/${symbol.toLowerCase()}`}
-              legacyBehavior
-              passHref
-            >
-              <AnchorTextButton
-                label={
-                  <div
-                    className={css({
-                      display: "flex",
-                      alignItems: "center",
-                      gap: 4,
-                      fontSize: 14,
-                    })}
-                  >
-                    Borrow
-                    <TokenIcon symbol="BOLD" size="mini" />
-                  </div>
-                }
-                title={`Borrow ${collateral?.name} from ${symbol}`}
-              />
-            </Link>
+              label={
+                <div
+                  className={css({
+                    display: "flex",
+                    alignItems: "center",
+                    gap: 4,
+                    fontSize: 14,
+                  })}
+                >
+                  Borrow
+                  <TokenIcon symbol="BOLD" size="mini" />
+                </div>
+              }
+              title={`Borrow ${collateral?.name} from ${symbol}`}
+            />
           </div>
         </td>
       )}
-=======
-      <td>
-        <div
-          className={css({
-            display: "flex",
-            gap: 16,
-            justifyContent: "flex-end",
-          })}
-        >
-          <LinkTextButton
-            href={`/borrow/${symbol.toLowerCase()}`}
-            label={
-              <div
-                className={css({
-                  display: "flex",
-                  alignItems: "center",
-                  gap: 4,
-                  fontSize: 14,
-                })}
-              >
-                Borrow
-                <TokenIcon symbol="BOLD" size="mini" />
-              </div>
-            }
-            title={`Borrow ${collateral?.name} from ${symbol}`}
-          />
-          <LinkTextButton
-            href={`/multiply/${symbol.toLowerCase()}`}
-            label={
-              <div
-                className={css({
-                  display: "flex",
-                  alignItems: "center",
-                  gap: 4,
-                  fontSize: 14,
-                })}
-              >
-                Multiply
-                <TokenIcon symbol={symbol} size="mini" />
-              </div>
-            }
-            title={`Borrow ${collateral?.name} from ${symbol}`}
-          />
-        </div>
-      </td>
->>>>>>> 1124da0d
     </tr>
   );
 }
@@ -323,60 +267,30 @@
           value={earnPool.data?.totalDeposited}
         />
       </td>
-<<<<<<< HEAD
       {!compact && (
         <td>
-          <Link
+          <LinkTextButton
             href={`/earn/${symbol.toLowerCase()}`}
-            legacyBehavior
-            passHref
-          >
-            <AnchorTextButton
-              label={
-                <div
-                  className={css({
-                    display: "flex",
-                    alignItems: "center",
-                    gap: 4,
-                    fontSize: 14,
-                  })}
-                >
-                  Earn
-                  <TokenIcon.Group size="mini">
-                    <TokenIcon symbol="BOLD" />
-                    <TokenIcon symbol={symbol} />
-                  </TokenIcon.Group>
-                </div>
-              }
-              title={`Earn BOLD with ${collateral?.name}`}
-            />
-          </Link>
+            label={
+              <div
+                className={css({
+                  display: "flex",
+                  alignItems: "center",
+                  gap: 4,
+                  fontSize: 14,
+                })}
+              >
+                Earn
+                <TokenIcon.Group size="mini">
+                  <TokenIcon symbol="BOLD" />
+                  <TokenIcon symbol={symbol} />
+                </TokenIcon.Group>
+              </div>
+            }
+            title={`Earn BOLD with ${collateral?.name}`}
+          />
         </td>
       )}
-=======
-      <td>
-        <LinkTextButton
-          href={`/earn/${symbol.toLowerCase()}`}
-          label={
-            <div
-              className={css({
-                display: "flex",
-                alignItems: "center",
-                gap: 4,
-                fontSize: 14,
-              })}
-            >
-              Earn
-              <TokenIcon.Group size="mini">
-                <TokenIcon symbol="BOLD" />
-                <TokenIcon symbol={symbol} />
-              </TokenIcon.Group>
-            </div>
-          }
-          title={`Earn BOLD with ${collateral?.name}`}
-        />
-      </td>
->>>>>>> 1124da0d
     </tr>
   );
 }