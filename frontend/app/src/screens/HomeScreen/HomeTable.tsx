import type { ReactNode } from "react";

import { css } from "@/styled-system/css";
import { Fragment } from "react";

type HomeTableProps<Cols extends readonly ReactNode[]> = {
  columns: Cols;
  icon: ReactNode;
  loading?: ReactNode;
  placeholder?: ReactNode;
  rows: Array<ReactNode | { [K in keyof Cols]: ReactNode }>;
  subtitle: ReactNode;
  title: ReactNode;
};

export function HomeTable<Cols extends readonly ReactNode[]>({
  columns,
  icon,
  loading,
  placeholder,
  rows,
  subtitle,
  title,
}: HomeTableProps<Cols>) {
  return (
    <section
      className={css({
        display: "flex",
        flexDirection: "column",
        gap: 32,
        padding: "12px 16px 16px",
        background: "surface",
        border: "1px solid token(colors.tableBorder)",
        borderRadius: 8,
      })}
    >
      <header
        className={css({
          display: "flex",
          flexDirection: "column",
          gap: 8,
        })}
      >
        <h1
          className={css({
            display: "flex",
            alignItems: "flex-start",
            justifyContent: "space-between",
            gap: 8,
            fontSize: {
              base: 16,
              medium: 20,
            },
          })}
        >
          <span
            className={css({
              display: "flex",
              alignItems: "center",
              minHeight: 24,
            })}
          >
            {title}
          </span>
          <span
            className={css({
              transformOrigin: "50% 50%",
              transform: {
                base: "scale(0.8)",
                medium: "none",
              },
            })}
          >
            {icon}
          </span>
        </h1>
        <div
          className={css({
            color: "contentAlt",
            fontSize: 14,
            fontWeight: 400,
          })}
        >
          {subtitle}
        </div>
      </header>
<<<<<<< HEAD
      <table
        className={css({
          width: "100%",
          fontSize: 14,
          "& th, & td": {
            fontWeight: "inherit",
            whiteSpace: "nowrap",
            textAlign: "right",
          },
          "& th": {
            paddingBottom: 8,
            color: "contentAlt2",
            userSelect: "none",
          },
          "& td": {
            padding: "12px 0",
            borderTop: "1px solid token(colors.tableBorder)",
          },
          "& th:first-of-type, & td:first-of-type": {
            textAlign: "left",
          },
          "& thead tr + tr th": {
            color: "contentAlt2",
          },
        })}
      >
        <thead>
          <tr>
            {columns.map((col, index) => (
              <th key={index}>
                {col}
              </th>
            ))}
          </tr>
        </thead>
        <tbody>
          {rows.map((row, rowIndex) => (
            <Fragment key={rowIndex}>
              {!Array.isArray(row) ? row : (
                <tr>
                  {row.map((cell, colIndex) => (
                    <td key={colIndex}>
                      {cell}
                    </td>
                  ))}
                </tr>
              )}
            </Fragment>
          ))}
        </tbody>
      </table>
=======
      {loading
        ? (
          <div
            className={css({
              display: "flex",
              gap: 16,
              justifyContent: "center",
              height: 48,
            })}
          >
            {loading}
          </div>
        )
        : rows.length === 0
        ? (
          <div
            className={css({
              display: "grid",
              placeItems: "center",
              height: 64,
              margin: "-16px 0",
              padding: "0 0 16px",
              fontSize: 14,
              color: "contentAlt",
              userSelect: "none",
            })}
          >
            <div
              className={css({
                display: "grid",
                placeItems: "center",
                width: "100%",
                padding: "12px 16px",
                color: "disabledContent",
                background: "disabledSurface",
                borderRadius: 8,
              })}
            >
              {placeholder ?? "No data"}
            </div>
          </div>
        )
        : (
          <table
            className={css({
              width: "100%",
              fontSize: 14,
              "& th, & td": {
                fontWeight: "inherit",
                whiteSpace: "nowrap",
                textAlign: "right",
              },
              "& th": {
                paddingBottom: 8,
                color: "contentAlt2",
              },
              "& td": {
                padding: "12px 0",
                borderTop: "1px solid token(colors.tableBorder)",
              },
              "& th:first-of-type, & td:first-of-type": {
                textAlign: "left",
              },
              "& thead tr + tr th": {
                color: "contentAlt2",
              },
            })}
          >
            <thead>
              <tr>
                {columns.map((col, index) => (
                  <th key={index}>
                    {col}
                  </th>
                ))}
              </tr>
            </thead>
            <tbody>
              {rows.map((row, rowIndex) => (
                <Fragment key={rowIndex}>
                  {!Array.isArray(row) ? row : (
                    <tr>
                      {row.map((cell, colIndex) => (
                        <td key={colIndex}>
                          {cell}
                        </td>
                      ))}
                    </tr>
                  )}
                </Fragment>
              ))}
            </tbody>
          </table>
        )}
>>>>>>> 14af1260
    </section>
  );
}<|MERGE_RESOLUTION|>--- conflicted
+++ resolved
@@ -84,59 +84,6 @@
           {subtitle}
         </div>
       </header>
-<<<<<<< HEAD
-      <table
-        className={css({
-          width: "100%",
-          fontSize: 14,
-          "& th, & td": {
-            fontWeight: "inherit",
-            whiteSpace: "nowrap",
-            textAlign: "right",
-          },
-          "& th": {
-            paddingBottom: 8,
-            color: "contentAlt2",
-            userSelect: "none",
-          },
-          "& td": {
-            padding: "12px 0",
-            borderTop: "1px solid token(colors.tableBorder)",
-          },
-          "& th:first-of-type, & td:first-of-type": {
-            textAlign: "left",
-          },
-          "& thead tr + tr th": {
-            color: "contentAlt2",
-          },
-        })}
-      >
-        <thead>
-          <tr>
-            {columns.map((col, index) => (
-              <th key={index}>
-                {col}
-              </th>
-            ))}
-          </tr>
-        </thead>
-        <tbody>
-          {rows.map((row, rowIndex) => (
-            <Fragment key={rowIndex}>
-              {!Array.isArray(row) ? row : (
-                <tr>
-                  {row.map((cell, colIndex) => (
-                    <td key={colIndex}>
-                      {cell}
-                    </td>
-                  ))}
-                </tr>
-              )}
-            </Fragment>
-          ))}
-        </tbody>
-      </table>
-=======
       {loading
         ? (
           <div
@@ -192,6 +139,7 @@
               "& th": {
                 paddingBottom: 8,
                 color: "contentAlt2",
+                userSelect: "none",
               },
               "& td": {
                 padding: "12px 0",
@@ -231,7 +179,6 @@
             </tbody>
           </table>
         )}
->>>>>>> 14af1260
     </section>
   );
 }