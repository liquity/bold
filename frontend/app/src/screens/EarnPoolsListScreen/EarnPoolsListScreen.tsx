"use client";

import type { BranchId } from "@/src/types";

import { EarnPositionSummary } from "@/src/comps/EarnPositionSummary/EarnPositionSummary";
import { Screen } from "@/src/comps/Screen/Screen";
import content from "@/src/content";
import { getBranches, useEarnPosition } from "@/src/liquity-utils";
import { useAccount } from "@/src/services/Ethereum";
import { css } from "@/styled-system/css";
import { TokenIcon } from "@liquity2/uikit";
import { a, useTransition } from "@react-spring/web";

export function EarnPoolsListScreen() {
  const branches = getBranches();
  const collSymbols = branches.map((b) => b.symbol);

  const poolsTransition = useTransition(branches.map((c) => c.branchId), {
    from: { opacity: 0, transform: "scale(1.1) translateY(64px)" },
    enter: { opacity: 1, transform: "scale(1) translateY(0px)" },
    leave: { opacity: 0, transform: "scale(1) translateY(0px)" },
    trail: 80,
    config: {
      mass: 1,
      tension: 1800,
      friction: 140,
    },
  });

  return (
    <Screen
      heading={{
        title: (
          <div
            className={css({
              display: "flex",
              alignItems: "center",
              justifyContent: "center",
              gap: 8,
            })}
          >
            {content.earnHome.headline(
              <TokenIcon.Group>
                {["BOLD" as const, ...collSymbols].map((symbol) => (
                  <TokenIcon
                    key={symbol}
                    symbol={symbol}
                  />
                ))}
              </TokenIcon.Group>,
              <TokenIcon symbol="BOLD" />,
            )}
          </div>
        ),
        subtitle: content.earnHome.subheading,
      }}
      width={67 * 8}
      gap={16}
    >
      {poolsTransition((style, branchId) => (
        <a.div style={style}>
          <EarnPool branchId={branchId} />
        </a.div>
      ))}
    </Screen>
  );
}

function EarnPool({
  branchId,
}: {
  branchId: BranchId;
}) {
  const account = useAccount();
  const earnPosition = useEarnPosition(branchId, account.address ?? null);
  return (
    <EarnPositionSummary
<<<<<<< HEAD
      branchId={branchId}
      earnPosition={earnPosition.data}
=======
      collIndex={collIndex}
      earnPosition={earnPosition.data ?? null}
>>>>>>> 9ebcc55a
      linkToScreen
    />
  );
}<|MERGE_RESOLUTION|>--- conflicted
+++ resolved
@@ -75,13 +75,8 @@
   const earnPosition = useEarnPosition(branchId, account.address ?? null);
   return (
     <EarnPositionSummary
-<<<<<<< HEAD
       branchId={branchId}
-      earnPosition={earnPosition.data}
-=======
-      collIndex={collIndex}
       earnPosition={earnPosition.data ?? null}
->>>>>>> 9ebcc55a
       linkToScreen
     />
   );
