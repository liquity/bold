// All global styles should be imported here for easier maintenance
import "@liquity2/uikit/index.css";

import type { Metadata, Viewport } from "next";
import type { ReactNode } from "react";

import { BreakpointName } from "@/src/breakpoints";
import { About } from "@/src/comps/About/About";
import { AppLayout } from "@/src/comps/AppLayout/AppLayout";
import { Blocking } from "@/src/comps/Blocking/Blocking";
import content from "@/src/content";
<<<<<<< HEAD
import { DemoMode } from "@/src/demo-mode";
=======
import { VERCEL_ANALYTICS } from "@/src/env";
>>>>>>> dca7e0d7
import { Ethereum } from "@/src/services/Ethereum";
import { ReactQuery } from "@/src/services/ReactQuery";
import { StoredState } from "@/src/services/StoredState";
import { TransactionFlow } from "@/src/services/TransactionFlow";
import { UiKit } from "@liquity2/uikit";
import { Analytics } from "@vercel/analytics/react";
import { GeistSans } from "geist/font/sans";

export const metadata: Metadata = {
  title: content.appName,
  icons: "/favicon.png",
};

export const viewport: Viewport = {
  width: "device-width",
  initialScale: 1,
  maximumScale: 1,
  userScalable: false,
};

export default function Layout({
  children,
}: {
  children: ReactNode;
}) {
  return (
    <html lang="en">
      <body className={GeistSans.className}>
        <ReactQuery>
          <UiKit>
            <StoredState>
              <BreakpointName>
                <Ethereum>
                  <Blocking>
                    <TransactionFlow>
                      <About>
                        <AppLayout>
                          {children}
                        </AppLayout>
                      </About>
                    </TransactionFlow>
                  </Blocking>
                </Ethereum>
              </BreakpointName>
            </StoredState>
          </UiKit>
        </ReactQuery>
        <Analytics />
      </body>
    </html>
  );
}<|MERGE_RESOLUTION|>--- conflicted
+++ resolved
@@ -9,11 +9,6 @@
 import { AppLayout } from "@/src/comps/AppLayout/AppLayout";
 import { Blocking } from "@/src/comps/Blocking/Blocking";
 import content from "@/src/content";
-<<<<<<< HEAD
-import { DemoMode } from "@/src/demo-mode";
-=======
-import { VERCEL_ANALYTICS } from "@/src/env";
->>>>>>> dca7e0d7
 import { Ethereum } from "@/src/services/Ethereum";
 import { ReactQuery } from "@/src/services/ReactQuery";
 import { StoredState } from "@/src/services/StoredState";
