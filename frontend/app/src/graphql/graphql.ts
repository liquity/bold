/* eslint-disable */
import { DocumentTypeDecoration } from '@graphql-typed-document-node/core';
export type Maybe<T> = T | null;
export type InputMaybe<T> = Maybe<T>;
export type Exact<T extends { [key: string]: unknown }> = { [K in keyof T]: T[K] };
export type MakeOptional<T, K extends keyof T> = Omit<T, K> & { [SubKey in K]?: Maybe<T[SubKey]> };
export type MakeMaybe<T, K extends keyof T> = Omit<T, K> & { [SubKey in K]: Maybe<T[SubKey]> };
export type MakeEmpty<T extends { [key: string]: unknown }, K extends keyof T> = { [_ in K]?: never };
export type Incremental<T> = T | { [P in keyof T]?: P extends ' $fragmentName' | '__typename' ? T[P] : never };
/** All built-in and custom scalars, mapped to their actual values */
export type Scalars = {
  ID: { input: string; output: string; }
  String: { input: string; output: string; }
  Boolean: { input: boolean; output: boolean; }
  Int: { input: number; output: number; }
  Float: { input: number; output: number; }
  BigDecimal: { input: string; output: string; }
  BigInt: { input: bigint; output: bigint; }
  Bytes: { input: string; output: string; }
  /**
   * 8 bytes signed integer
   *
   */
  Int8: { input: number; output: number; }
  /**
   * A string representation of microseconds UNIX timestamp (16 digits)
   *
   */
  Timestamp: { input: string; output: string; }
};

export enum Aggregation_Interval {
  Day = 'day',
  Hour = 'hour'
}

export type BlockChangedFilter = {
  number_gte: Scalars['Int']['input'];
};

export type Block_Height = {
  hash?: InputMaybe<Scalars['Bytes']['input']>;
  number?: InputMaybe<Scalars['Int']['input']>;
  number_gte?: InputMaybe<Scalars['Int']['input']>;
};

export type BorrowerInfo = {
  __typename?: 'BorrowerInfo';
  id: Scalars['ID']['output'];
  nextOwnerIndexes: Array<Scalars['Int']['output']>;
  troves: Scalars['Int']['output'];
  trovesByCollateral: Array<Scalars['Int']['output']>;
};

export type BorrowerInfo_Filter = {
  /** Filter for the block changed event. */
  _change_block?: InputMaybe<BlockChangedFilter>;
  and?: InputMaybe<Array<InputMaybe<BorrowerInfo_Filter>>>;
  id?: InputMaybe<Scalars['ID']['input']>;
  id_gt?: InputMaybe<Scalars['ID']['input']>;
  id_gte?: InputMaybe<Scalars['ID']['input']>;
  id_in?: InputMaybe<Array<Scalars['ID']['input']>>;
  id_lt?: InputMaybe<Scalars['ID']['input']>;
  id_lte?: InputMaybe<Scalars['ID']['input']>;
  id_not?: InputMaybe<Scalars['ID']['input']>;
  id_not_in?: InputMaybe<Array<Scalars['ID']['input']>>;
  nextOwnerIndexes?: InputMaybe<Array<Scalars['Int']['input']>>;
  nextOwnerIndexes_contains?: InputMaybe<Array<Scalars['Int']['input']>>;
  nextOwnerIndexes_contains_nocase?: InputMaybe<Array<Scalars['Int']['input']>>;
  nextOwnerIndexes_not?: InputMaybe<Array<Scalars['Int']['input']>>;
  nextOwnerIndexes_not_contains?: InputMaybe<Array<Scalars['Int']['input']>>;
  nextOwnerIndexes_not_contains_nocase?: InputMaybe<Array<Scalars['Int']['input']>>;
  or?: InputMaybe<Array<InputMaybe<BorrowerInfo_Filter>>>;
  troves?: InputMaybe<Scalars['Int']['input']>;
  trovesByCollateral?: InputMaybe<Array<Scalars['Int']['input']>>;
  trovesByCollateral_contains?: InputMaybe<Array<Scalars['Int']['input']>>;
  trovesByCollateral_contains_nocase?: InputMaybe<Array<Scalars['Int']['input']>>;
  trovesByCollateral_not?: InputMaybe<Array<Scalars['Int']['input']>>;
  trovesByCollateral_not_contains?: InputMaybe<Array<Scalars['Int']['input']>>;
  trovesByCollateral_not_contains_nocase?: InputMaybe<Array<Scalars['Int']['input']>>;
  troves_gt?: InputMaybe<Scalars['Int']['input']>;
  troves_gte?: InputMaybe<Scalars['Int']['input']>;
  troves_in?: InputMaybe<Array<Scalars['Int']['input']>>;
  troves_lt?: InputMaybe<Scalars['Int']['input']>;
  troves_lte?: InputMaybe<Scalars['Int']['input']>;
  troves_not?: InputMaybe<Scalars['Int']['input']>;
  troves_not_in?: InputMaybe<Array<Scalars['Int']['input']>>;
};

export enum BorrowerInfo_OrderBy {
  Id = 'id',
  NextOwnerIndexes = 'nextOwnerIndexes',
  Troves = 'troves',
  TrovesByCollateral = 'trovesByCollateral'
}

export type CollSurplus = {
  __typename?: 'CollSurplus';
  amount: Scalars['BigInt']['output'];
  id: Scalars['String']['output'];
};

export type CollSurplus_Filter = {
  /** Filter for the block changed event. */
  _change_block?: InputMaybe<BlockChangedFilter>;
  amount?: InputMaybe<Scalars['BigInt']['input']>;
  amount_gt?: InputMaybe<Scalars['BigInt']['input']>;
  amount_gte?: InputMaybe<Scalars['BigInt']['input']>;
  amount_in?: InputMaybe<Array<Scalars['BigInt']['input']>>;
  amount_lt?: InputMaybe<Scalars['BigInt']['input']>;
  amount_lte?: InputMaybe<Scalars['BigInt']['input']>;
  amount_not?: InputMaybe<Scalars['BigInt']['input']>;
  amount_not_in?: InputMaybe<Array<Scalars['BigInt']['input']>>;
  and?: InputMaybe<Array<InputMaybe<CollSurplus_Filter>>>;
  id?: InputMaybe<Scalars['String']['input']>;
  id_contains?: InputMaybe<Scalars['String']['input']>;
  id_contains_nocase?: InputMaybe<Scalars['String']['input']>;
  id_ends_with?: InputMaybe<Scalars['String']['input']>;
  id_ends_with_nocase?: InputMaybe<Scalars['String']['input']>;
  id_gt?: InputMaybe<Scalars['String']['input']>;
  id_gte?: InputMaybe<Scalars['String']['input']>;
  id_in?: InputMaybe<Array<Scalars['String']['input']>>;
  id_lt?: InputMaybe<Scalars['String']['input']>;
  id_lte?: InputMaybe<Scalars['String']['input']>;
  id_not?: InputMaybe<Scalars['String']['input']>;
  id_not_contains?: InputMaybe<Scalars['String']['input']>;
  id_not_contains_nocase?: InputMaybe<Scalars['String']['input']>;
  id_not_ends_with?: InputMaybe<Scalars['String']['input']>;
  id_not_ends_with_nocase?: InputMaybe<Scalars['String']['input']>;
  id_not_in?: InputMaybe<Array<Scalars['String']['input']>>;
  id_not_starts_with?: InputMaybe<Scalars['String']['input']>;
  id_not_starts_with_nocase?: InputMaybe<Scalars['String']['input']>;
  id_starts_with?: InputMaybe<Scalars['String']['input']>;
  id_starts_with_nocase?: InputMaybe<Scalars['String']['input']>;
  or?: InputMaybe<Array<InputMaybe<CollSurplus_Filter>>>;
};

export enum CollSurplus_OrderBy {
  Amount = 'amount',
  Id = 'id'
}

export type Collateral = {
  __typename?: 'Collateral';
  addresses: CollateralAddresses;
  collIndex: Scalars['Int']['output'];
  id: Scalars['ID']['output'];
  minCollRatio: Scalars['BigInt']['output'];
  stabilityPoolDeposits: Array<StabilityPoolDeposit>;
  token: Token;
  troves: Array<Trove>;
};


export type CollateralStabilityPoolDepositsArgs = {
  first?: InputMaybe<Scalars['Int']['input']>;
  orderBy?: InputMaybe<StabilityPoolDeposit_OrderBy>;
  orderDirection?: InputMaybe<OrderDirection>;
  skip?: InputMaybe<Scalars['Int']['input']>;
  where?: InputMaybe<StabilityPoolDeposit_Filter>;
};


export type CollateralTrovesArgs = {
  first?: InputMaybe<Scalars['Int']['input']>;
  orderBy?: InputMaybe<Trove_OrderBy>;
  orderDirection?: InputMaybe<OrderDirection>;
  skip?: InputMaybe<Scalars['Int']['input']>;
  where?: InputMaybe<Trove_Filter>;
};

export type CollateralAddresses = {
  __typename?: 'CollateralAddresses';
  borrowerOperations: Scalars['Bytes']['output'];
  collateral: Collateral;
  id: Scalars['ID']['output'];
  sortedTroves: Scalars['Bytes']['output'];
  stabilityPool: Scalars['Bytes']['output'];
  token: Scalars['Bytes']['output'];
  troveManager: Scalars['Bytes']['output'];
  troveNft: Scalars['Bytes']['output'];
};

export type CollateralAddresses_Filter = {
  /** Filter for the block changed event. */
  _change_block?: InputMaybe<BlockChangedFilter>;
  and?: InputMaybe<Array<InputMaybe<CollateralAddresses_Filter>>>;
  borrowerOperations?: InputMaybe<Scalars['Bytes']['input']>;
  borrowerOperations_contains?: InputMaybe<Scalars['Bytes']['input']>;
  borrowerOperations_gt?: InputMaybe<Scalars['Bytes']['input']>;
  borrowerOperations_gte?: InputMaybe<Scalars['Bytes']['input']>;
  borrowerOperations_in?: InputMaybe<Array<Scalars['Bytes']['input']>>;
  borrowerOperations_lt?: InputMaybe<Scalars['Bytes']['input']>;
  borrowerOperations_lte?: InputMaybe<Scalars['Bytes']['input']>;
  borrowerOperations_not?: InputMaybe<Scalars['Bytes']['input']>;
  borrowerOperations_not_contains?: InputMaybe<Scalars['Bytes']['input']>;
  borrowerOperations_not_in?: InputMaybe<Array<Scalars['Bytes']['input']>>;
  collateral?: InputMaybe<Scalars['String']['input']>;
  collateral_?: InputMaybe<Collateral_Filter>;
  collateral_contains?: InputMaybe<Scalars['String']['input']>;
  collateral_contains_nocase?: InputMaybe<Scalars['String']['input']>;
  collateral_ends_with?: InputMaybe<Scalars['String']['input']>;
  collateral_ends_with_nocase?: InputMaybe<Scalars['String']['input']>;
  collateral_gt?: InputMaybe<Scalars['String']['input']>;
  collateral_gte?: InputMaybe<Scalars['String']['input']>;
  collateral_in?: InputMaybe<Array<Scalars['String']['input']>>;
  collateral_lt?: InputMaybe<Scalars['String']['input']>;
  collateral_lte?: InputMaybe<Scalars['String']['input']>;
  collateral_not?: InputMaybe<Scalars['String']['input']>;
  collateral_not_contains?: InputMaybe<Scalars['String']['input']>;
  collateral_not_contains_nocase?: InputMaybe<Scalars['String']['input']>;
  collateral_not_ends_with?: InputMaybe<Scalars['String']['input']>;
  collateral_not_ends_with_nocase?: InputMaybe<Scalars['String']['input']>;
  collateral_not_in?: InputMaybe<Array<Scalars['String']['input']>>;
  collateral_not_starts_with?: InputMaybe<Scalars['String']['input']>;
  collateral_not_starts_with_nocase?: InputMaybe<Scalars['String']['input']>;
  collateral_starts_with?: InputMaybe<Scalars['String']['input']>;
  collateral_starts_with_nocase?: InputMaybe<Scalars['String']['input']>;
  id?: InputMaybe<Scalars['ID']['input']>;
  id_gt?: InputMaybe<Scalars['ID']['input']>;
  id_gte?: InputMaybe<Scalars['ID']['input']>;
  id_in?: InputMaybe<Array<Scalars['ID']['input']>>;
  id_lt?: InputMaybe<Scalars['ID']['input']>;
  id_lte?: InputMaybe<Scalars['ID']['input']>;
  id_not?: InputMaybe<Scalars['ID']['input']>;
  id_not_in?: InputMaybe<Array<Scalars['ID']['input']>>;
  or?: InputMaybe<Array<InputMaybe<CollateralAddresses_Filter>>>;
  sortedTroves?: InputMaybe<Scalars['Bytes']['input']>;
  sortedTroves_contains?: InputMaybe<Scalars['Bytes']['input']>;
  sortedTroves_gt?: InputMaybe<Scalars['Bytes']['input']>;
  sortedTroves_gte?: InputMaybe<Scalars['Bytes']['input']>;
  sortedTroves_in?: InputMaybe<Array<Scalars['Bytes']['input']>>;
  sortedTroves_lt?: InputMaybe<Scalars['Bytes']['input']>;
  sortedTroves_lte?: InputMaybe<Scalars['Bytes']['input']>;
  sortedTroves_not?: InputMaybe<Scalars['Bytes']['input']>;
  sortedTroves_not_contains?: InputMaybe<Scalars['Bytes']['input']>;
  sortedTroves_not_in?: InputMaybe<Array<Scalars['Bytes']['input']>>;
  stabilityPool?: InputMaybe<Scalars['Bytes']['input']>;
  stabilityPool_contains?: InputMaybe<Scalars['Bytes']['input']>;
  stabilityPool_gt?: InputMaybe<Scalars['Bytes']['input']>;
  stabilityPool_gte?: InputMaybe<Scalars['Bytes']['input']>;
  stabilityPool_in?: InputMaybe<Array<Scalars['Bytes']['input']>>;
  stabilityPool_lt?: InputMaybe<Scalars['Bytes']['input']>;
  stabilityPool_lte?: InputMaybe<Scalars['Bytes']['input']>;
  stabilityPool_not?: InputMaybe<Scalars['Bytes']['input']>;
  stabilityPool_not_contains?: InputMaybe<Scalars['Bytes']['input']>;
  stabilityPool_not_in?: InputMaybe<Array<Scalars['Bytes']['input']>>;
  token?: InputMaybe<Scalars['Bytes']['input']>;
  token_contains?: InputMaybe<Scalars['Bytes']['input']>;
  token_gt?: InputMaybe<Scalars['Bytes']['input']>;
  token_gte?: InputMaybe<Scalars['Bytes']['input']>;
  token_in?: InputMaybe<Array<Scalars['Bytes']['input']>>;
  token_lt?: InputMaybe<Scalars['Bytes']['input']>;
  token_lte?: InputMaybe<Scalars['Bytes']['input']>;
  token_not?: InputMaybe<Scalars['Bytes']['input']>;
  token_not_contains?: InputMaybe<Scalars['Bytes']['input']>;
  token_not_in?: InputMaybe<Array<Scalars['Bytes']['input']>>;
  troveManager?: InputMaybe<Scalars['Bytes']['input']>;
  troveManager_contains?: InputMaybe<Scalars['Bytes']['input']>;
  troveManager_gt?: InputMaybe<Scalars['Bytes']['input']>;
  troveManager_gte?: InputMaybe<Scalars['Bytes']['input']>;
  troveManager_in?: InputMaybe<Array<Scalars['Bytes']['input']>>;
  troveManager_lt?: InputMaybe<Scalars['Bytes']['input']>;
  troveManager_lte?: InputMaybe<Scalars['Bytes']['input']>;
  troveManager_not?: InputMaybe<Scalars['Bytes']['input']>;
  troveManager_not_contains?: InputMaybe<Scalars['Bytes']['input']>;
  troveManager_not_in?: InputMaybe<Array<Scalars['Bytes']['input']>>;
  troveNft?: InputMaybe<Scalars['Bytes']['input']>;
  troveNft_contains?: InputMaybe<Scalars['Bytes']['input']>;
  troveNft_gt?: InputMaybe<Scalars['Bytes']['input']>;
  troveNft_gte?: InputMaybe<Scalars['Bytes']['input']>;
  troveNft_in?: InputMaybe<Array<Scalars['Bytes']['input']>>;
  troveNft_lt?: InputMaybe<Scalars['Bytes']['input']>;
  troveNft_lte?: InputMaybe<Scalars['Bytes']['input']>;
  troveNft_not?: InputMaybe<Scalars['Bytes']['input']>;
  troveNft_not_contains?: InputMaybe<Scalars['Bytes']['input']>;
  troveNft_not_in?: InputMaybe<Array<Scalars['Bytes']['input']>>;
};

export enum CollateralAddresses_OrderBy {
  BorrowerOperations = 'borrowerOperations',
  Collateral = 'collateral',
  CollateralCollIndex = 'collateral__collIndex',
  CollateralId = 'collateral__id',
  CollateralMinCollRatio = 'collateral__minCollRatio',
  Id = 'id',
  SortedTroves = 'sortedTroves',
  StabilityPool = 'stabilityPool',
  Token = 'token',
  TroveManager = 'troveManager',
  TroveNft = 'troveNft'
}

export type Collateral_Filter = {
  /** Filter for the block changed event. */
  _change_block?: InputMaybe<BlockChangedFilter>;
  addresses_?: InputMaybe<CollateralAddresses_Filter>;
  and?: InputMaybe<Array<InputMaybe<Collateral_Filter>>>;
  collIndex?: InputMaybe<Scalars['Int']['input']>;
  collIndex_gt?: InputMaybe<Scalars['Int']['input']>;
  collIndex_gte?: InputMaybe<Scalars['Int']['input']>;
  collIndex_in?: InputMaybe<Array<Scalars['Int']['input']>>;
  collIndex_lt?: InputMaybe<Scalars['Int']['input']>;
  collIndex_lte?: InputMaybe<Scalars['Int']['input']>;
  collIndex_not?: InputMaybe<Scalars['Int']['input']>;
  collIndex_not_in?: InputMaybe<Array<Scalars['Int']['input']>>;
  id?: InputMaybe<Scalars['ID']['input']>;
  id_gt?: InputMaybe<Scalars['ID']['input']>;
  id_gte?: InputMaybe<Scalars['ID']['input']>;
  id_in?: InputMaybe<Array<Scalars['ID']['input']>>;
  id_lt?: InputMaybe<Scalars['ID']['input']>;
  id_lte?: InputMaybe<Scalars['ID']['input']>;
  id_not?: InputMaybe<Scalars['ID']['input']>;
  id_not_in?: InputMaybe<Array<Scalars['ID']['input']>>;
  minCollRatio?: InputMaybe<Scalars['BigInt']['input']>;
  minCollRatio_gt?: InputMaybe<Scalars['BigInt']['input']>;
  minCollRatio_gte?: InputMaybe<Scalars['BigInt']['input']>;
  minCollRatio_in?: InputMaybe<Array<Scalars['BigInt']['input']>>;
  minCollRatio_lt?: InputMaybe<Scalars['BigInt']['input']>;
  minCollRatio_lte?: InputMaybe<Scalars['BigInt']['input']>;
  minCollRatio_not?: InputMaybe<Scalars['BigInt']['input']>;
  minCollRatio_not_in?: InputMaybe<Array<Scalars['BigInt']['input']>>;
  or?: InputMaybe<Array<InputMaybe<Collateral_Filter>>>;
  stabilityPoolDeposits_?: InputMaybe<StabilityPoolDeposit_Filter>;
  token?: InputMaybe<Scalars['String']['input']>;
  token_?: InputMaybe<Token_Filter>;
  token_contains?: InputMaybe<Scalars['String']['input']>;
  token_contains_nocase?: InputMaybe<Scalars['String']['input']>;
  token_ends_with?: InputMaybe<Scalars['String']['input']>;
  token_ends_with_nocase?: InputMaybe<Scalars['String']['input']>;
  token_gt?: InputMaybe<Scalars['String']['input']>;
  token_gte?: InputMaybe<Scalars['String']['input']>;
  token_in?: InputMaybe<Array<Scalars['String']['input']>>;
  token_lt?: InputMaybe<Scalars['String']['input']>;
  token_lte?: InputMaybe<Scalars['String']['input']>;
  token_not?: InputMaybe<Scalars['String']['input']>;
  token_not_contains?: InputMaybe<Scalars['String']['input']>;
  token_not_contains_nocase?: InputMaybe<Scalars['String']['input']>;
  token_not_ends_with?: InputMaybe<Scalars['String']['input']>;
  token_not_ends_with_nocase?: InputMaybe<Scalars['String']['input']>;
  token_not_in?: InputMaybe<Array<Scalars['String']['input']>>;
  token_not_starts_with?: InputMaybe<Scalars['String']['input']>;
  token_not_starts_with_nocase?: InputMaybe<Scalars['String']['input']>;
  token_starts_with?: InputMaybe<Scalars['String']['input']>;
  token_starts_with_nocase?: InputMaybe<Scalars['String']['input']>;
  troves_?: InputMaybe<Trove_Filter>;
};

export enum Collateral_OrderBy {
  Addresses = 'addresses',
  AddressesBorrowerOperations = 'addresses__borrowerOperations',
  AddressesId = 'addresses__id',
  AddressesSortedTroves = 'addresses__sortedTroves',
  AddressesStabilityPool = 'addresses__stabilityPool',
  AddressesToken = 'addresses__token',
  AddressesTroveManager = 'addresses__troveManager',
  AddressesTroveNft = 'addresses__troveNft',
  CollIndex = 'collIndex',
  Id = 'id',
  MinCollRatio = 'minCollRatio',
  StabilityPoolDeposits = 'stabilityPoolDeposits',
  Token = 'token',
  TokenDecimals = 'token__decimals',
  TokenId = 'token__id',
  TokenName = 'token__name',
  TokenSymbol = 'token__symbol',
  Troves = 'troves'
}

export type InterestBatch = {
  __typename?: 'InterestBatch';
  annualInterestRate: Scalars['BigInt']['output'];
  annualManagementFee: Scalars['BigInt']['output'];
  batchManager: Scalars['Bytes']['output'];
  coll: Scalars['BigInt']['output'];
  collateral: Collateral;
  debt: Scalars['BigInt']['output'];
  id: Scalars['ID']['output'];
  troves: Array<Trove>;
};


export type InterestBatchTrovesArgs = {
  first?: InputMaybe<Scalars['Int']['input']>;
  orderBy?: InputMaybe<Trove_OrderBy>;
  orderDirection?: InputMaybe<OrderDirection>;
  skip?: InputMaybe<Scalars['Int']['input']>;
  where?: InputMaybe<Trove_Filter>;
};

export type InterestBatch_Filter = {
  /** Filter for the block changed event. */
  _change_block?: InputMaybe<BlockChangedFilter>;
  and?: InputMaybe<Array<InputMaybe<InterestBatch_Filter>>>;
  annualInterestRate?: InputMaybe<Scalars['BigInt']['input']>;
  annualInterestRate_gt?: InputMaybe<Scalars['BigInt']['input']>;
  annualInterestRate_gte?: InputMaybe<Scalars['BigInt']['input']>;
  annualInterestRate_in?: InputMaybe<Array<Scalars['BigInt']['input']>>;
  annualInterestRate_lt?: InputMaybe<Scalars['BigInt']['input']>;
  annualInterestRate_lte?: InputMaybe<Scalars['BigInt']['input']>;
  annualInterestRate_not?: InputMaybe<Scalars['BigInt']['input']>;
  annualInterestRate_not_in?: InputMaybe<Array<Scalars['BigInt']['input']>>;
  annualManagementFee?: InputMaybe<Scalars['BigInt']['input']>;
  annualManagementFee_gt?: InputMaybe<Scalars['BigInt']['input']>;
  annualManagementFee_gte?: InputMaybe<Scalars['BigInt']['input']>;
  annualManagementFee_in?: InputMaybe<Array<Scalars['BigInt']['input']>>;
  annualManagementFee_lt?: InputMaybe<Scalars['BigInt']['input']>;
  annualManagementFee_lte?: InputMaybe<Scalars['BigInt']['input']>;
  annualManagementFee_not?: InputMaybe<Scalars['BigInt']['input']>;
  annualManagementFee_not_in?: InputMaybe<Array<Scalars['BigInt']['input']>>;
  batchManager?: InputMaybe<Scalars['Bytes']['input']>;
  batchManager_contains?: InputMaybe<Scalars['Bytes']['input']>;
  batchManager_gt?: InputMaybe<Scalars['Bytes']['input']>;
  batchManager_gte?: InputMaybe<Scalars['Bytes']['input']>;
  batchManager_in?: InputMaybe<Array<Scalars['Bytes']['input']>>;
  batchManager_lt?: InputMaybe<Scalars['Bytes']['input']>;
  batchManager_lte?: InputMaybe<Scalars['Bytes']['input']>;
  batchManager_not?: InputMaybe<Scalars['Bytes']['input']>;
  batchManager_not_contains?: InputMaybe<Scalars['Bytes']['input']>;
  batchManager_not_in?: InputMaybe<Array<Scalars['Bytes']['input']>>;
  coll?: InputMaybe<Scalars['BigInt']['input']>;
  coll_gt?: InputMaybe<Scalars['BigInt']['input']>;
  coll_gte?: InputMaybe<Scalars['BigInt']['input']>;
  coll_in?: InputMaybe<Array<Scalars['BigInt']['input']>>;
  coll_lt?: InputMaybe<Scalars['BigInt']['input']>;
  coll_lte?: InputMaybe<Scalars['BigInt']['input']>;
  coll_not?: InputMaybe<Scalars['BigInt']['input']>;
  coll_not_in?: InputMaybe<Array<Scalars['BigInt']['input']>>;
  collateral?: InputMaybe<Scalars['String']['input']>;
  collateral_?: InputMaybe<Collateral_Filter>;
  collateral_contains?: InputMaybe<Scalars['String']['input']>;
  collateral_contains_nocase?: InputMaybe<Scalars['String']['input']>;
  collateral_ends_with?: InputMaybe<Scalars['String']['input']>;
  collateral_ends_with_nocase?: InputMaybe<Scalars['String']['input']>;
  collateral_gt?: InputMaybe<Scalars['String']['input']>;
  collateral_gte?: InputMaybe<Scalars['String']['input']>;
  collateral_in?: InputMaybe<Array<Scalars['String']['input']>>;
  collateral_lt?: InputMaybe<Scalars['String']['input']>;
  collateral_lte?: InputMaybe<Scalars['String']['input']>;
  collateral_not?: InputMaybe<Scalars['String']['input']>;
  collateral_not_contains?: InputMaybe<Scalars['String']['input']>;
  collateral_not_contains_nocase?: InputMaybe<Scalars['String']['input']>;
  collateral_not_ends_with?: InputMaybe<Scalars['String']['input']>;
  collateral_not_ends_with_nocase?: InputMaybe<Scalars['String']['input']>;
  collateral_not_in?: InputMaybe<Array<Scalars['String']['input']>>;
  collateral_not_starts_with?: InputMaybe<Scalars['String']['input']>;
  collateral_not_starts_with_nocase?: InputMaybe<Scalars['String']['input']>;
  collateral_starts_with?: InputMaybe<Scalars['String']['input']>;
  collateral_starts_with_nocase?: InputMaybe<Scalars['String']['input']>;
  debt?: InputMaybe<Scalars['BigInt']['input']>;
  debt_gt?: InputMaybe<Scalars['BigInt']['input']>;
  debt_gte?: InputMaybe<Scalars['BigInt']['input']>;
  debt_in?: InputMaybe<Array<Scalars['BigInt']['input']>>;
  debt_lt?: InputMaybe<Scalars['BigInt']['input']>;
  debt_lte?: InputMaybe<Scalars['BigInt']['input']>;
  debt_not?: InputMaybe<Scalars['BigInt']['input']>;
  debt_not_in?: InputMaybe<Array<Scalars['BigInt']['input']>>;
  id?: InputMaybe<Scalars['ID']['input']>;
  id_gt?: InputMaybe<Scalars['ID']['input']>;
  id_gte?: InputMaybe<Scalars['ID']['input']>;
  id_in?: InputMaybe<Array<Scalars['ID']['input']>>;
  id_lt?: InputMaybe<Scalars['ID']['input']>;
  id_lte?: InputMaybe<Scalars['ID']['input']>;
  id_not?: InputMaybe<Scalars['ID']['input']>;
  id_not_in?: InputMaybe<Array<Scalars['ID']['input']>>;
  or?: InputMaybe<Array<InputMaybe<InterestBatch_Filter>>>;
  troves_?: InputMaybe<Trove_Filter>;
};

export enum InterestBatch_OrderBy {
  AnnualInterestRate = 'annualInterestRate',
  AnnualManagementFee = 'annualManagementFee',
  BatchManager = 'batchManager',
  Coll = 'coll',
  Collateral = 'collateral',
  CollateralCollIndex = 'collateral__collIndex',
  CollateralId = 'collateral__id',
  CollateralMinCollRatio = 'collateral__minCollRatio',
  Debt = 'debt',
  Id = 'id',
  Troves = 'troves'
}

export type InterestRateBracket = {
  __typename?: 'InterestRateBracket';
  collateral: Collateral;
  id: Scalars['ID']['output'];
  rate: Scalars['BigInt']['output'];
  totalDebt: Scalars['BigInt']['output'];
};

export type InterestRateBracket_Filter = {
  /** Filter for the block changed event. */
  _change_block?: InputMaybe<BlockChangedFilter>;
  and?: InputMaybe<Array<InputMaybe<InterestRateBracket_Filter>>>;
  collateral?: InputMaybe<Scalars['String']['input']>;
  collateral_?: InputMaybe<Collateral_Filter>;
  collateral_contains?: InputMaybe<Scalars['String']['input']>;
  collateral_contains_nocase?: InputMaybe<Scalars['String']['input']>;
  collateral_ends_with?: InputMaybe<Scalars['String']['input']>;
  collateral_ends_with_nocase?: InputMaybe<Scalars['String']['input']>;
  collateral_gt?: InputMaybe<Scalars['String']['input']>;
  collateral_gte?: InputMaybe<Scalars['String']['input']>;
  collateral_in?: InputMaybe<Array<Scalars['String']['input']>>;
  collateral_lt?: InputMaybe<Scalars['String']['input']>;
  collateral_lte?: InputMaybe<Scalars['String']['input']>;
  collateral_not?: InputMaybe<Scalars['String']['input']>;
  collateral_not_contains?: InputMaybe<Scalars['String']['input']>;
  collateral_not_contains_nocase?: InputMaybe<Scalars['String']['input']>;
  collateral_not_ends_with?: InputMaybe<Scalars['String']['input']>;
  collateral_not_ends_with_nocase?: InputMaybe<Scalars['String']['input']>;
  collateral_not_in?: InputMaybe<Array<Scalars['String']['input']>>;
  collateral_not_starts_with?: InputMaybe<Scalars['String']['input']>;
  collateral_not_starts_with_nocase?: InputMaybe<Scalars['String']['input']>;
  collateral_starts_with?: InputMaybe<Scalars['String']['input']>;
  collateral_starts_with_nocase?: InputMaybe<Scalars['String']['input']>;
  id?: InputMaybe<Scalars['ID']['input']>;
  id_gt?: InputMaybe<Scalars['ID']['input']>;
  id_gte?: InputMaybe<Scalars['ID']['input']>;
  id_in?: InputMaybe<Array<Scalars['ID']['input']>>;
  id_lt?: InputMaybe<Scalars['ID']['input']>;
  id_lte?: InputMaybe<Scalars['ID']['input']>;
  id_not?: InputMaybe<Scalars['ID']['input']>;
  id_not_in?: InputMaybe<Array<Scalars['ID']['input']>>;
  or?: InputMaybe<Array<InputMaybe<InterestRateBracket_Filter>>>;
  rate?: InputMaybe<Scalars['BigInt']['input']>;
  rate_gt?: InputMaybe<Scalars['BigInt']['input']>;
  rate_gte?: InputMaybe<Scalars['BigInt']['input']>;
  rate_in?: InputMaybe<Array<Scalars['BigInt']['input']>>;
  rate_lt?: InputMaybe<Scalars['BigInt']['input']>;
  rate_lte?: InputMaybe<Scalars['BigInt']['input']>;
  rate_not?: InputMaybe<Scalars['BigInt']['input']>;
  rate_not_in?: InputMaybe<Array<Scalars['BigInt']['input']>>;
  totalDebt?: InputMaybe<Scalars['BigInt']['input']>;
  totalDebt_gt?: InputMaybe<Scalars['BigInt']['input']>;
  totalDebt_gte?: InputMaybe<Scalars['BigInt']['input']>;
  totalDebt_in?: InputMaybe<Array<Scalars['BigInt']['input']>>;
  totalDebt_lt?: InputMaybe<Scalars['BigInt']['input']>;
  totalDebt_lte?: InputMaybe<Scalars['BigInt']['input']>;
  totalDebt_not?: InputMaybe<Scalars['BigInt']['input']>;
  totalDebt_not_in?: InputMaybe<Array<Scalars['BigInt']['input']>>;
};

export enum InterestRateBracket_OrderBy {
  Collateral = 'collateral',
  CollateralCollIndex = 'collateral__collIndex',
  CollateralId = 'collateral__id',
  CollateralMinCollRatio = 'collateral__minCollRatio',
  Id = 'id',
  Rate = 'rate',
  TotalDebt = 'totalDebt'
}

/** Defines the order direction, either ascending or descending */
export enum OrderDirection {
  Asc = 'asc',
  Desc = 'desc'
}

export type Query = {
  __typename?: 'Query';
  /** Access to subgraph metadata */
  _meta?: Maybe<_Meta_>;
  borrowerInfo?: Maybe<BorrowerInfo>;
  borrowerInfos: Array<BorrowerInfo>;
  collSurplus?: Maybe<CollSurplus>;
  collSurpluses: Array<CollSurplus>;
  collateral?: Maybe<Collateral>;
  collateralAddresses?: Maybe<CollateralAddresses>;
  collateralAddresses_collection: Array<CollateralAddresses>;
  collaterals: Array<Collateral>;
  interestBatch?: Maybe<InterestBatch>;
  interestBatches: Array<InterestBatch>;
  interestRateBracket?: Maybe<InterestRateBracket>;
  interestRateBrackets: Array<InterestRateBracket>;
  stabilityPool?: Maybe<StabilityPool>;
  stabilityPoolDeposit?: Maybe<StabilityPoolDeposit>;
  stabilityPoolDepositSnapshot?: Maybe<StabilityPoolDepositSnapshot>;
  stabilityPoolDepositSnapshots: Array<StabilityPoolDepositSnapshot>;
  stabilityPoolDeposits: Array<StabilityPoolDeposit>;
  stabilityPoolEpochScale?: Maybe<StabilityPoolEpochScale>;
  stabilityPoolEpochScales: Array<StabilityPoolEpochScale>;
  stabilityPools: Array<StabilityPool>;
  token?: Maybe<Token>;
  tokens: Array<Token>;
  trove?: Maybe<Trove>;
  troves: Array<Trove>;
};


export type Query_MetaArgs = {
  block?: InputMaybe<Block_Height>;
};


export type QueryBorrowerInfoArgs = {
  block?: InputMaybe<Block_Height>;
  id: Scalars['ID']['input'];
  subgraphError?: _SubgraphErrorPolicy_;
};


export type QueryBorrowerInfosArgs = {
  block?: InputMaybe<Block_Height>;
  first?: InputMaybe<Scalars['Int']['input']>;
  orderBy?: InputMaybe<BorrowerInfo_OrderBy>;
  orderDirection?: InputMaybe<OrderDirection>;
  skip?: InputMaybe<Scalars['Int']['input']>;
  subgraphError?: _SubgraphErrorPolicy_;
  where?: InputMaybe<BorrowerInfo_Filter>;
};


export type QueryCollSurplusArgs = {
  block?: InputMaybe<Block_Height>;
  id: Scalars['ID']['input'];
  subgraphError?: _SubgraphErrorPolicy_;
};


export type QueryCollSurplusesArgs = {
  block?: InputMaybe<Block_Height>;
  first?: InputMaybe<Scalars['Int']['input']>;
  orderBy?: InputMaybe<CollSurplus_OrderBy>;
  orderDirection?: InputMaybe<OrderDirection>;
  skip?: InputMaybe<Scalars['Int']['input']>;
  subgraphError?: _SubgraphErrorPolicy_;
  where?: InputMaybe<CollSurplus_Filter>;
};


export type QueryCollateralArgs = {
  block?: InputMaybe<Block_Height>;
  id: Scalars['ID']['input'];
  subgraphError?: _SubgraphErrorPolicy_;
};


export type QueryCollateralAddressesArgs = {
  block?: InputMaybe<Block_Height>;
  id: Scalars['ID']['input'];
  subgraphError?: _SubgraphErrorPolicy_;
};


export type QueryCollateralAddresses_CollectionArgs = {
  block?: InputMaybe<Block_Height>;
  first?: InputMaybe<Scalars['Int']['input']>;
  orderBy?: InputMaybe<CollateralAddresses_OrderBy>;
  orderDirection?: InputMaybe<OrderDirection>;
  skip?: InputMaybe<Scalars['Int']['input']>;
  subgraphError?: _SubgraphErrorPolicy_;
  where?: InputMaybe<CollateralAddresses_Filter>;
};


export type QueryCollateralsArgs = {
  block?: InputMaybe<Block_Height>;
  first?: InputMaybe<Scalars['Int']['input']>;
  orderBy?: InputMaybe<Collateral_OrderBy>;
  orderDirection?: InputMaybe<OrderDirection>;
  skip?: InputMaybe<Scalars['Int']['input']>;
  subgraphError?: _SubgraphErrorPolicy_;
  where?: InputMaybe<Collateral_Filter>;
};


export type QueryInterestBatchArgs = {
  block?: InputMaybe<Block_Height>;
  id: Scalars['ID']['input'];
  subgraphError?: _SubgraphErrorPolicy_;
};


export type QueryInterestBatchesArgs = {
  block?: InputMaybe<Block_Height>;
  first?: InputMaybe<Scalars['Int']['input']>;
  orderBy?: InputMaybe<InterestBatch_OrderBy>;
  orderDirection?: InputMaybe<OrderDirection>;
  skip?: InputMaybe<Scalars['Int']['input']>;
  subgraphError?: _SubgraphErrorPolicy_;
  where?: InputMaybe<InterestBatch_Filter>;
};


export type QueryInterestRateBracketArgs = {
  block?: InputMaybe<Block_Height>;
  id: Scalars['ID']['input'];
  subgraphError?: _SubgraphErrorPolicy_;
};


export type QueryInterestRateBracketsArgs = {
  block?: InputMaybe<Block_Height>;
  first?: InputMaybe<Scalars['Int']['input']>;
  orderBy?: InputMaybe<InterestRateBracket_OrderBy>;
  orderDirection?: InputMaybe<OrderDirection>;
  skip?: InputMaybe<Scalars['Int']['input']>;
  subgraphError?: _SubgraphErrorPolicy_;
  where?: InputMaybe<InterestRateBracket_Filter>;
};


export type QueryStabilityPoolArgs = {
  block?: InputMaybe<Block_Height>;
  id: Scalars['ID']['input'];
  subgraphError?: _SubgraphErrorPolicy_;
};


export type QueryStabilityPoolDepositArgs = {
  block?: InputMaybe<Block_Height>;
  id: Scalars['ID']['input'];
  subgraphError?: _SubgraphErrorPolicy_;
};


export type QueryStabilityPoolDepositSnapshotArgs = {
  block?: InputMaybe<Block_Height>;
  id: Scalars['ID']['input'];
  subgraphError?: _SubgraphErrorPolicy_;
};


export type QueryStabilityPoolDepositSnapshotsArgs = {
  block?: InputMaybe<Block_Height>;
  first?: InputMaybe<Scalars['Int']['input']>;
  orderBy?: InputMaybe<StabilityPoolDepositSnapshot_OrderBy>;
  orderDirection?: InputMaybe<OrderDirection>;
  skip?: InputMaybe<Scalars['Int']['input']>;
  subgraphError?: _SubgraphErrorPolicy_;
  where?: InputMaybe<StabilityPoolDepositSnapshot_Filter>;
};


export type QueryStabilityPoolDepositsArgs = {
  block?: InputMaybe<Block_Height>;
  first?: InputMaybe<Scalars['Int']['input']>;
  orderBy?: InputMaybe<StabilityPoolDeposit_OrderBy>;
  orderDirection?: InputMaybe<OrderDirection>;
  skip?: InputMaybe<Scalars['Int']['input']>;
  subgraphError?: _SubgraphErrorPolicy_;
  where?: InputMaybe<StabilityPoolDeposit_Filter>;
};


export type QueryStabilityPoolEpochScaleArgs = {
  block?: InputMaybe<Block_Height>;
  id: Scalars['ID']['input'];
  subgraphError?: _SubgraphErrorPolicy_;
};


export type QueryStabilityPoolEpochScalesArgs = {
  block?: InputMaybe<Block_Height>;
  first?: InputMaybe<Scalars['Int']['input']>;
  orderBy?: InputMaybe<StabilityPoolEpochScale_OrderBy>;
  orderDirection?: InputMaybe<OrderDirection>;
  skip?: InputMaybe<Scalars['Int']['input']>;
  subgraphError?: _SubgraphErrorPolicy_;
  where?: InputMaybe<StabilityPoolEpochScale_Filter>;
};


export type QueryStabilityPoolsArgs = {
  block?: InputMaybe<Block_Height>;
  first?: InputMaybe<Scalars['Int']['input']>;
  orderBy?: InputMaybe<StabilityPool_OrderBy>;
  orderDirection?: InputMaybe<OrderDirection>;
  skip?: InputMaybe<Scalars['Int']['input']>;
  subgraphError?: _SubgraphErrorPolicy_;
  where?: InputMaybe<StabilityPool_Filter>;
};


export type QueryTokenArgs = {
  block?: InputMaybe<Block_Height>;
  id: Scalars['ID']['input'];
  subgraphError?: _SubgraphErrorPolicy_;
};


export type QueryTokensArgs = {
  block?: InputMaybe<Block_Height>;
  first?: InputMaybe<Scalars['Int']['input']>;
  orderBy?: InputMaybe<Token_OrderBy>;
  orderDirection?: InputMaybe<OrderDirection>;
  skip?: InputMaybe<Scalars['Int']['input']>;
  subgraphError?: _SubgraphErrorPolicy_;
  where?: InputMaybe<Token_Filter>;
};


export type QueryTroveArgs = {
  block?: InputMaybe<Block_Height>;
  id: Scalars['ID']['input'];
  subgraphError?: _SubgraphErrorPolicy_;
};


export type QueryTrovesArgs = {
  block?: InputMaybe<Block_Height>;
  first?: InputMaybe<Scalars['Int']['input']>;
  orderBy?: InputMaybe<Trove_OrderBy>;
  orderDirection?: InputMaybe<OrderDirection>;
  skip?: InputMaybe<Scalars['Int']['input']>;
  subgraphError?: _SubgraphErrorPolicy_;
  where?: InputMaybe<Trove_Filter>;
};

export type StabilityPool = {
  __typename?: 'StabilityPool';
  id: Scalars['ID']['output'];
  totalDeposited: Scalars['BigInt']['output'];
};

export type StabilityPoolDeposit = {
  __typename?: 'StabilityPoolDeposit';
  collateral: Collateral;
  deposit: Scalars['BigInt']['output'];
  depositor: Scalars['Bytes']['output'];
  id: Scalars['ID']['output'];
  snapshot: StabilityPoolDepositSnapshot;
};

export type StabilityPoolDepositSnapshot = {
  __typename?: 'StabilityPoolDepositSnapshot';
  B: Scalars['BigInt']['output'];
  P: Scalars['BigInt']['output'];
  S: Scalars['BigInt']['output'];
  deposit: StabilityPoolDeposit;
  epoch: Scalars['BigInt']['output'];
  id: Scalars['ID']['output'];
  scale: Scalars['BigInt']['output'];
};

export type StabilityPoolDepositSnapshot_Filter = {
  B?: InputMaybe<Scalars['BigInt']['input']>;
  B_gt?: InputMaybe<Scalars['BigInt']['input']>;
  B_gte?: InputMaybe<Scalars['BigInt']['input']>;
  B_in?: InputMaybe<Array<Scalars['BigInt']['input']>>;
  B_lt?: InputMaybe<Scalars['BigInt']['input']>;
  B_lte?: InputMaybe<Scalars['BigInt']['input']>;
  B_not?: InputMaybe<Scalars['BigInt']['input']>;
  B_not_in?: InputMaybe<Array<Scalars['BigInt']['input']>>;
  P?: InputMaybe<Scalars['BigInt']['input']>;
  P_gt?: InputMaybe<Scalars['BigInt']['input']>;
  P_gte?: InputMaybe<Scalars['BigInt']['input']>;
  P_in?: InputMaybe<Array<Scalars['BigInt']['input']>>;
  P_lt?: InputMaybe<Scalars['BigInt']['input']>;
  P_lte?: InputMaybe<Scalars['BigInt']['input']>;
  P_not?: InputMaybe<Scalars['BigInt']['input']>;
  P_not_in?: InputMaybe<Array<Scalars['BigInt']['input']>>;
  S?: InputMaybe<Scalars['BigInt']['input']>;
  S_gt?: InputMaybe<Scalars['BigInt']['input']>;
  S_gte?: InputMaybe<Scalars['BigInt']['input']>;
  S_in?: InputMaybe<Array<Scalars['BigInt']['input']>>;
  S_lt?: InputMaybe<Scalars['BigInt']['input']>;
  S_lte?: InputMaybe<Scalars['BigInt']['input']>;
  S_not?: InputMaybe<Scalars['BigInt']['input']>;
  S_not_in?: InputMaybe<Array<Scalars['BigInt']['input']>>;
  /** Filter for the block changed event. */
  _change_block?: InputMaybe<BlockChangedFilter>;
  and?: InputMaybe<Array<InputMaybe<StabilityPoolDepositSnapshot_Filter>>>;
  deposit_?: InputMaybe<StabilityPoolDeposit_Filter>;
  epoch?: InputMaybe<Scalars['BigInt']['input']>;
  epoch_gt?: InputMaybe<Scalars['BigInt']['input']>;
  epoch_gte?: InputMaybe<Scalars['BigInt']['input']>;
  epoch_in?: InputMaybe<Array<Scalars['BigInt']['input']>>;
  epoch_lt?: InputMaybe<Scalars['BigInt']['input']>;
  epoch_lte?: InputMaybe<Scalars['BigInt']['input']>;
  epoch_not?: InputMaybe<Scalars['BigInt']['input']>;
  epoch_not_in?: InputMaybe<Array<Scalars['BigInt']['input']>>;
  id?: InputMaybe<Scalars['ID']['input']>;
  id_gt?: InputMaybe<Scalars['ID']['input']>;
  id_gte?: InputMaybe<Scalars['ID']['input']>;
  id_in?: InputMaybe<Array<Scalars['ID']['input']>>;
  id_lt?: InputMaybe<Scalars['ID']['input']>;
  id_lte?: InputMaybe<Scalars['ID']['input']>;
  id_not?: InputMaybe<Scalars['ID']['input']>;
  id_not_in?: InputMaybe<Array<Scalars['ID']['input']>>;
  or?: InputMaybe<Array<InputMaybe<StabilityPoolDepositSnapshot_Filter>>>;
  scale?: InputMaybe<Scalars['BigInt']['input']>;
  scale_gt?: InputMaybe<Scalars['BigInt']['input']>;
  scale_gte?: InputMaybe<Scalars['BigInt']['input']>;
  scale_in?: InputMaybe<Array<Scalars['BigInt']['input']>>;
  scale_lt?: InputMaybe<Scalars['BigInt']['input']>;
  scale_lte?: InputMaybe<Scalars['BigInt']['input']>;
  scale_not?: InputMaybe<Scalars['BigInt']['input']>;
  scale_not_in?: InputMaybe<Array<Scalars['BigInt']['input']>>;
};

export enum StabilityPoolDepositSnapshot_OrderBy {
  B = 'B',
  P = 'P',
  S = 'S',
  Deposit = 'deposit',
  DepositDeposit = 'deposit__deposit',
  DepositDepositor = 'deposit__depositor',
  DepositId = 'deposit__id',
  Epoch = 'epoch',
  Id = 'id',
  Scale = 'scale'
}

export type StabilityPoolDeposit_Filter = {
  /** Filter for the block changed event. */
  _change_block?: InputMaybe<BlockChangedFilter>;
  and?: InputMaybe<Array<InputMaybe<StabilityPoolDeposit_Filter>>>;
  collateral?: InputMaybe<Scalars['String']['input']>;
  collateral_?: InputMaybe<Collateral_Filter>;
  collateral_contains?: InputMaybe<Scalars['String']['input']>;
  collateral_contains_nocase?: InputMaybe<Scalars['String']['input']>;
  collateral_ends_with?: InputMaybe<Scalars['String']['input']>;
  collateral_ends_with_nocase?: InputMaybe<Scalars['String']['input']>;
  collateral_gt?: InputMaybe<Scalars['String']['input']>;
  collateral_gte?: InputMaybe<Scalars['String']['input']>;
  collateral_in?: InputMaybe<Array<Scalars['String']['input']>>;
  collateral_lt?: InputMaybe<Scalars['String']['input']>;
  collateral_lte?: InputMaybe<Scalars['String']['input']>;
  collateral_not?: InputMaybe<Scalars['String']['input']>;
  collateral_not_contains?: InputMaybe<Scalars['String']['input']>;
  collateral_not_contains_nocase?: InputMaybe<Scalars['String']['input']>;
  collateral_not_ends_with?: InputMaybe<Scalars['String']['input']>;
  collateral_not_ends_with_nocase?: InputMaybe<Scalars['String']['input']>;
  collateral_not_in?: InputMaybe<Array<Scalars['String']['input']>>;
  collateral_not_starts_with?: InputMaybe<Scalars['String']['input']>;
  collateral_not_starts_with_nocase?: InputMaybe<Scalars['String']['input']>;
  collateral_starts_with?: InputMaybe<Scalars['String']['input']>;
  collateral_starts_with_nocase?: InputMaybe<Scalars['String']['input']>;
  deposit?: InputMaybe<Scalars['BigInt']['input']>;
  deposit_gt?: InputMaybe<Scalars['BigInt']['input']>;
  deposit_gte?: InputMaybe<Scalars['BigInt']['input']>;
  deposit_in?: InputMaybe<Array<Scalars['BigInt']['input']>>;
  deposit_lt?: InputMaybe<Scalars['BigInt']['input']>;
  deposit_lte?: InputMaybe<Scalars['BigInt']['input']>;
  deposit_not?: InputMaybe<Scalars['BigInt']['input']>;
  deposit_not_in?: InputMaybe<Array<Scalars['BigInt']['input']>>;
  depositor?: InputMaybe<Scalars['Bytes']['input']>;
  depositor_contains?: InputMaybe<Scalars['Bytes']['input']>;
  depositor_gt?: InputMaybe<Scalars['Bytes']['input']>;
  depositor_gte?: InputMaybe<Scalars['Bytes']['input']>;
  depositor_in?: InputMaybe<Array<Scalars['Bytes']['input']>>;
  depositor_lt?: InputMaybe<Scalars['Bytes']['input']>;
  depositor_lte?: InputMaybe<Scalars['Bytes']['input']>;
  depositor_not?: InputMaybe<Scalars['Bytes']['input']>;
  depositor_not_contains?: InputMaybe<Scalars['Bytes']['input']>;
  depositor_not_in?: InputMaybe<Array<Scalars['Bytes']['input']>>;
  id?: InputMaybe<Scalars['ID']['input']>;
  id_gt?: InputMaybe<Scalars['ID']['input']>;
  id_gte?: InputMaybe<Scalars['ID']['input']>;
  id_in?: InputMaybe<Array<Scalars['ID']['input']>>;
  id_lt?: InputMaybe<Scalars['ID']['input']>;
  id_lte?: InputMaybe<Scalars['ID']['input']>;
  id_not?: InputMaybe<Scalars['ID']['input']>;
  id_not_in?: InputMaybe<Array<Scalars['ID']['input']>>;
  or?: InputMaybe<Array<InputMaybe<StabilityPoolDeposit_Filter>>>;
  snapshot?: InputMaybe<Scalars['String']['input']>;
  snapshot_?: InputMaybe<StabilityPoolDepositSnapshot_Filter>;
  snapshot_contains?: InputMaybe<Scalars['String']['input']>;
  snapshot_contains_nocase?: InputMaybe<Scalars['String']['input']>;
  snapshot_ends_with?: InputMaybe<Scalars['String']['input']>;
  snapshot_ends_with_nocase?: InputMaybe<Scalars['String']['input']>;
  snapshot_gt?: InputMaybe<Scalars['String']['input']>;
  snapshot_gte?: InputMaybe<Scalars['String']['input']>;
  snapshot_in?: InputMaybe<Array<Scalars['String']['input']>>;
  snapshot_lt?: InputMaybe<Scalars['String']['input']>;
  snapshot_lte?: InputMaybe<Scalars['String']['input']>;
  snapshot_not?: InputMaybe<Scalars['String']['input']>;
  snapshot_not_contains?: InputMaybe<Scalars['String']['input']>;
  snapshot_not_contains_nocase?: InputMaybe<Scalars['String']['input']>;
  snapshot_not_ends_with?: InputMaybe<Scalars['String']['input']>;
  snapshot_not_ends_with_nocase?: InputMaybe<Scalars['String']['input']>;
  snapshot_not_in?: InputMaybe<Array<Scalars['String']['input']>>;
  snapshot_not_starts_with?: InputMaybe<Scalars['String']['input']>;
  snapshot_not_starts_with_nocase?: InputMaybe<Scalars['String']['input']>;
  snapshot_starts_with?: InputMaybe<Scalars['String']['input']>;
  snapshot_starts_with_nocase?: InputMaybe<Scalars['String']['input']>;
};

export enum StabilityPoolDeposit_OrderBy {
  Collateral = 'collateral',
  CollateralCollIndex = 'collateral__collIndex',
  CollateralId = 'collateral__id',
  CollateralMinCollRatio = 'collateral__minCollRatio',
  Deposit = 'deposit',
  Depositor = 'depositor',
  Id = 'id',
  Snapshot = 'snapshot',
  SnapshotB = 'snapshot__B',
  SnapshotP = 'snapshot__P',
  SnapshotS = 'snapshot__S',
  SnapshotEpoch = 'snapshot__epoch',
  SnapshotId = 'snapshot__id',
  SnapshotScale = 'snapshot__scale'
}

export type StabilityPoolEpochScale = {
  __typename?: 'StabilityPoolEpochScale';
  B: Scalars['BigInt']['output'];
  S: Scalars['BigInt']['output'];
  id: Scalars['ID']['output'];
};

export type StabilityPoolEpochScale_Filter = {
  B?: InputMaybe<Scalars['BigInt']['input']>;
  B_gt?: InputMaybe<Scalars['BigInt']['input']>;
  B_gte?: InputMaybe<Scalars['BigInt']['input']>;
  B_in?: InputMaybe<Array<Scalars['BigInt']['input']>>;
  B_lt?: InputMaybe<Scalars['BigInt']['input']>;
  B_lte?: InputMaybe<Scalars['BigInt']['input']>;
  B_not?: InputMaybe<Scalars['BigInt']['input']>;
  B_not_in?: InputMaybe<Array<Scalars['BigInt']['input']>>;
  S?: InputMaybe<Scalars['BigInt']['input']>;
  S_gt?: InputMaybe<Scalars['BigInt']['input']>;
  S_gte?: InputMaybe<Scalars['BigInt']['input']>;
  S_in?: InputMaybe<Array<Scalars['BigInt']['input']>>;
  S_lt?: InputMaybe<Scalars['BigInt']['input']>;
  S_lte?: InputMaybe<Scalars['BigInt']['input']>;
  S_not?: InputMaybe<Scalars['BigInt']['input']>;
  S_not_in?: InputMaybe<Array<Scalars['BigInt']['input']>>;
  /** Filter for the block changed event. */
  _change_block?: InputMaybe<BlockChangedFilter>;
  and?: InputMaybe<Array<InputMaybe<StabilityPoolEpochScale_Filter>>>;
  id?: InputMaybe<Scalars['ID']['input']>;
  id_gt?: InputMaybe<Scalars['ID']['input']>;
  id_gte?: InputMaybe<Scalars['ID']['input']>;
  id_in?: InputMaybe<Array<Scalars['ID']['input']>>;
  id_lt?: InputMaybe<Scalars['ID']['input']>;
  id_lte?: InputMaybe<Scalars['ID']['input']>;
  id_not?: InputMaybe<Scalars['ID']['input']>;
  id_not_in?: InputMaybe<Array<Scalars['ID']['input']>>;
  or?: InputMaybe<Array<InputMaybe<StabilityPoolEpochScale_Filter>>>;
};

export enum StabilityPoolEpochScale_OrderBy {
  B = 'B',
  S = 'S',
  Id = 'id'
}

export type StabilityPool_Filter = {
  /** Filter for the block changed event. */
  _change_block?: InputMaybe<BlockChangedFilter>;
  and?: InputMaybe<Array<InputMaybe<StabilityPool_Filter>>>;
  id?: InputMaybe<Scalars['ID']['input']>;
  id_gt?: InputMaybe<Scalars['ID']['input']>;
  id_gte?: InputMaybe<Scalars['ID']['input']>;
  id_in?: InputMaybe<Array<Scalars['ID']['input']>>;
  id_lt?: InputMaybe<Scalars['ID']['input']>;
  id_lte?: InputMaybe<Scalars['ID']['input']>;
  id_not?: InputMaybe<Scalars['ID']['input']>;
  id_not_in?: InputMaybe<Array<Scalars['ID']['input']>>;
  or?: InputMaybe<Array<InputMaybe<StabilityPool_Filter>>>;
  totalDeposited?: InputMaybe<Scalars['BigInt']['input']>;
  totalDeposited_gt?: InputMaybe<Scalars['BigInt']['input']>;
  totalDeposited_gte?: InputMaybe<Scalars['BigInt']['input']>;
  totalDeposited_in?: InputMaybe<Array<Scalars['BigInt']['input']>>;
  totalDeposited_lt?: InputMaybe<Scalars['BigInt']['input']>;
  totalDeposited_lte?: InputMaybe<Scalars['BigInt']['input']>;
  totalDeposited_not?: InputMaybe<Scalars['BigInt']['input']>;
  totalDeposited_not_in?: InputMaybe<Array<Scalars['BigInt']['input']>>;
};

export enum StabilityPool_OrderBy {
  Id = 'id',
  TotalDeposited = 'totalDeposited'
}

export type Token = {
  __typename?: 'Token';
  collateral: Collateral;
  decimals: Scalars['Int']['output'];
  id: Scalars['ID']['output'];
  name: Scalars['String']['output'];
  symbol: Scalars['String']['output'];
};

export type Token_Filter = {
  /** Filter for the block changed event. */
  _change_block?: InputMaybe<BlockChangedFilter>;
  and?: InputMaybe<Array<InputMaybe<Token_Filter>>>;
  collateral?: InputMaybe<Scalars['String']['input']>;
  collateral_?: InputMaybe<Collateral_Filter>;
  collateral_contains?: InputMaybe<Scalars['String']['input']>;
  collateral_contains_nocase?: InputMaybe<Scalars['String']['input']>;
  collateral_ends_with?: InputMaybe<Scalars['String']['input']>;
  collateral_ends_with_nocase?: InputMaybe<Scalars['String']['input']>;
  collateral_gt?: InputMaybe<Scalars['String']['input']>;
  collateral_gte?: InputMaybe<Scalars['String']['input']>;
  collateral_in?: InputMaybe<Array<Scalars['String']['input']>>;
  collateral_lt?: InputMaybe<Scalars['String']['input']>;
  collateral_lte?: InputMaybe<Scalars['String']['input']>;
  collateral_not?: InputMaybe<Scalars['String']['input']>;
  collateral_not_contains?: InputMaybe<Scalars['String']['input']>;
  collateral_not_contains_nocase?: InputMaybe<Scalars['String']['input']>;
  collateral_not_ends_with?: InputMaybe<Scalars['String']['input']>;
  collateral_not_ends_with_nocase?: InputMaybe<Scalars['String']['input']>;
  collateral_not_in?: InputMaybe<Array<Scalars['String']['input']>>;
  collateral_not_starts_with?: InputMaybe<Scalars['String']['input']>;
  collateral_not_starts_with_nocase?: InputMaybe<Scalars['String']['input']>;
  collateral_starts_with?: InputMaybe<Scalars['String']['input']>;
  collateral_starts_with_nocase?: InputMaybe<Scalars['String']['input']>;
  decimals?: InputMaybe<Scalars['Int']['input']>;
  decimals_gt?: InputMaybe<Scalars['Int']['input']>;
  decimals_gte?: InputMaybe<Scalars['Int']['input']>;
  decimals_in?: InputMaybe<Array<Scalars['Int']['input']>>;
  decimals_lt?: InputMaybe<Scalars['Int']['input']>;
  decimals_lte?: InputMaybe<Scalars['Int']['input']>;
  decimals_not?: InputMaybe<Scalars['Int']['input']>;
  decimals_not_in?: InputMaybe<Array<Scalars['Int']['input']>>;
  id?: InputMaybe<Scalars['ID']['input']>;
  id_gt?: InputMaybe<Scalars['ID']['input']>;
  id_gte?: InputMaybe<Scalars['ID']['input']>;
  id_in?: InputMaybe<Array<Scalars['ID']['input']>>;
  id_lt?: InputMaybe<Scalars['ID']['input']>;
  id_lte?: InputMaybe<Scalars['ID']['input']>;
  id_not?: InputMaybe<Scalars['ID']['input']>;
  id_not_in?: InputMaybe<Array<Scalars['ID']['input']>>;
  name?: InputMaybe<Scalars['String']['input']>;
  name_contains?: InputMaybe<Scalars['String']['input']>;
  name_contains_nocase?: InputMaybe<Scalars['String']['input']>;
  name_ends_with?: InputMaybe<Scalars['String']['input']>;
  name_ends_with_nocase?: InputMaybe<Scalars['String']['input']>;
  name_gt?: InputMaybe<Scalars['String']['input']>;
  name_gte?: InputMaybe<Scalars['String']['input']>;
  name_in?: InputMaybe<Array<Scalars['String']['input']>>;
  name_lt?: InputMaybe<Scalars['String']['input']>;
  name_lte?: InputMaybe<Scalars['String']['input']>;
  name_not?: InputMaybe<Scalars['String']['input']>;
  name_not_contains?: InputMaybe<Scalars['String']['input']>;
  name_not_contains_nocase?: InputMaybe<Scalars['String']['input']>;
  name_not_ends_with?: InputMaybe<Scalars['String']['input']>;
  name_not_ends_with_nocase?: InputMaybe<Scalars['String']['input']>;
  name_not_in?: InputMaybe<Array<Scalars['String']['input']>>;
  name_not_starts_with?: InputMaybe<Scalars['String']['input']>;
  name_not_starts_with_nocase?: InputMaybe<Scalars['String']['input']>;
  name_starts_with?: InputMaybe<Scalars['String']['input']>;
  name_starts_with_nocase?: InputMaybe<Scalars['String']['input']>;
  or?: InputMaybe<Array<InputMaybe<Token_Filter>>>;
  symbol?: InputMaybe<Scalars['String']['input']>;
  symbol_contains?: InputMaybe<Scalars['String']['input']>;
  symbol_contains_nocase?: InputMaybe<Scalars['String']['input']>;
  symbol_ends_with?: InputMaybe<Scalars['String']['input']>;
  symbol_ends_with_nocase?: InputMaybe<Scalars['String']['input']>;
  symbol_gt?: InputMaybe<Scalars['String']['input']>;
  symbol_gte?: InputMaybe<Scalars['String']['input']>;
  symbol_in?: InputMaybe<Array<Scalars['String']['input']>>;
  symbol_lt?: InputMaybe<Scalars['String']['input']>;
  symbol_lte?: InputMaybe<Scalars['String']['input']>;
  symbol_not?: InputMaybe<Scalars['String']['input']>;
  symbol_not_contains?: InputMaybe<Scalars['String']['input']>;
  symbol_not_contains_nocase?: InputMaybe<Scalars['String']['input']>;
  symbol_not_ends_with?: InputMaybe<Scalars['String']['input']>;
  symbol_not_ends_with_nocase?: InputMaybe<Scalars['String']['input']>;
  symbol_not_in?: InputMaybe<Array<Scalars['String']['input']>>;
  symbol_not_starts_with?: InputMaybe<Scalars['String']['input']>;
  symbol_not_starts_with_nocase?: InputMaybe<Scalars['String']['input']>;
  symbol_starts_with?: InputMaybe<Scalars['String']['input']>;
  symbol_starts_with_nocase?: InputMaybe<Scalars['String']['input']>;
};

export enum Token_OrderBy {
  Collateral = 'collateral',
  CollateralCollIndex = 'collateral__collIndex',
  CollateralId = 'collateral__id',
  CollateralMinCollRatio = 'collateral__minCollRatio',
  Decimals = 'decimals',
  Id = 'id',
  Name = 'name',
  Symbol = 'symbol'
}

export type Trove = {
  __typename?: 'Trove';
  borrower: Scalars['Bytes']['output'];
  closedAt?: Maybe<Scalars['BigInt']['output']>;
  collateral: Collateral;
  createdAt: Scalars['BigInt']['output'];
  debt: Scalars['BigInt']['output'];
  deposit: Scalars['BigInt']['output'];
  id: Scalars['ID']['output'];
  interestBatch?: Maybe<InterestBatch>;
  interestRate: Scalars['BigInt']['output'];
  mightBeLeveraged: Scalars['Boolean']['output'];
  stake: Scalars['BigInt']['output'];
  status: TroveStatus;
  troveId: Scalars['String']['output'];
  updatedAt: Scalars['BigInt']['output'];
};

export enum TroveStatus {
  Active = 'active',
  Closed = 'closed',
  Liquidated = 'liquidated',
  Redeemed = 'redeemed'
}

export type Trove_Filter = {
  /** Filter for the block changed event. */
  _change_block?: InputMaybe<BlockChangedFilter>;
  and?: InputMaybe<Array<InputMaybe<Trove_Filter>>>;
  borrower?: InputMaybe<Scalars['Bytes']['input']>;
  borrower_contains?: InputMaybe<Scalars['Bytes']['input']>;
  borrower_gt?: InputMaybe<Scalars['Bytes']['input']>;
  borrower_gte?: InputMaybe<Scalars['Bytes']['input']>;
  borrower_in?: InputMaybe<Array<Scalars['Bytes']['input']>>;
  borrower_lt?: InputMaybe<Scalars['Bytes']['input']>;
  borrower_lte?: InputMaybe<Scalars['Bytes']['input']>;
  borrower_not?: InputMaybe<Scalars['Bytes']['input']>;
  borrower_not_contains?: InputMaybe<Scalars['Bytes']['input']>;
  borrower_not_in?: InputMaybe<Array<Scalars['Bytes']['input']>>;
  closedAt?: InputMaybe<Scalars['BigInt']['input']>;
  closedAt_gt?: InputMaybe<Scalars['BigInt']['input']>;
  closedAt_gte?: InputMaybe<Scalars['BigInt']['input']>;
  closedAt_in?: InputMaybe<Array<Scalars['BigInt']['input']>>;
  closedAt_lt?: InputMaybe<Scalars['BigInt']['input']>;
  closedAt_lte?: InputMaybe<Scalars['BigInt']['input']>;
  closedAt_not?: InputMaybe<Scalars['BigInt']['input']>;
  closedAt_not_in?: InputMaybe<Array<Scalars['BigInt']['input']>>;
  collateral?: InputMaybe<Scalars['String']['input']>;
  collateral_?: InputMaybe<Collateral_Filter>;
  collateral_contains?: InputMaybe<Scalars['String']['input']>;
  collateral_contains_nocase?: InputMaybe<Scalars['String']['input']>;
  collateral_ends_with?: InputMaybe<Scalars['String']['input']>;
  collateral_ends_with_nocase?: InputMaybe<Scalars['String']['input']>;
  collateral_gt?: InputMaybe<Scalars['String']['input']>;
  collateral_gte?: InputMaybe<Scalars['String']['input']>;
  collateral_in?: InputMaybe<Array<Scalars['String']['input']>>;
  collateral_lt?: InputMaybe<Scalars['String']['input']>;
  collateral_lte?: InputMaybe<Scalars['String']['input']>;
  collateral_not?: InputMaybe<Scalars['String']['input']>;
  collateral_not_contains?: InputMaybe<Scalars['String']['input']>;
  collateral_not_contains_nocase?: InputMaybe<Scalars['String']['input']>;
  collateral_not_ends_with?: InputMaybe<Scalars['String']['input']>;
  collateral_not_ends_with_nocase?: InputMaybe<Scalars['String']['input']>;
  collateral_not_in?: InputMaybe<Array<Scalars['String']['input']>>;
  collateral_not_starts_with?: InputMaybe<Scalars['String']['input']>;
  collateral_not_starts_with_nocase?: InputMaybe<Scalars['String']['input']>;
  collateral_starts_with?: InputMaybe<Scalars['String']['input']>;
  collateral_starts_with_nocase?: InputMaybe<Scalars['String']['input']>;
  createdAt?: InputMaybe<Scalars['BigInt']['input']>;
  createdAt_gt?: InputMaybe<Scalars['BigInt']['input']>;
  createdAt_gte?: InputMaybe<Scalars['BigInt']['input']>;
  createdAt_in?: InputMaybe<Array<Scalars['BigInt']['input']>>;
  createdAt_lt?: InputMaybe<Scalars['BigInt']['input']>;
  createdAt_lte?: InputMaybe<Scalars['BigInt']['input']>;
  createdAt_not?: InputMaybe<Scalars['BigInt']['input']>;
  createdAt_not_in?: InputMaybe<Array<Scalars['BigInt']['input']>>;
  debt?: InputMaybe<Scalars['BigInt']['input']>;
  debt_gt?: InputMaybe<Scalars['BigInt']['input']>;
  debt_gte?: InputMaybe<Scalars['BigInt']['input']>;
  debt_in?: InputMaybe<Array<Scalars['BigInt']['input']>>;
  debt_lt?: InputMaybe<Scalars['BigInt']['input']>;
  debt_lte?: InputMaybe<Scalars['BigInt']['input']>;
  debt_not?: InputMaybe<Scalars['BigInt']['input']>;
  debt_not_in?: InputMaybe<Array<Scalars['BigInt']['input']>>;
  deposit?: InputMaybe<Scalars['BigInt']['input']>;
  deposit_gt?: InputMaybe<Scalars['BigInt']['input']>;
  deposit_gte?: InputMaybe<Scalars['BigInt']['input']>;
  deposit_in?: InputMaybe<Array<Scalars['BigInt']['input']>>;
  deposit_lt?: InputMaybe<Scalars['BigInt']['input']>;
  deposit_lte?: InputMaybe<Scalars['BigInt']['input']>;
  deposit_not?: InputMaybe<Scalars['BigInt']['input']>;
  deposit_not_in?: InputMaybe<Array<Scalars['BigInt']['input']>>;
  id?: InputMaybe<Scalars['ID']['input']>;
  id_gt?: InputMaybe<Scalars['ID']['input']>;
  id_gte?: InputMaybe<Scalars['ID']['input']>;
  id_in?: InputMaybe<Array<Scalars['ID']['input']>>;
  id_lt?: InputMaybe<Scalars['ID']['input']>;
  id_lte?: InputMaybe<Scalars['ID']['input']>;
  id_not?: InputMaybe<Scalars['ID']['input']>;
  id_not_in?: InputMaybe<Array<Scalars['ID']['input']>>;
  interestBatch?: InputMaybe<Scalars['String']['input']>;
  interestBatch_?: InputMaybe<InterestBatch_Filter>;
  interestBatch_contains?: InputMaybe<Scalars['String']['input']>;
  interestBatch_contains_nocase?: InputMaybe<Scalars['String']['input']>;
  interestBatch_ends_with?: InputMaybe<Scalars['String']['input']>;
  interestBatch_ends_with_nocase?: InputMaybe<Scalars['String']['input']>;
  interestBatch_gt?: InputMaybe<Scalars['String']['input']>;
  interestBatch_gte?: InputMaybe<Scalars['String']['input']>;
  interestBatch_in?: InputMaybe<Array<Scalars['String']['input']>>;
  interestBatch_lt?: InputMaybe<Scalars['String']['input']>;
  interestBatch_lte?: InputMaybe<Scalars['String']['input']>;
  interestBatch_not?: InputMaybe<Scalars['String']['input']>;
  interestBatch_not_contains?: InputMaybe<Scalars['String']['input']>;
  interestBatch_not_contains_nocase?: InputMaybe<Scalars['String']['input']>;
  interestBatch_not_ends_with?: InputMaybe<Scalars['String']['input']>;
  interestBatch_not_ends_with_nocase?: InputMaybe<Scalars['String']['input']>;
  interestBatch_not_in?: InputMaybe<Array<Scalars['String']['input']>>;
  interestBatch_not_starts_with?: InputMaybe<Scalars['String']['input']>;
  interestBatch_not_starts_with_nocase?: InputMaybe<Scalars['String']['input']>;
  interestBatch_starts_with?: InputMaybe<Scalars['String']['input']>;
  interestBatch_starts_with_nocase?: InputMaybe<Scalars['String']['input']>;
  interestRate?: InputMaybe<Scalars['BigInt']['input']>;
  interestRate_gt?: InputMaybe<Scalars['BigInt']['input']>;
  interestRate_gte?: InputMaybe<Scalars['BigInt']['input']>;
  interestRate_in?: InputMaybe<Array<Scalars['BigInt']['input']>>;
  interestRate_lt?: InputMaybe<Scalars['BigInt']['input']>;
  interestRate_lte?: InputMaybe<Scalars['BigInt']['input']>;
  interestRate_not?: InputMaybe<Scalars['BigInt']['input']>;
  interestRate_not_in?: InputMaybe<Array<Scalars['BigInt']['input']>>;
  mightBeLeveraged?: InputMaybe<Scalars['Boolean']['input']>;
  mightBeLeveraged_in?: InputMaybe<Array<Scalars['Boolean']['input']>>;
  mightBeLeveraged_not?: InputMaybe<Scalars['Boolean']['input']>;
  mightBeLeveraged_not_in?: InputMaybe<Array<Scalars['Boolean']['input']>>;
  or?: InputMaybe<Array<InputMaybe<Trove_Filter>>>;
  stake?: InputMaybe<Scalars['BigInt']['input']>;
  stake_gt?: InputMaybe<Scalars['BigInt']['input']>;
  stake_gte?: InputMaybe<Scalars['BigInt']['input']>;
  stake_in?: InputMaybe<Array<Scalars['BigInt']['input']>>;
  stake_lt?: InputMaybe<Scalars['BigInt']['input']>;
  stake_lte?: InputMaybe<Scalars['BigInt']['input']>;
  stake_not?: InputMaybe<Scalars['BigInt']['input']>;
  stake_not_in?: InputMaybe<Array<Scalars['BigInt']['input']>>;
  status?: InputMaybe<TroveStatus>;
  status_in?: InputMaybe<Array<TroveStatus>>;
  status_not?: InputMaybe<TroveStatus>;
  status_not_in?: InputMaybe<Array<TroveStatus>>;
  troveId?: InputMaybe<Scalars['String']['input']>;
  troveId_contains?: InputMaybe<Scalars['String']['input']>;
  troveId_contains_nocase?: InputMaybe<Scalars['String']['input']>;
  troveId_ends_with?: InputMaybe<Scalars['String']['input']>;
  troveId_ends_with_nocase?: InputMaybe<Scalars['String']['input']>;
  troveId_gt?: InputMaybe<Scalars['String']['input']>;
  troveId_gte?: InputMaybe<Scalars['String']['input']>;
  troveId_in?: InputMaybe<Array<Scalars['String']['input']>>;
  troveId_lt?: InputMaybe<Scalars['String']['input']>;
  troveId_lte?: InputMaybe<Scalars['String']['input']>;
  troveId_not?: InputMaybe<Scalars['String']['input']>;
  troveId_not_contains?: InputMaybe<Scalars['String']['input']>;
  troveId_not_contains_nocase?: InputMaybe<Scalars['String']['input']>;
  troveId_not_ends_with?: InputMaybe<Scalars['String']['input']>;
  troveId_not_ends_with_nocase?: InputMaybe<Scalars['String']['input']>;
  troveId_not_in?: InputMaybe<Array<Scalars['String']['input']>>;
  troveId_not_starts_with?: InputMaybe<Scalars['String']['input']>;
  troveId_not_starts_with_nocase?: InputMaybe<Scalars['String']['input']>;
  troveId_starts_with?: InputMaybe<Scalars['String']['input']>;
  troveId_starts_with_nocase?: InputMaybe<Scalars['String']['input']>;
  updatedAt?: InputMaybe<Scalars['BigInt']['input']>;
  updatedAt_gt?: InputMaybe<Scalars['BigInt']['input']>;
  updatedAt_gte?: InputMaybe<Scalars['BigInt']['input']>;
  updatedAt_in?: InputMaybe<Array<Scalars['BigInt']['input']>>;
  updatedAt_lt?: InputMaybe<Scalars['BigInt']['input']>;
  updatedAt_lte?: InputMaybe<Scalars['BigInt']['input']>;
  updatedAt_not?: InputMaybe<Scalars['BigInt']['input']>;
  updatedAt_not_in?: InputMaybe<Array<Scalars['BigInt']['input']>>;
};

export enum Trove_OrderBy {
  Borrower = 'borrower',
  ClosedAt = 'closedAt',
  Collateral = 'collateral',
  CollateralCollIndex = 'collateral__collIndex',
  CollateralId = 'collateral__id',
  CollateralMinCollRatio = 'collateral__minCollRatio',
  CreatedAt = 'createdAt',
  Debt = 'debt',
  Deposit = 'deposit',
  Id = 'id',
  InterestBatch = 'interestBatch',
  InterestBatchAnnualInterestRate = 'interestBatch__annualInterestRate',
  InterestBatchAnnualManagementFee = 'interestBatch__annualManagementFee',
  InterestBatchBatchManager = 'interestBatch__batchManager',
  InterestBatchColl = 'interestBatch__coll',
  InterestBatchDebt = 'interestBatch__debt',
  InterestBatchId = 'interestBatch__id',
  InterestRate = 'interestRate',
  MightBeLeveraged = 'mightBeLeveraged',
  Stake = 'stake',
  Status = 'status',
  TroveId = 'troveId',
  UpdatedAt = 'updatedAt'
}

export type _Block_ = {
  __typename?: '_Block_';
  /** The hash of the block */
  hash?: Maybe<Scalars['Bytes']['output']>;
  /** The block number */
  number: Scalars['Int']['output'];
  /** The hash of the parent block */
  parentHash?: Maybe<Scalars['Bytes']['output']>;
  /** Integer representation of the timestamp stored in blocks for the chain */
  timestamp?: Maybe<Scalars['Int']['output']>;
};

/** The type for the top-level _meta field */
export type _Meta_ = {
  __typename?: '_Meta_';
  /**
   * Information about a specific subgraph block. The hash of the block
   * will be null if the _meta field has a block constraint that asks for
   * a block number. It will be filled if the _meta field has no block constraint
   * and therefore asks for the latest  block
   *
   */
  block: _Block_;
  /** The deployment ID */
  deployment: Scalars['String']['output'];
  /** If `true`, the subgraph encountered indexing errors at some past block */
  hasIndexingErrors: Scalars['Boolean']['output'];
};

export enum _SubgraphErrorPolicy_ {
  /** Data will be returned even if the subgraph has indexing errors */
  Allow = 'allow',
  /** If the subgraph has indexing errors, data will be omitted. The default. */
  Deny = 'deny'
}

export type BorrowerInfoQueryVariables = Exact<{
  id: Scalars['ID']['input'];
}>;


export type BorrowerInfoQuery = { __typename?: 'Query', borrowerInfo?: { __typename?: 'BorrowerInfo', nextOwnerIndexes: Array<number>, troves: number, trovesByCollateral: Array<number> } | null };

export type FullTroveFragmentFragment = { __typename?: 'Trove', id: string, borrower: string, closedAt?: bigint | null, createdAt: bigint, debt: bigint, deposit: bigint, interestRate: bigint, mightBeLeveraged: boolean, stake: bigint, status: TroveStatus, troveId: string, updatedAt: bigint, collateral: { __typename?: 'Collateral', id: string, minCollRatio: bigint, collIndex: number, token: { __typename?: 'Token', symbol: string, name: string } }, interestBatch?: { __typename?: 'InterestBatch', id: string, annualInterestRate: bigint, annualManagementFee: bigint, batchManager: string } | null } & { ' $fragmentName'?: 'FullTroveFragmentFragment' };

export type TrovesByAccountQueryVariables = Exact<{
  account: Scalars['Bytes']['input'];
}>;


export type TrovesByAccountQuery = { __typename?: 'Query', troves: Array<{ __typename?: 'Trove', id: string, borrower: string, closedAt?: bigint | null, createdAt: bigint, debt: bigint, deposit: bigint, interestRate: bigint, mightBeLeveraged: boolean, stake: bigint, status: TroveStatus, troveId: string, updatedAt: bigint, collateral: { __typename?: 'Collateral', id: string, minCollRatio: bigint, collIndex: number, token: { __typename?: 'Token', symbol: string, name: string } }, interestBatch?: { __typename?: 'InterestBatch', id: string, annualInterestRate: bigint, annualManagementFee: bigint, batchManager: string } | null }> };

export type TroveByIdQueryVariables = Exact<{
  id: Scalars['ID']['input'];
}>;


export type TroveByIdQuery = { __typename?: 'Query', trove?: { __typename?: 'Trove', id: string, borrower: string, closedAt?: bigint | null, createdAt: bigint, debt: bigint, deposit: bigint, interestRate: bigint, mightBeLeveraged: boolean, stake: bigint, status: TroveStatus, troveId: string, updatedAt: bigint, collateral: { __typename?: 'Collateral', id: string, minCollRatio: bigint, collIndex: number, token: { __typename?: 'Token', symbol: string, name: string } }, interestBatch?: { __typename?: 'InterestBatch', id: string, annualInterestRate: bigint, annualManagementFee: bigint, batchManager: string } | null } | null };

export type StabilityPoolsQueryVariables = Exact<{ [key: string]: never; }>;


export type StabilityPoolsQuery = { __typename?: 'Query', stabilityPools: Array<{ __typename?: 'StabilityPool', id: string, totalDeposited: bigint }> };

export type StabilityPoolDepositFragmentFragment = { __typename?: 'StabilityPoolDeposit', id: string, deposit: bigint, depositor: string, collateral: { __typename?: 'Collateral', collIndex: number }, snapshot: { __typename?: 'StabilityPoolDepositSnapshot', B: bigint, P: bigint, S: bigint, epoch: bigint, scale: bigint } } & { ' $fragmentName'?: 'StabilityPoolDepositFragmentFragment' };

export type StabilityPoolDepositsByAccountQueryVariables = Exact<{
  account: Scalars['Bytes']['input'];
}>;


export type StabilityPoolDepositsByAccountQuery = { __typename?: 'Query', stabilityPoolDeposits: Array<{ __typename?: 'StabilityPoolDeposit', id: string, deposit: bigint, depositor: string, collateral: { __typename?: 'Collateral', collIndex: number }, snapshot: { __typename?: 'StabilityPoolDepositSnapshot', B: bigint, P: bigint, S: bigint, epoch: bigint, scale: bigint } }> };

export type StabilityPoolDepositQueryVariables = Exact<{
  id: Scalars['ID']['input'];
}>;


export type StabilityPoolDepositQuery = { __typename?: 'Query', stabilityPoolDeposit?: { __typename?: 'StabilityPoolDeposit', id: string, deposit: bigint, depositor: string, collateral: { __typename?: 'Collateral', collIndex: number }, snapshot: { __typename?: 'StabilityPoolDepositSnapshot', B: bigint, P: bigint, S: bigint, epoch: bigint, scale: bigint } } | null };

export type StabilityPoolEpochScaleQueryVariables = Exact<{
  id: Scalars['ID']['input'];
}>;


export type StabilityPoolEpochScaleQuery = { __typename?: 'Query', stabilityPoolEpochScale?: { __typename?: 'StabilityPoolEpochScale', id: string, B: bigint, S: bigint } | null };

export type InterestBatchesQueryVariables = Exact<{
  ids: Array<Scalars['ID']['input']> | Scalars['ID']['input'];
}>;


export type InterestBatchesQuery = { __typename?: 'Query', interestBatches: Array<{ __typename?: 'InterestBatch', batchManager: string, debt: bigint, coll: bigint, annualInterestRate: bigint, annualManagementFee: bigint, collateral: { __typename?: 'Collateral', collIndex: number } }> };

export type AllInterestRateBracketsQueryVariables = Exact<{ [key: string]: never; }>;


export type AllInterestRateBracketsQuery = { __typename?: 'Query', interestRateBrackets: Array<{ __typename?: 'InterestRateBracket', rate: bigint, totalDebt: bigint, collateral: { __typename?: 'Collateral', collIndex: number } }> };

<<<<<<< HEAD
export type BlockNumberQueryVariables = Exact<{ [key: string]: never; }>;


export type BlockNumberQuery = { __typename?: 'Query', _meta?: { __typename?: '_Meta_', block: { __typename?: '_Block_', number: number } } | null };

=======
>>>>>>> 98693133
export class TypedDocumentString<TResult, TVariables>
  extends String
  implements DocumentTypeDecoration<TResult, TVariables>
{
  __apiType?: DocumentTypeDecoration<TResult, TVariables>['__apiType'];
  private value: string;
  public __meta__?: Record<string, any> | undefined;

  constructor(value: string, __meta__?: Record<string, any> | undefined) {
    super(value);
    this.value = value;
    this.__meta__ = __meta__;
  }

  toString(): string & DocumentTypeDecoration<TResult, TVariables> {
    return this.value;
  }
}
export const FullTroveFragmentFragmentDoc = new TypedDocumentString(`
    fragment FullTroveFragment on Trove {
  id
  borrower
  closedAt
  createdAt
  debt
  deposit
  interestRate
  mightBeLeveraged
  stake
  status
  troveId
  updatedAt
  collateral {
    id
    token {
      symbol
      name
    }
    minCollRatio
    collIndex
  }
  interestBatch {
    id
    annualInterestRate
    annualManagementFee
    batchManager
  }
}
    `, {"fragmentName":"FullTroveFragment"}) as unknown as TypedDocumentString<FullTroveFragmentFragment, unknown>;
export const StabilityPoolDepositFragmentFragmentDoc = new TypedDocumentString(`
    fragment StabilityPoolDepositFragment on StabilityPoolDeposit {
  id
  deposit
  depositor
  collateral {
    collIndex
  }
  snapshot {
    B
    P
    S
    epoch
    scale
  }
}
    `, {"fragmentName":"StabilityPoolDepositFragment"}) as unknown as TypedDocumentString<StabilityPoolDepositFragmentFragment, unknown>;
export const BorrowerInfoDocument = new TypedDocumentString(`
    query BorrowerInfo($id: ID!) {
  borrowerInfo(id: $id) {
    nextOwnerIndexes
    troves
    trovesByCollateral
  }
}
    `) as unknown as TypedDocumentString<BorrowerInfoQuery, BorrowerInfoQueryVariables>;
export const TrovesByAccountDocument = new TypedDocumentString(`
    query TrovesByAccount($account: Bytes!) {
  troves(
    where: {borrower: $account, status_in: [active, redeemed, liquidated]}
    orderBy: updatedAt
    orderDirection: desc
  ) {
    id
    borrower
    closedAt
    createdAt
    debt
    deposit
    interestRate
    mightBeLeveraged
    stake
    status
    troveId
    updatedAt
    collateral {
      id
      token {
        symbol
        name
      }
      minCollRatio
      collIndex
    }
    interestBatch {
      id
      annualInterestRate
      annualManagementFee
      batchManager
    }
  }
}
    `) as unknown as TypedDocumentString<TrovesByAccountQuery, TrovesByAccountQueryVariables>;
export const TroveByIdDocument = new TypedDocumentString(`
    query TroveById($id: ID!) {
  trove(id: $id) {
    id
    borrower
    closedAt
    createdAt
    debt
    deposit
    interestRate
    mightBeLeveraged
    stake
    status
    troveId
    updatedAt
    collateral {
      id
      token {
        symbol
        name
      }
      minCollRatio
      collIndex
    }
    interestBatch {
      id
      annualInterestRate
      annualManagementFee
      batchManager
    }
  }
}
    `) as unknown as TypedDocumentString<TroveByIdQuery, TroveByIdQueryVariables>;
export const StabilityPoolsDocument = new TypedDocumentString(`
    query StabilityPools {
  stabilityPools {
    id
    totalDeposited
  }
}
    `) as unknown as TypedDocumentString<StabilityPoolsQuery, StabilityPoolsQueryVariables>;
export const StabilityPoolDepositsByAccountDocument = new TypedDocumentString(`
    query StabilityPoolDepositsByAccount($account: Bytes!) {
  stabilityPoolDeposits(where: {depositor: $account, deposit_gt: 0}) {
    id
    deposit
    depositor
    collateral {
      collIndex
    }
    snapshot {
      B
      P
      S
      epoch
      scale
    }
  }
}
    `) as unknown as TypedDocumentString<StabilityPoolDepositsByAccountQuery, StabilityPoolDepositsByAccountQueryVariables>;
export const StabilityPoolDepositDocument = new TypedDocumentString(`
    query StabilityPoolDeposit($id: ID!) {
  stabilityPoolDeposit(id: $id) {
    id
    deposit
    depositor
    collateral {
      collIndex
    }
    snapshot {
      B
      P
      S
      epoch
      scale
    }
  }
}
    `) as unknown as TypedDocumentString<StabilityPoolDepositQuery, StabilityPoolDepositQueryVariables>;
export const StabilityPoolEpochScaleDocument = new TypedDocumentString(`
    query StabilityPoolEpochScale($id: ID!) {
  stabilityPoolEpochScale(id: $id) {
    id
    B
    S
  }
}
    `) as unknown as TypedDocumentString<StabilityPoolEpochScaleQuery, StabilityPoolEpochScaleQueryVariables>;
export const InterestBatchesDocument = new TypedDocumentString(`
    query InterestBatches($ids: [ID!]!) {
  interestBatches(where: {id_in: $ids}) {
    collateral {
      collIndex
    }
    batchManager
    debt
    coll
    annualInterestRate
    annualManagementFee
  }
}
    `) as unknown as TypedDocumentString<InterestBatchesQuery, InterestBatchesQueryVariables>;
export const AllInterestRateBracketsDocument = new TypedDocumentString(`
    query AllInterestRateBrackets {
  interestRateBrackets(orderBy: rate) {
    collateral {
      collIndex
    }
    rate
    totalDebt
  }
}
<<<<<<< HEAD
    `) as unknown as TypedDocumentString<AllInterestRateBracketsQuery, AllInterestRateBracketsQueryVariables>;
export const BlockNumberDocument = new TypedDocumentString(`
    query BlockNumber {
  _meta {
    block {
      number
    }
  }
}
    `) as unknown as TypedDocumentString<BlockNumberQuery, BlockNumberQueryVariables>;
=======
    `) as unknown as TypedDocumentString<AllInterestRateBracketsQuery, AllInterestRateBracketsQueryVariables>;
>>>>>>> 98693133
<|MERGE_RESOLUTION|>--- conflicted
+++ resolved
@@ -1472,14 +1472,11 @@
 
 export type AllInterestRateBracketsQuery = { __typename?: 'Query', interestRateBrackets: Array<{ __typename?: 'InterestRateBracket', rate: bigint, totalDebt: bigint, collateral: { __typename?: 'Collateral', collIndex: number } }> };
 
-<<<<<<< HEAD
 export type BlockNumberQueryVariables = Exact<{ [key: string]: never; }>;
 
 
 export type BlockNumberQuery = { __typename?: 'Query', _meta?: { __typename?: '_Meta_', block: { __typename?: '_Block_', number: number } } | null };
 
-=======
->>>>>>> 98693133
 export class TypedDocumentString<TResult, TVariables>
   extends String
   implements DocumentTypeDecoration<TResult, TVariables>
@@ -1704,7 +1701,6 @@
     totalDebt
   }
 }
-<<<<<<< HEAD
     `) as unknown as TypedDocumentString<AllInterestRateBracketsQuery, AllInterestRateBracketsQueryVariables>;
 export const BlockNumberDocument = new TypedDocumentString(`
     query BlockNumber {
@@ -1714,7 +1710,4 @@
     }
   }
 }
-    `) as unknown as TypedDocumentString<BlockNumberQuery, BlockNumberQueryVariables>;
-=======
-    `) as unknown as TypedDocumentString<AllInterestRateBracketsQuery, AllInterestRateBracketsQueryVariables>;
->>>>>>> 98693133
+    `) as unknown as TypedDocumentString<BlockNumberQuery, BlockNumberQueryVariables>;