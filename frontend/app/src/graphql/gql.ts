/* eslint-disable */
import * as types from './graphql';



/**
 * Map of all GraphQL operations in the project.
 *
 * This map has several performance disadvantages:
 * 1. It is not tree-shakeable, so it will include all operations in the project.
 * 2. It is not minifiable, so the string of a GraphQL query will be multiple times inside the bundle.
 * 3. It does not support dead code elimination, so it will add unused operations.
 *
 * Therefore it is highly recommended to use the babel or swc plugin for production.
 * Learn more about it here: https://the-guild.dev/graphql/codegen/plugins/presets/preset-client#reducing-bundle-size
 */
type Documents = {
    "\n  query BorrowerInfo($id: ID!) {\n    borrowerInfo(id: $id) {\n      nextOwnerIndexes\n      troves\n      trovesByCollateral\n    }\n  }\n": typeof types.BorrowerInfoDocument,
    "\n  fragment FullTroveFragment on Trove {\n    id\n    borrower\n    closedAt\n    createdAt\n    debt\n    deposit\n    interestRate\n    mightBeLeveraged\n    stake\n    status\n    troveId\n    updatedAt\n    collateral {\n      id\n      token {\n        symbol\n        name\n      }\n      minCollRatio\n      collIndex\n    }\n    interestBatch {\n      id\n      annualInterestRate\n      annualManagementFee\n      batchManager\n    }\n  }\n": typeof types.FullTroveFragmentFragmentDoc,
    "\n  query TrovesByAccount($account: Bytes!) {\n    troves(\n      where: {\n        borrower: $account,\n        status_in: [active,redeemed,liquidated],\n      }\n      orderBy: updatedAt\n      orderDirection: desc\n    ) {\n      id\n      borrower\n      closedAt\n      createdAt\n      debt\n      deposit\n      interestRate\n      mightBeLeveraged\n      stake\n      status\n      troveId\n      updatedAt\n      collateral {\n        id\n        token {\n          symbol\n          name\n        }\n        minCollRatio\n        collIndex\n      }\n      interestBatch {\n        id\n        annualInterestRate\n        annualManagementFee\n        batchManager\n      }\n    }\n  }\n": typeof types.TrovesByAccountDocument,
    "\n  query TroveById($id: ID!) {\n    trove(id: $id) {\n      id\n      borrower\n      closedAt\n      createdAt\n      debt\n      deposit\n      interestRate\n      mightBeLeveraged\n      stake\n      status\n      troveId\n      updatedAt\n      collateral {\n        id\n        token {\n          symbol\n          name\n        }\n        minCollRatio\n        collIndex\n      }\n      interestBatch {\n        id\n        annualInterestRate\n        annualManagementFee\n        batchManager\n      }\n    }\n  }\n": typeof types.TroveByIdDocument,
    "\n  query StabilityPools {\n    stabilityPools {\n      id\n      totalDeposited\n    }\n  }\n": typeof types.StabilityPoolsDocument,
    "\n  fragment StabilityPoolDepositFragment on StabilityPoolDeposit {\n    id\n    deposit\n    depositor\n    collateral {\n      collIndex\n    }\n    snapshot {\n      B\n      P\n      S\n      epoch\n      scale\n    }\n  }\n": typeof types.StabilityPoolDepositFragmentFragmentDoc,
    "\n  query StabilityPoolDepositsByAccount($account: Bytes!) {\n    stabilityPoolDeposits(where: { depositor: $account, deposit_gt: 0 }) {\n      id\n      deposit\n      depositor\n      collateral {\n        collIndex\n      }\n      snapshot {\n        B\n        P\n        S\n        epoch\n        scale\n      }\n    }\n  }\n": typeof types.StabilityPoolDepositsByAccountDocument,
    "\n  query StabilityPoolDeposit($id: ID!) {\n    stabilityPoolDeposit(id: $id) {\n      id\n      deposit\n      depositor\n      collateral {\n        collIndex\n      }\n      snapshot {\n        B\n        P\n        S\n        epoch\n        scale\n      }\n    }\n  }\n": typeof types.StabilityPoolDepositDocument,
    "\n  query StabilityPoolEpochScale($id: ID!) {\n    stabilityPoolEpochScale(id: $id) {\n      id\n      B\n      S\n    }\n  }\n": typeof types.StabilityPoolEpochScaleDocument,
    "\n  query InterestBatches($ids: [ID!]!) {\n    interestBatches(where: { id_in: $ids }) {\n      collateral {\n        collIndex\n      }\n      batchManager\n      debt\n      coll\n      annualInterestRate\n      annualManagementFee\n    }\n  }\n": typeof types.InterestBatchesDocument,
    "\n  query AllInterestRateBrackets {\n    interestRateBrackets(orderBy: rate) {\n      collateral {\n        collIndex\n      }\n      rate\n      totalDebt\n    }\n  }\n": typeof types.AllInterestRateBracketsDocument,
};
const documents: Documents = {
    "\n  query BorrowerInfo($id: ID!) {\n    borrowerInfo(id: $id) {\n      nextOwnerIndexes\n      troves\n      trovesByCollateral\n    }\n  }\n": types.BorrowerInfoDocument,
    "\n  fragment FullTroveFragment on Trove {\n    id\n    borrower\n    closedAt\n    createdAt\n    debt\n    deposit\n    interestRate\n    mightBeLeveraged\n    stake\n    status\n    troveId\n    updatedAt\n    collateral {\n      id\n      token {\n        symbol\n        name\n      }\n      minCollRatio\n      collIndex\n    }\n    interestBatch {\n      id\n      annualInterestRate\n      annualManagementFee\n      batchManager\n    }\n  }\n": types.FullTroveFragmentFragmentDoc,
    "\n  query TrovesByAccount($account: Bytes!) {\n    troves(\n      where: {\n        borrower: $account,\n        status_in: [active,redeemed,liquidated],\n      }\n      orderBy: updatedAt\n      orderDirection: desc\n    ) {\n      id\n      borrower\n      closedAt\n      createdAt\n      debt\n      deposit\n      interestRate\n      mightBeLeveraged\n      stake\n      status\n      troveId\n      updatedAt\n      collateral {\n        id\n        token {\n          symbol\n          name\n        }\n        minCollRatio\n        collIndex\n      }\n      interestBatch {\n        id\n        annualInterestRate\n        annualManagementFee\n        batchManager\n      }\n    }\n  }\n": types.TrovesByAccountDocument,
    "\n  query TroveById($id: ID!) {\n    trove(id: $id) {\n      id\n      borrower\n      closedAt\n      createdAt\n      debt\n      deposit\n      interestRate\n      mightBeLeveraged\n      stake\n      status\n      troveId\n      updatedAt\n      collateral {\n        id\n        token {\n          symbol\n          name\n        }\n        minCollRatio\n        collIndex\n      }\n      interestBatch {\n        id\n        annualInterestRate\n        annualManagementFee\n        batchManager\n      }\n    }\n  }\n": types.TroveByIdDocument,
    "\n  query StabilityPools {\n    stabilityPools {\n      id\n      totalDeposited\n    }\n  }\n": types.StabilityPoolsDocument,
    "\n  fragment StabilityPoolDepositFragment on StabilityPoolDeposit {\n    id\n    deposit\n    depositor\n    collateral {\n      collIndex\n    }\n    snapshot {\n      B\n      P\n      S\n      epoch\n      scale\n    }\n  }\n": types.StabilityPoolDepositFragmentFragmentDoc,
    "\n  query StabilityPoolDepositsByAccount($account: Bytes!) {\n    stabilityPoolDeposits(where: { depositor: $account, deposit_gt: 0 }) {\n      id\n      deposit\n      depositor\n      collateral {\n        collIndex\n      }\n      snapshot {\n        B\n        P\n        S\n        epoch\n        scale\n      }\n    }\n  }\n": types.StabilityPoolDepositsByAccountDocument,
    "\n  query StabilityPoolDeposit($id: ID!) {\n    stabilityPoolDeposit(id: $id) {\n      id\n      deposit\n      depositor\n      collateral {\n        collIndex\n      }\n      snapshot {\n        B\n        P\n        S\n        epoch\n        scale\n      }\n    }\n  }\n": types.StabilityPoolDepositDocument,
    "\n  query StabilityPoolEpochScale($id: ID!) {\n    stabilityPoolEpochScale(id: $id) {\n      id\n      B\n      S\n    }\n  }\n": types.StabilityPoolEpochScaleDocument,
    "\n  query InterestBatches($ids: [ID!]!) {\n    interestBatches(where: { id_in: $ids }) {\n      collateral {\n        collIndex\n      }\n      batchManager\n      debt\n      coll\n      annualInterestRate\n      annualManagementFee\n    }\n  }\n": types.InterestBatchesDocument,
    "\n  query AllInterestRateBrackets {\n    interestRateBrackets(orderBy: rate) {\n      collateral {\n        collIndex\n      }\n      rate\n      totalDebt\n    }\n  }\n": types.AllInterestRateBracketsDocument,
<<<<<<< HEAD
    "\n  query BlockNumber {\n    _meta {\n      block {\n        number\n      }\n    }\n  }\n": types.BlockNumberDocument,
=======
>>>>>>> 98693133
};

/**
 * The graphql function is used to parse GraphQL queries into a document that can be used by GraphQL clients.
 */
export function graphql(source: "\n  query BorrowerInfo($id: ID!) {\n    borrowerInfo(id: $id) {\n      nextOwnerIndexes\n      troves\n      trovesByCollateral\n    }\n  }\n"): typeof import('./graphql').BorrowerInfoDocument;
/**
 * The graphql function is used to parse GraphQL queries into a document that can be used by GraphQL clients.
 */
export function graphql(source: "\n  fragment FullTroveFragment on Trove {\n    id\n    borrower\n    closedAt\n    createdAt\n    debt\n    deposit\n    interestRate\n    mightBeLeveraged\n    stake\n    status\n    troveId\n    updatedAt\n    collateral {\n      id\n      token {\n        symbol\n        name\n      }\n      minCollRatio\n      collIndex\n    }\n    interestBatch {\n      id\n      annualInterestRate\n      annualManagementFee\n      batchManager\n    }\n  }\n"): typeof import('./graphql').FullTroveFragmentFragmentDoc;
/**
 * The graphql function is used to parse GraphQL queries into a document that can be used by GraphQL clients.
 */
export function graphql(source: "\n  query TrovesByAccount($account: Bytes!) {\n    troves(\n      where: {\n        borrower: $account,\n        status_in: [active,redeemed,liquidated],\n      }\n      orderBy: updatedAt\n      orderDirection: desc\n    ) {\n      id\n      borrower\n      closedAt\n      createdAt\n      debt\n      deposit\n      interestRate\n      mightBeLeveraged\n      stake\n      status\n      troveId\n      updatedAt\n      collateral {\n        id\n        token {\n          symbol\n          name\n        }\n        minCollRatio\n        collIndex\n      }\n      interestBatch {\n        id\n        annualInterestRate\n        annualManagementFee\n        batchManager\n      }\n    }\n  }\n"): typeof import('./graphql').TrovesByAccountDocument;
/**
 * The graphql function is used to parse GraphQL queries into a document that can be used by GraphQL clients.
 */
export function graphql(source: "\n  query TroveById($id: ID!) {\n    trove(id: $id) {\n      id\n      borrower\n      closedAt\n      createdAt\n      debt\n      deposit\n      interestRate\n      mightBeLeveraged\n      stake\n      status\n      troveId\n      updatedAt\n      collateral {\n        id\n        token {\n          symbol\n          name\n        }\n        minCollRatio\n        collIndex\n      }\n      interestBatch {\n        id\n        annualInterestRate\n        annualManagementFee\n        batchManager\n      }\n    }\n  }\n"): typeof import('./graphql').TroveByIdDocument;
/**
 * The graphql function is used to parse GraphQL queries into a document that can be used by GraphQL clients.
 */
export function graphql(source: "\n  query StabilityPools {\n    stabilityPools {\n      id\n      totalDeposited\n    }\n  }\n"): typeof import('./graphql').StabilityPoolsDocument;
/**
 * The graphql function is used to parse GraphQL queries into a document that can be used by GraphQL clients.
 */
export function graphql(source: "\n  fragment StabilityPoolDepositFragment on StabilityPoolDeposit {\n    id\n    deposit\n    depositor\n    collateral {\n      collIndex\n    }\n    snapshot {\n      B\n      P\n      S\n      epoch\n      scale\n    }\n  }\n"): typeof import('./graphql').StabilityPoolDepositFragmentFragmentDoc;
/**
 * The graphql function is used to parse GraphQL queries into a document that can be used by GraphQL clients.
 */
export function graphql(source: "\n  query StabilityPoolDepositsByAccount($account: Bytes!) {\n    stabilityPoolDeposits(where: { depositor: $account, deposit_gt: 0 }) {\n      id\n      deposit\n      depositor\n      collateral {\n        collIndex\n      }\n      snapshot {\n        B\n        P\n        S\n        epoch\n        scale\n      }\n    }\n  }\n"): typeof import('./graphql').StabilityPoolDepositsByAccountDocument;
/**
 * The graphql function is used to parse GraphQL queries into a document that can be used by GraphQL clients.
 */
export function graphql(source: "\n  query StabilityPoolDeposit($id: ID!) {\n    stabilityPoolDeposit(id: $id) {\n      id\n      deposit\n      depositor\n      collateral {\n        collIndex\n      }\n      snapshot {\n        B\n        P\n        S\n        epoch\n        scale\n      }\n    }\n  }\n"): typeof import('./graphql').StabilityPoolDepositDocument;
/**
 * The graphql function is used to parse GraphQL queries into a document that can be used by GraphQL clients.
 */
export function graphql(source: "\n  query StabilityPoolEpochScale($id: ID!) {\n    stabilityPoolEpochScale(id: $id) {\n      id\n      B\n      S\n    }\n  }\n"): typeof import('./graphql').StabilityPoolEpochScaleDocument;
/**
 * The graphql function is used to parse GraphQL queries into a document that can be used by GraphQL clients.
 */
export function graphql(source: "\n  query InterestBatches($ids: [ID!]!) {\n    interestBatches(where: { id_in: $ids }) {\n      collateral {\n        collIndex\n      }\n      batchManager\n      debt\n      coll\n      annualInterestRate\n      annualManagementFee\n    }\n  }\n"): typeof import('./graphql').InterestBatchesDocument;
/**
 * The graphql function is used to parse GraphQL queries into a document that can be used by GraphQL clients.
 */
export function graphql(source: "\n  query AllInterestRateBrackets {\n    interestRateBrackets(orderBy: rate) {\n      collateral {\n        collIndex\n      }\n      rate\n      totalDebt\n    }\n  }\n"): typeof import('./graphql').AllInterestRateBracketsDocument;
<<<<<<< HEAD
/**
 * The graphql function is used to parse GraphQL queries into a document that can be used by GraphQL clients.
 */
export function graphql(source: "\n  query BlockNumber {\n    _meta {\n      block {\n        number\n      }\n    }\n  }\n"): typeof import('./graphql').BlockNumberDocument;
=======
>>>>>>> 98693133


export function graphql(source: string) {
  return (documents as any)[source] ?? {};
}<|MERGE_RESOLUTION|>--- conflicted
+++ resolved
@@ -39,10 +39,7 @@
     "\n  query StabilityPoolEpochScale($id: ID!) {\n    stabilityPoolEpochScale(id: $id) {\n      id\n      B\n      S\n    }\n  }\n": types.StabilityPoolEpochScaleDocument,
     "\n  query InterestBatches($ids: [ID!]!) {\n    interestBatches(where: { id_in: $ids }) {\n      collateral {\n        collIndex\n      }\n      batchManager\n      debt\n      coll\n      annualInterestRate\n      annualManagementFee\n    }\n  }\n": types.InterestBatchesDocument,
     "\n  query AllInterestRateBrackets {\n    interestRateBrackets(orderBy: rate) {\n      collateral {\n        collIndex\n      }\n      rate\n      totalDebt\n    }\n  }\n": types.AllInterestRateBracketsDocument,
-<<<<<<< HEAD
     "\n  query BlockNumber {\n    _meta {\n      block {\n        number\n      }\n    }\n  }\n": types.BlockNumberDocument,
-=======
->>>>>>> 98693133
 };
 
 /**
@@ -89,13 +86,10 @@
  * The graphql function is used to parse GraphQL queries into a document that can be used by GraphQL clients.
  */
 export function graphql(source: "\n  query AllInterestRateBrackets {\n    interestRateBrackets(orderBy: rate) {\n      collateral {\n        collIndex\n      }\n      rate\n      totalDebt\n    }\n  }\n"): typeof import('./graphql').AllInterestRateBracketsDocument;
-<<<<<<< HEAD
 /**
  * The graphql function is used to parse GraphQL queries into a document that can be used by GraphQL clients.
  */
 export function graphql(source: "\n  query BlockNumber {\n    _meta {\n      block {\n        number\n      }\n    }\n  }\n"): typeof import('./graphql').BlockNumberDocument;
-=======
->>>>>>> 98693133
 
 
 export function graphql(source: string) {
