import type { BranchId, CollateralSymbol } from "@/src/types";
import type { Address } from "@liquity2/uikit";

import { ActivePool } from "@/src/abi/ActivePool";
import { BorrowerOperations } from "@/src/abi/BorrowerOperations";
import { CollateralRegistry } from "@/src/abi/CollateralRegistry";
import { CollSurplusPool } from "@/src/abi/CollSurplusPool";
import { DebtInFrontHelper } from "@/src/abi/DebtInFrontHelper";
import { DefaultPool } from "@/src/abi/DefaultPool";
import { ExchangeHelpers } from "@/src/abi/ExchangeHelpers";
import { Governance } from "@/src/abi/Governance";
import { HintHelpers } from "@/src/abi/HintHelpers";
import { IExchangeHelpersV2 } from "@/src/abi/IExchangeHelpersV2";
import { LeverageLSTZapper } from "@/src/abi/LeverageLSTZapper";
import { LeverageWETHZapper } from "@/src/abi/LeverageWETHZapper";
import { LqtyStaking } from "@/src/abi/LqtyStaking";
import { LqtyToken } from "@/src/abi/LqtyToken";
import { MultiTroveGetter } from "@/src/abi/MultiTroveGetter";
import { V1StabilityPoolAbi } from "@/src/abi/V1StabilityPool";
import { PriceFeed } from "@/src/abi/PriceFeed";
import { RedemptionHelper } from "@/src/abi/RedemptionHelper";
import { SortedTroves } from "@/src/abi/SortedTroves";
import { StabilityPool } from "@/src/abi/StabilityPool";
import { TroveManager } from "@/src/abi/TroveManager";
import { TroveNFT } from "@/src/abi/TroveNFT";
import {
  CONTRACT_BOLD_TOKEN,
  CONTRACT_COLLATERAL_REGISTRY,
  CONTRACT_DEBT_IN_FRONT_HELPER,
  CONTRACT_EXCHANGE_HELPERS,
  CONTRACT_EXCHANGE_HELPERS_V2,
  CONTRACT_GOVERNANCE,
  CONTRACT_HINT_HELPERS,
  CONTRACT_LQTY_STAKING,
  CONTRACT_LQTY_TOKEN,
  CONTRACT_LUSD_TOKEN,
  CONTRACT_MULTI_TROVE_GETTER,
<<<<<<< HEAD
  CONTRACT_V1_STABILITY_POOL,
=======
  CONTRACT_REDEMPTION_HELPER,
>>>>>>> 5058c615
  CONTRACT_WETH,
  ENV_BRANCHES,
} from "@/src/env";
import { erc20Abi, zeroAddress } from "viem";

const protocolAbis = {
  BoldToken: erc20Abi,
  CollateralRegistry,
  DebtInFrontHelper,
  ExchangeHelpers,
  ExchangeHelpersV2: IExchangeHelpersV2,
  Governance,
  HintHelpers,
  LqtyStaking,
  LqtyToken,
  LusdToken: erc20Abi,
  MultiTroveGetter,
<<<<<<< HEAD
  V1StabilityPool: V1StabilityPoolAbi,
=======
  RedemptionHelper,
>>>>>>> 5058c615
  WETH: erc20Abi,
} as const;

const BorrowerOperationsErrorsAbi = BorrowerOperations.filter(
  (f) => f.type === "error",
);

const collateralAbis = {
  ActivePool,
  BorrowerOperations,
  CollSurplusPool,
  CollToken: erc20Abi,
  DefaultPool,
  LeverageLSTZapper: [
    ...LeverageLSTZapper,
    ...BorrowerOperationsErrorsAbi,
  ],
  LeverageWETHZapper: [
    ...LeverageWETHZapper,
    ...BorrowerOperationsErrorsAbi,
  ],
  PriceFeed: PriceFeed.map((f) => (
    f.name !== "fetchPrice" ? f : {
      ...f,
      stateMutability: "view",
    } as const
  )),
  SortedTroves,
  StabilityPool,
  TroveManager,
  TroveNFT,
} as const;

const abis = {
  ...protocolAbis,
  ...collateralAbis,
} as const;

type ProtocolContractMap = {
  [K in keyof typeof protocolAbis]: Contract<K>;
};

type ProtocolContractName = keyof ProtocolContractMap;
type CollateralContractName = keyof typeof collateralAbis;
type ContractName = ProtocolContractName | CollateralContractName;

// A contract represented by its ABI and address
type Contract<T extends ContractName> = {
  abi: T extends ProtocolContractName ? typeof protocolAbis[T]
    : T extends CollateralContractName ? typeof collateralAbis[T]
    : never;
  address: Address;
};

export type BranchContracts = {
  [K in CollateralContractName]: Contract<K>;
};

export type Contracts = ProtocolContractMap & {
  branches: Array<{
    id: BranchId;
    branchId: BranchId;
    contracts: BranchContracts;
    symbol: CollateralSymbol;
  }>;
};

export const CONTRACTS: Contracts = {
  BoldToken: { abi: abis.BoldToken, address: CONTRACT_BOLD_TOKEN },
  CollateralRegistry: {
    abi: abis.CollateralRegistry,
    address: CONTRACT_COLLATERAL_REGISTRY,
  },
  DebtInFrontHelper: { abi: abis.DebtInFrontHelper, address: CONTRACT_DEBT_IN_FRONT_HELPER },
  Governance: { abi: abis.Governance, address: CONTRACT_GOVERNANCE },
  ExchangeHelpers: {
    abi: abis.ExchangeHelpers,
    address: CONTRACT_EXCHANGE_HELPERS,
  },
  ExchangeHelpersV2: {
    abi: abis.ExchangeHelpersV2,
    address: CONTRACT_EXCHANGE_HELPERS_V2,
  },
  HintHelpers: { abi: abis.HintHelpers, address: CONTRACT_HINT_HELPERS },
  LqtyStaking: { abi: abis.LqtyStaking, address: CONTRACT_LQTY_STAKING },
  LqtyToken: { abi: abis.LqtyToken, address: CONTRACT_LQTY_TOKEN },
  LusdToken: { abi: abis.LusdToken, address: CONTRACT_LUSD_TOKEN },
  MultiTroveGetter: {
    abi: abis.MultiTroveGetter,
    address: CONTRACT_MULTI_TROVE_GETTER,
  },
<<<<<<< HEAD
  V1StabilityPool: { abi: abis.V1StabilityPool, address: CONTRACT_V1_STABILITY_POOL },
=======
  RedemptionHelper: {
    abi: abis.RedemptionHelper,
    address: CONTRACT_REDEMPTION_HELPER,
  },
>>>>>>> 5058c615
  WETH: { abi: abis.WETH, address: CONTRACT_WETH },
  branches: ENV_BRANCHES.map(({ branchId, symbol, contracts }) => ({
    id: branchId,
    branchId,
    symbol,
    contracts: {
      ActivePool: { address: contracts.ACTIVE_POOL, abi: abis.ActivePool },
      BorrowerOperations: {
        address: contracts.BORROWER_OPERATIONS,
        abi: abis.BorrowerOperations,
      },
      CollSurplusPool: {
        address: contracts.COLL_SURPLUS_POOL,
        abi: abis.CollSurplusPool,
      },
      CollToken: { address: contracts.COLL_TOKEN, abi: abis.CollToken },
      DefaultPool: { address: contracts.DEFAULT_POOL, abi: abis.DefaultPool },
      LeverageLSTZapper: {
        address: symbol === "ETH" ? zeroAddress : contracts.LEVERAGE_ZAPPER,
        abi: abis.LeverageLSTZapper,
      },
      LeverageWETHZapper: {
        address: symbol === "ETH" ? contracts.LEVERAGE_ZAPPER : zeroAddress,
        abi: abis.LeverageWETHZapper,
      },
      PriceFeed: { address: contracts.PRICE_FEED, abi: abis.PriceFeed },
      SortedTroves: { address: contracts.SORTED_TROVES, abi: abis.SortedTroves },
      StabilityPool: {
        address: contracts.STABILITY_POOL,
        abi: abis.StabilityPool,
      },
      TroveManager: { address: contracts.TROVE_MANAGER, abi: abis.TroveManager },
      TroveNFT: { address: contracts.TROVE_NFT, abi: abis.TroveNFT },
    },
  })),
};

export function getProtocolContract<
  CN extends ProtocolContractName,
>(name: CN): ProtocolContractMap[CN] {
  return CONTRACTS[name];
}

export function getBranchContract(
  branchIdOrSymbol: null,
  contractName: CollateralContractName,
): null;
export function getBranchContract<CN extends CollateralContractName>(
  branchIdOrSymbol: CollateralSymbol | BranchId,
  contractName: CN,
): Contract<CN>;
export function getBranchContract<CN extends CollateralContractName>(
  branchIdOrSymbol: CollateralSymbol | BranchId | null,
  contractName: CN,
): Contract<CN> | null;
export function getBranchContract<CN extends CollateralContractName>(
  branchIdOrSymbol: CollateralSymbol | BranchId | null,
  contractName: CN,
): Contract<CN> | null {
  if (branchIdOrSymbol === null) {
    return null;
  }
  const { branches } = CONTRACTS;

  const branch = typeof branchIdOrSymbol === "number"
    ? branches[branchIdOrSymbol]
    : branches.find((c) => c.symbol === branchIdOrSymbol);
  if (!branch) {
    throw new Error(`No branch for index or symbol ${branchIdOrSymbol}`);
  }

  const contract = branch.contracts[contractName];
  if (!contract) {
    throw new Error(`No contract ${contractName} for branch ${branchIdOrSymbol}`);
  }

  return contract;
}<|MERGE_RESOLUTION|>--- conflicted
+++ resolved
@@ -16,13 +16,13 @@
 import { LqtyStaking } from "@/src/abi/LqtyStaking";
 import { LqtyToken } from "@/src/abi/LqtyToken";
 import { MultiTroveGetter } from "@/src/abi/MultiTroveGetter";
-import { V1StabilityPoolAbi } from "@/src/abi/V1StabilityPool";
 import { PriceFeed } from "@/src/abi/PriceFeed";
 import { RedemptionHelper } from "@/src/abi/RedemptionHelper";
 import { SortedTroves } from "@/src/abi/SortedTroves";
 import { StabilityPool } from "@/src/abi/StabilityPool";
 import { TroveManager } from "@/src/abi/TroveManager";
 import { TroveNFT } from "@/src/abi/TroveNFT";
+import { V1StabilityPoolAbi } from "@/src/abi/V1StabilityPool";
 import {
   CONTRACT_BOLD_TOKEN,
   CONTRACT_COLLATERAL_REGISTRY,
@@ -35,11 +35,8 @@
   CONTRACT_LQTY_TOKEN,
   CONTRACT_LUSD_TOKEN,
   CONTRACT_MULTI_TROVE_GETTER,
-<<<<<<< HEAD
+  CONTRACT_REDEMPTION_HELPER,
   CONTRACT_V1_STABILITY_POOL,
-=======
-  CONTRACT_REDEMPTION_HELPER,
->>>>>>> 5058c615
   CONTRACT_WETH,
   ENV_BRANCHES,
 } from "@/src/env";
@@ -57,11 +54,8 @@
   LqtyToken,
   LusdToken: erc20Abi,
   MultiTroveGetter,
-<<<<<<< HEAD
+  RedemptionHelper,
   V1StabilityPool: V1StabilityPoolAbi,
-=======
-  RedemptionHelper,
->>>>>>> 5058c615
   WETH: erc20Abi,
 } as const;
 
@@ -153,14 +147,11 @@
     abi: abis.MultiTroveGetter,
     address: CONTRACT_MULTI_TROVE_GETTER,
   },
-<<<<<<< HEAD
-  V1StabilityPool: { abi: abis.V1StabilityPool, address: CONTRACT_V1_STABILITY_POOL },
-=======
   RedemptionHelper: {
     abi: abis.RedemptionHelper,
     address: CONTRACT_REDEMPTION_HELPER,
   },
->>>>>>> 5058c615
+  V1StabilityPool: { abi: abis.V1StabilityPool, address: CONTRACT_V1_STABILITY_POOL },
   WETH: { abi: abis.WETH, address: CONTRACT_WETH },
   branches: ENV_BRANCHES.map(({ branchId, symbol, contracts }) => ({
     id: branchId,
