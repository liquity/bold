--- conflicted
+++ resolved
@@ -23,9 +23,13 @@
   "updateLeveragePosition",
   {
     depositChange: v.union([v.null(), vDnum()]),
+    // set to null to indicate no multiply change
     leverageFactorChange: v.union([
       v.null(),
-      v.tuple([v.number(), v.number()]),
+      v.tuple([
+        v.number(), // prev multiply
+        v.number(), // new multiply
+      ]),
     ]),
     prevLoan: vPositionLoanCommited(),
     loan: vPositionLoanCommited(),
@@ -34,7 +38,6 @@
 
 export type UpdateLeveragePositionRequest = v.InferOutput<typeof RequestSchema>;
 
-<<<<<<< HEAD
 function useUpfrontFeeData(
   loan: UpdateLeveragePositionRequest["loan"],
   prevLoan: UpdateLeveragePositionRequest["prevLoan"],
@@ -61,57 +64,6 @@
 }
 
 export const updateLeveragePosition: FlowDeclaration<UpdateLeveragePositionRequest> = {
-=======
-const RequestSchema = v.object({
-  flowId: FlowIdSchema,
-  backLink: v.union([
-    v.null(),
-    v.tuple([
-      v.string(), // path
-      v.string(), // label
-    ]),
-  ]),
-  successLink: v.tuple([
-    v.string(), // path
-    v.string(), // label
-  ]),
-  successMessage: v.string(),
-
-  // set to null to indicate no deposit change
-  depositChange: v.union([v.null(), vDnum()]),
-
-  // set to null to indicate no multiply change
-  leverageFactorChange: v.union([
-    v.null(),
-    v.tuple([
-      v.number(), // prev multiply
-      v.number(), // new multiply
-    ]),
-  ]),
-
-  prevLoan: vPositionLoanCommited(),
-  loan: vPositionLoanCommited(),
-});
-
-export type Request = v.InferOutput<typeof RequestSchema>;
-
-type Step =
-  | "approveLst"
-  | "decreaseDeposit"
-  | "increaseDeposit"
-  | "leverDownTrove"
-  | "leverUpTrove";
-
-const stepNames: Record<Step, string> = {
-  approveLst: "Approve {tokenName}",
-  decreaseDeposit: "Decrease Deposit",
-  increaseDeposit: "Increase Deposit",
-  leverDownTrove: "Decrease Multiplier",
-  leverUpTrove: "Increase Multiplier",
-};
-
-export const updateLeveragePosition: FlowDeclaration<Request, Step> = {
->>>>>>> 0860975e
   title: "Review & Send Transaction",
 
   Summary({ request }) {
@@ -342,7 +294,7 @@
     },
 
     leverUpTrove: {
-      name: () => "Increase Leverage",
+      name: () => "Increase Multiplier",
       Status: TransactionStatus,
 
       async commit({ contracts, request, wagmiConfig }) {
@@ -396,7 +348,7 @@
     },
 
     leverDownTrove: {
-      name: () => "Decrease Leverage",
+      name: () => "Decrease Multiplier",
       Status: TransactionStatus,
 
       async commit({ contracts, request, wagmiConfig }) {
