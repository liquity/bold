--- conflicted
+++ resolved
@@ -58,10 +58,7 @@
   const loans = useLoansByAccount(address);
   const earnPositions = useEarnPositionsByAccount(address);
   const sboldPosition = useSboldPosition(address);
-<<<<<<< HEAD
   const stakePosition = useStakePosition(address, "v2");
-=======
-  const stakePosition = useStakePosition(address);
   const collSurplusQueries = useCollateralSurplusByBranches(address, branchIds);
 
   const collSurplusMap = useMemo(() => {
@@ -73,7 +70,6 @@
     }
     return map;
   }, [collSurplusQueries.data]);
->>>>>>> 5058c615
 
   const isPositionsPending = Boolean(
     address && (
