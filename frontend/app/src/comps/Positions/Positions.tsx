--- conflicted
+++ resolved
@@ -6,10 +6,8 @@
 import { ActionCard } from "@/src/comps/ActionCard/ActionCard";
 import { ManualLoanIdInput } from "@/src/comps/ManualLoanIdInput";
 import content from "@/src/content";
-<<<<<<< HEAD
 import { subgraphIndicator } from "@/src/indicators/subgraph-indicator";
 import { useEarnPositionsByAccount, useLoansByAccount, useStakePosition } from "@/src/liquity-utils";
-=======
 import {
   getBranches,
   useCollateralSurplusByBranches,
@@ -17,7 +15,6 @@
   useLoansByAccount,
   useStakePosition,
 } from "@/src/liquity-utils";
->>>>>>> ae2aac83
 import { useSboldPosition } from "@/src/sbold";
 import { isPositionLoan } from "@/src/types";
 import { css } from "@/styled-system/css";
