import type { PositionEarn, PositionLoan, PositionStake } from "@/src/types";
import type { ReactNode } from "react";

import { ActionCard } from "@/src/comps/ActionCard/ActionCard";
import { LQTY_SUPPLY } from "@/src/constants";
import content from "@/src/content";
import { ACCOUNT_POSITIONS } from "@/src/demo-mode";
import { formatLiquidationRisk, formatRedemptionRisk } from "@/src/formatting";
import { getLiquidationRisk, getLtv, getRedemptionRisk } from "@/src/liquity-math";
import { useAccount } from "@/src/services/Ethereum";
import { usePrice } from "@/src/services/Prices";
import { riskLevelToStatusMode } from "@/src/uikit-utils";
import { css } from "@/styled-system/css";
import {
  HFlex,
  IconBorrow,
  IconEarn,
  IconEdit,
  IconLeverage,
  IconStake,
  StatusDot,
  StrongCard,
  TokenIcon,
  TOKENS_BY_SYMBOL,
} from "@liquity2/uikit";
import { a, useTransition } from "@react-spring/web";
import * as dn from "dnum";
import Link from "next/link";
import { match } from "ts-pattern";

export function Positions() {
  const account = useAccount();

  const positionCards = ACCOUNT_POSITIONS.map((position, index) => (
    match(position)
      .with({ type: "borrow" }, ({ type, ...props }) => [index, <PositionBorrow {...props} />])
      .with({ type: "earn" }, ({ type, ...props }) => [index, <PositionEarn {...props} />])
      .with({ type: "leverage" }, ({ type, ...props }) => [index, <PositionLeverage {...props} />])
      .with({ type: "stake" }, ({ type, ...props }) => [index, <PositionStake {...props} />])
      .exhaustive()
  ));

  const mode = account.isConnected && positionCards.length > 0 ? "positions" : "actions";

  const actionCards = [
    <ActionCard type="borrow" />,
    <ActionCard type="leverage" />,
    <ActionCard type="earn" />,
    <ActionCard type="stake" />,
  ].map((card, index) => [index, card]);

  const positionTransitions = useTransition(mode === "positions" ? positionCards : actionCards, {
    keys: ([index]) => `${index}${mode}`,
    from: { opacity: 0, transform: "scale3d(0.95, 0.95, 1)" },
    enter: { opacity: 1, transform: "scale3d(1, 1, 1)" },
    leave: { display: "none", immediate: true },
    trail: 10,
    config: {
      mass: 1,
      tension: 2800,
      friction: 80,
    },
  });

  return (
    <div>
      <h1
        className={css({
          fontSize: 32,
          color: "content",
        })}
        style={{
          paddingBottom: mode === "positions" ? 32 : 48,
        }}
      >
        {mode === "positions" ? content.home.myPositionsTitle : content.home.openPositionTitle}
      </h1>
      <div
        className={css({
          display: "grid",
          gap: 24,
        })}
        style={{
          gridTemplateColumns: `repeat(${mode === "positions" ? 3 : 4}, 1fr)`,
        }}
      >
        {positionTransitions((style, [_, card]) => (
          <a.div
            className={css({
              display: "grid",
              height: "100%",
            })}
            style={style}
          >
            {card}
          </a.div>
        ))}
      </div>
    </div>
  );
}

function PositionBorrow({
  borrowed,
  collateral,
  deposit,
  interestRate,
  troveId,
}: Pick<
  PositionLoan,
  | "borrowed"
  | "collateral"
  | "deposit"
  | "interestRate"
  | "troveId"
>) {
  const token = TOKENS_BY_SYMBOL[collateral];
  const collateralPriceUsd = usePrice(token.symbol);

  if (!collateralPriceUsd) {
    return null;
  }

  const ltv = getLtv(deposit, borrowed, collateralPriceUsd);
  const redemptionRisk = getRedemptionRisk(interestRate);

  const maxLtv = dn.from(1 / token.collateralRatio, 18);
  const liquidationRisk = ltv && getLiquidationRisk(ltv, maxLtv);

  return (
    <Link
      href={{
        pathname: "/loan",
        query: { id: String(troveId) },
      }}
      legacyBehavior
      passHref
    >
      <StrongCard
        title={`Loan #${troveId}`}
        heading={
          <div
            className={css({
              display: "flex",
              alignItems: "center",
              gap: 8,
              color: "strongSurfaceContent",
            })}
          >
            <div
              className={css({
                display: "flex",
                color: "strongSurfaceContentAlt2",
              })}
            >
              <IconBorrow size={16} />
            </div>
            BOLD loan
          </div>
        }
        contextual={<EditSquare />}
        main={{
          value: (
            <HFlex gap={8} alignItems="center" justifyContent="flex-start">
              {dn.format(dn.add(deposit, borrowed), 4)}
              <TokenIcon
                size={24}
                symbol="BOLD"
              />
            </HFlex>
          ),
          label: "Total debt",
        }}
        secondary={
          <CardRows>
            <CardRow
              start={
                <div
                  className={css({
                    display: "flex",
                    gap: 8,
                    fontSize: 14,
                  })}
                >
                  <div
                    className={css({
                      color: "strongSurfaceContentAlt",
                    })}
                  >
                    LTV
                  </div>
                  {ltv && (
                    <div
                      className={css({
                        "--status-positive": "token(colors.positiveAlt)",
                        "--status-warning": "token(colors.warning)",
                        "--status-negative": "token(colors.negative)",
                      })}
                      style={{
                        color: liquidationRisk === "low"
                          ? "var(--status-positive)"
                          : liquidationRisk === "medium"
                          ? "var(--status-warning)"
                          : "var(--status-negative)",
                      }}
                    >
                      {dn.format(dn.mul(ltv, 100), 2)}%
                    </div>
                  )}
                </div>
              }
              end={
                <div
                  className={css({
                    display: "flex",
                    alignItems: "center",
                    gap: 8,
                    fontSize: 14,
                  })}
                >
                  <div
                    className={css({
                      color: "strongSurfaceContent",
                    })}
                  >
                    {formatLiquidationRisk(liquidationRisk)}
                  </div>
                  <StatusDot
                    mode={riskLevelToStatusMode(liquidationRisk)}
                    size={8}
                  />
                </div>
              }
            />
            <CardRow
              start={
                <div
                  className={css({
                    display: "flex",
                    gap: 8,
                    fontSize: 14,
                  })}
                >
                  <div
                    className={css({
                      color: "strongSurfaceContentAlt",
                    })}
                  >
                    Interest rate
                  </div>
                  <div
                    className={css({
                      color: "strongSurfaceContent",
                    })}
                  >
                    {dn.format(dn.mul(interestRate, 100), 2)}%
                  </div>
                </div>
              }
              end={
                <div
                  className={css({
                    display: "flex",
                    alignItems: "center",
                    gap: 8,
                    fontSize: 14,
                  })}
                >
                  <div
                    className={css({
                      color: "strongSurfaceContent",
                    })}
                  >
                    {redemptionRisk === "low" ? "Low" : redemptionRisk === "medium" ? "Medium" : "High"} redemption risk
                  </div>
                  <StatusDot
                    mode={riskLevelToStatusMode(redemptionRisk)}
                    size={8}
                  />
                </div>
              }
            />
          </CardRows>
        }
      />
    </Link>
  );
}

function PositionLeverage({
  borrowed,
  collateral,
  deposit,
  interestRate,
  troveId,
}: Pick<
  PositionLoan,
  | "borrowed"
  | "collateral"
  | "deposit"
  | "interestRate"
  | "troveId"
>) {
  const token = TOKENS_BY_SYMBOL[collateral];
  const collateralPriceUsd = usePrice(token.symbol);

  if (!collateralPriceUsd) {
    return null;
  }

  const ltv = getLtv(deposit, borrowed, collateralPriceUsd);
  const redemptionRisk = getRedemptionRisk(interestRate);

  const maxLtv = dn.from(1 / token.collateralRatio, 18);
<<<<<<< HEAD
  const liquidationRisk = ltv && getLiquidationRisk(ltv, maxLtv);
=======
  const liquidationRisk = getLiquidationRisk(ltv, maxLtv);
>>>>>>> 07f55dcf

  return (
    <Link
      href={`/loan?id=${troveId}`}
      legacyBehavior
      passHref
    >
      <StrongCard
        heading={[
          <div
            className={css({
              display: "flex",
              alignItems: "center",
              gap: 8,
              color: "strongSurfaceContent",
            })}
          >
            <div
              className={css({
                display: "flex",
                color: "strongSurfaceContentAlt2",
              })}
            >
              <IconLeverage size={16} />
            </div>
            Leverage loan
          </div>,
        ]}
        contextual={<EditSquare />}
        main={{
          value: (
            <HFlex gap={8} alignItems="center" justifyContent="flex-start">
              {deposit ? dn.format(deposit, 2) : "−"}
              <TokenIcon
                size={24}
                symbol={token.symbol}
              />
            </HFlex>
          ),
          label: "Net value",
        }}
        secondary={
          <CardRows>
            <CardRow
              start={
                <div
                  className={css({
                    display: "flex",
                    gap: 8,
                    fontSize: 14,
                  })}
                >
                  <div
                    className={css({
                      color: "strongSurfaceContentAlt",
                    })}
                  >
                    LTV
                  </div>
                  {ltv && (
                    <div
                      className={css({
                        "--status-positive": "token(colors.positiveAlt)",
                        "--status-warning": "token(colors.warning)",
                        "--status-negative": "token(colors.negative)",
                      })}
                      style={{
                        color: liquidationRisk === "low"
                          ? "var(--status-positive)"
                          : liquidationRisk === "medium"
                          ? "var(--status-warning)"
                          : "var(--status-negative)",
                      }}
                    >
                      {dn.format(dn.mul(ltv, 100), 2)}%
                    </div>
                  )}
                </div>
              }
              end={
                <div
                  className={css({
                    display: "flex",
                    alignItems: "center",
                    gap: 8,
                    fontSize: 14,
                  })}
                >
                  <div
                    className={css({
                      color: "strongSurfaceContent",
                    })}
                  >
                    {liquidationRisk === "low" ? "Low" : liquidationRisk === "medium" ? "Medium" : "High"}{" "}
                    liquidation risk
                  </div>
                  <StatusDot
                    mode={riskLevelToStatusMode(liquidationRisk)}
                    size={8}
                  />
                </div>
              }
            />
            <CardRow
              start={
                <div
                  className={css({
                    display: "flex",
                    gap: 8,
                    fontSize: 14,
                  })}
                >
                  <div
                    className={css({
                      color: "strongSurfaceContentAlt",
                    })}
                  >
                    Interest rate
                  </div>
                  <div
                    className={css({
                      color: "strongSurfaceContent",
                    })}
                  >
                    {dn.format(dn.mul(interestRate, 100), 2)}%
                  </div>
                </div>
              }
              end={
                <div
                  className={css({
                    display: "flex",
                    alignItems: "center",
                    gap: 8,
                    fontSize: 14,
                  })}
                >
                  <div
                    className={css({
                      color: "strongSurfaceContent",
                    })}
                  >
                    {formatRedemptionRisk(redemptionRisk)}
                  </div>
                  <StatusDot
                    mode={riskLevelToStatusMode(redemptionRisk)}
                    size={8}
                  />
                </div>
              }
            />
          </CardRows>
        }
      />
    </Link>
  );
}

function PositionEarn({
  apr,
  collateral,
  deposit,
  rewards,
}: Pick<
  PositionEarn,
  | "apr"
  | "collateral"
  | "deposit"
  | "rewards"
>) {
  const token = TOKENS_BY_SYMBOL[collateral];
  return (
    <Link
      href={`/earn/${token.symbol.toLowerCase()}`}
      legacyBehavior
      passHref
    >
      <StrongCard
        heading={[
          <div
            className={css({
              display: "flex",
              alignItems: "center",
              gap: 8,
              color: "strongSurfaceContent",
            })}
          >
            <div
              className={css({
                display: "flex",
                color: "strongSurfaceContentAlt2",
              })}
            >
              <IconEarn size={16} />
            </div>
            Earn position
          </div>,
        ]}
        contextual={<EditSquare />}
        main={{
          value: (
            <HFlex gap={8} alignItems="center" justifyContent="flex-start">
              +{dn.format(rewards.bold, 2)}
              <TokenIcon
                size={24}
                symbol="BOLD"
              />
            </HFlex>
          ),
          label: (
            <HFlex gap={4} justifyContent="flex-start">
              <span>+{dn.format(rewards.eth, 4)}</span>
              <TokenIcon
                size="small"
                symbol={token.symbol}
              />
            </HFlex>
          ),
        }}
        secondary={
          <CardRows>
            <CardRow
              start={
                <div
                  className={css({
                    display: "flex",
                    gap: 8,
                    fontSize: 14,
                  })}
                >
                  <div
                    className={css({
                      color: "strongSurfaceContentAlt",
                    })}
                  >
                    Current APR
                  </div>
                  <div
                    className={css({
                      color: "strongSurfaceContent",
                    })}
                  >
                    {dn.format(dn.mul(apr, 100), 2)}%
                  </div>
                </div>
              }
            />
            <CardRow
              start={
                <div
                  className={css({
                    display: "flex",
                    gap: 8,
                    fontSize: 14,
                  })}
                >
                  <div
                    className={css({
                      color: "strongSurfaceContentAlt",
                    })}
                  >
                    Deposit
                  </div>
                  <div
                    className={css({
                      color: "strongSurfaceContent",
                    })}
                  >
                    {dn.format(deposit, 4)} BOLD
                  </div>
                </div>
              }
            />
          </CardRows>
        }
      />
    </Link>
  );
}

function PositionStake({
  deposit,
  rewards,
}: Pick<
  PositionStake,
  | "deposit"
  | "rewards"
>) {
  const votingPower = dn.div(rewards.lusd, LQTY_SUPPLY);
  return (
    <Link
      href="/stake"
      legacyBehavior
      passHref
    >
      <StrongCard
        heading={[
          <div
            className={css({
              display: "flex",
              alignItems: "center",
              gap: 8,
              color: "strongSurfaceContent",
            })}
          >
            <div
              className={css({
                display: "flex",
                color: "strongSurfaceContentAlt2",
              })}
            >
              <IconStake size={16} />
            </div>
            LQTY stake
          </div>,
        ]}
        contextual={<EditSquare />}
        main={{
          value: (
            <HFlex gap={8} alignItems="center" justifyContent="flex-start">
              +{dn.format(rewards.lusd, 2)}
              <TokenIcon
                size={24}
                symbol="LUSD"
              />
            </HFlex>
          ),
          label: (
            <HFlex gap={4} justifyContent="flex-start">
              <span>+{dn.format(rewards.eth, 4)}</span>
              <TokenIcon
                size="small"
                symbol="ETH"
              />
            </HFlex>
          ),
        }}
        secondary={
          <CardRows>
            <CardRow
              start={
                <div
                  className={css({
                    display: "flex",
                    gap: 8,
                    fontSize: 14,
                  })}
                >
                  <div
                    className={css({
                      color: "strongSurfaceContentAlt",
                    })}
                  >
                    Voting power
                  </div>
                  <div
                    className={css({
                      color: "strongSurfaceContent",
                    })}
                  >
                    {dn.format(dn.mul(votingPower, 100), 4)}%
                  </div>
                </div>
              }
            />
            <CardRow
              start={
                <div
                  className={css({
                    display: "flex",
                    gap: 8,
                    fontSize: 14,
                  })}
                >
                  <div
                    className={css({
                      color: "strongSurfaceContentAlt",
                    })}
                  >
                    Deposit
                  </div>
                  <div
                    className={css({
                      color: "strongSurfaceContent",
                    })}
                  >
                    {dn.format(deposit, 2)} LQTY
                  </div>
                </div>
              }
            />
          </CardRows>
        }
      />
    </Link>
  );
}

function EditSquare() {
  return (
    <div
      className={css({
        display: "grid",
        placeItems: "center",
        width: 32,
        height: 32,
        color: "#F0F3FE",
        background: "rgba(247, 247, 255, 0.1)",
        borderRadius: 8,
      })}
    >
      <IconEdit size={24} />
    </div>
  );
}

function CardRows({
  children,
}: {
  children: ReactNode;
}) {
  return (
    <div
      className={css({
        display: "flex",
        flexDirection: "column",
        gap: 4,
      })}
    >
      {children}
    </div>
  );
}

function CardRow({
  start,
  end,
}: {
  start?: ReactNode;
  end?: ReactNode;
}) {
  return (
    <div
      className={css({
        display: "flex",
        justifyContent: "space-between",
        gap: 8,
        color: "strongSurfaceContent",
      })}
    >
      {start}
      {end}
    </div>
  );
}<|MERGE_RESOLUTION|>--- conflicted
+++ resolved
@@ -312,11 +312,8 @@
   const redemptionRisk = getRedemptionRisk(interestRate);
 
   const maxLtv = dn.from(1 / token.collateralRatio, 18);
-<<<<<<< HEAD
+
   const liquidationRisk = ltv && getLiquidationRisk(ltv, maxLtv);
-=======
-  const liquidationRisk = getLiquidationRisk(ltv, maxLtv);
->>>>>>> 07f55dcf
 
   return (
     <Link
