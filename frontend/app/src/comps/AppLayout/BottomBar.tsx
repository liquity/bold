--- conflicted
+++ resolved
@@ -8,17 +8,10 @@
 import { usePrice } from "@/src/services/Prices";
 import { useAccount } from "@/src/wagmi-utils";
 import { css } from "@/styled-system/css";
-<<<<<<< HEAD
-import { AnchorTextButton, HFlex, shortenAddress, TokenIcon } from "@liquity2/uikit";
+import { HFlex, shortenAddress, TokenIcon } from "@liquity2/uikit";
 import { blo } from "blo";
 import Image from "next/image";
-import Link from "next/link";
 import { AboutButton } from "./AboutButton";
-=======
-import { HFlex, shortenAddress, TextButton, TokenIcon } from "@liquity2/uikit";
-import { blo } from "blo";
-import Image from "next/image";
->>>>>>> 1124da0d
 
 const DISPLAYED_PRICES = ["LQTY", "BOLD", "ETH"] as const;
 
@@ -108,65 +101,6 @@
               <LinkTextButton
                 id="footer-account-button"
                 href={`/account?address=${account.address}`}
-<<<<<<< HEAD
-                passHref
-                legacyBehavior
-                scroll={true}
-              >
-                <AnchorTextButton
-                  label={
-                    <HFlex gap={4} alignItems="center">
-                      <Image
-                        alt=""
-                        width={16}
-                        height={16}
-                        src={blo(account.address)}
-                        className={css({
-                          borderRadius: "50%",
-                        })}
-                      />
-
-                      {shortenAddress(account.address, 3)}
-                    </HFlex>
-                  }
-                  className={css({
-                    color: "content",
-                    borderRadius: 4,
-                    whiteSpace: "nowrap",
-                    _focusVisible: {
-                      outline: "2px solid token(colors.focused)",
-                    },
-                    _active: {
-                      translate: "0 1px",
-                    },
-                  })}
-                />
-              </Link>
-            )}
-            <Link
-              id="footer-redeem-button"
-              href="/redeem"
-              passHref
-              legacyBehavior
-              scroll={true}
-            >
-              <AnchorTextButton
-                label={
-                  <div
-                    className={css({
-                      display: "flex",
-                      alignItems: "center",
-                      gap: 4,
-                      whiteSpace: "nowrap",
-                    })}
-                  >
-                    <TokenIcon
-                      size={16}
-                      symbol="BOLD"
-                    />
-                    Redeem BOLD
-                  </div>
-=======
                 label={
                   <HFlex gap={4} alignItems="center">
                     <Image
@@ -181,11 +115,11 @@
 
                     {shortenAddress(account.address, 3)}
                   </HFlex>
->>>>>>> 1124da0d
                 }
                 className={css({
                   color: "content",
                   borderRadius: 4,
+                  whiteSpace: "nowrap",
                   _focusVisible: {
                     outline: "2px solid token(colors.focused)",
                   },
@@ -199,13 +133,20 @@
               id="footer-redeem-button"
               href="/redeem"
               label={
-                <HFlex gap={4} alignItems="center">
+                <div
+                  className={css({
+                    display: "flex",
+                    alignItems: "center",
+                    gap: 4,
+                    whiteSpace: "nowrap",
+                  })}
+                >
                   <TokenIcon
                     size={16}
                     symbol="BOLD"
                   />
                   Redeem BOLD
-                </HFlex>
+                </div>
               }
               className={css({
                 color: "content",
