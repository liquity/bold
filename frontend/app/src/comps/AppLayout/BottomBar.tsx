import type { Address, TokenSymbol } from "@/src/types";

import { Amount } from "@/src/comps/Amount/Amount";
import { LinkTextButton } from "@/src/comps/LinkTextButton/LinkTextButton";
import { Logo } from "@/src/comps/Logo/Logo";
import { ACCOUNT_SCREEN, CHAIN_BLOCK_EXPLORER, CONTRACT_BOLD_TOKEN, CONTRACT_LQTY_TOKEN } from "@/src/env";
import { fmtnum } from "@/src/formatting";
import { useLiquityStats } from "@/src/liquity-utils";
import { usePrice } from "@/src/services/Prices";
import { useAccount } from "@/src/wagmi-utils";
import { css } from "@/styled-system/css";
import { shortenAddress, TokenIcon } from "@liquity2/uikit";
import { blo } from "blo";
import Image from "next/image";
import { AboutButton } from "./AboutButton";

const DISPLAYED_PRICES = ["LQTY", "BOLD", "ETH"] as const;

export function BottomBar() {
  const account = useAccount();
  const stats = useLiquityStats();

  const tvl = stats.data?.totalValueLocked;
  const boldSupply = stats.data?.totalBoldSupply;

  return (
    <div
      className={css({
        overflow: "hidden",
        width: "100%",
        padding: {
          base: 0,
          medium: "0 24px",
        },
      })}
    >
      <div
        className={css({
          display: "flex",
          alignItems: "center",
          justifyContent: "flex-end",
          height: 40,
          paddingRight: {
            base: 16,
            medium: 0,
          },
        })}
      >
        <AboutButton />
      </div>
      <div
        className={css({
          display: "flex",
          width: "100%",
        })}
      >
        <div
          className={css({
            overflowX: "auto",
            display: "flex",
            justifyContent: "space-between",
            gap: 16,
            width: "100%",
            maxWidth: "100%",
            height: 48,
            paddingLeft: {
              base: 12,
              medium: 0,
            },
            fontSize: 12,
            borderTop: "1px solid token(colors.tableBorder)",
            userSelect: "none",
          })}
        >
          <div
            className={css({
              display: "flex",
              alignItems: "center",
              gap: 16,
            })}
          >
            <div
              className={css({
                display: "flex",
                alignItems: "center",
                gap: 4,
              })}
            >
              <Logo size={16} />
              <span>TVL</span>{" "}
              <span>
                {tvl && (
                  <Amount
                    fallback="…"
                    format="compact"
                    prefix="$"
                    value={tvl}
                  />
                )}
              </span>
            </div>
            <div
              title={`Total supply: ${
                fmtnum(boldSupply, {
                  suffix: " BOLD",
                  preset: "2z",
                })
              }`}
              className={css({
                display: "flex",
                alignItems: "center",
                gap: 4,
                whiteSpace: "nowrap",
              })}
            >
              <div
                className={css({
                  flexShrink: 0,
                })}
              >
                <TokenIcon
                  title={null}
                  symbol="BOLD"
                  size={16}
                />
              </div>
              <span>
                {boldSupply && (
                  <Amount
                    title={null}
                    fallback="…"
                    format="compact"
                    value={boldSupply}
                    suffix=" BOLD"
                  />
                )}
              </span>
            </div>
          </div>
          <div
            className={css({
              display: "flex",
              alignItems: "center",
              gap: 16,
            })}
          >
            {DISPLAYED_PRICES.map((symbol) => (
              <Price
                key={symbol}
                symbol={symbol}
              />
            ))}
            {account.address && ACCOUNT_SCREEN && (
              <LinkTextButton
                id="footer-account-button"
                href={`/account?address=${account.address}`}
                label={
                  <div
                    className={css({
                      display: "flex",
                      alignItems: "center",
                      gap: 4,
                    })}
                  >
                    <Image
                      alt=""
                      width={16}
                      height={16}
                      src={blo(account.address)}
                      className={css({
                        borderRadius: "50%",
                      })}
                    />

                    {shortenAddress(account.address, 3)}
                  </div>
                }
                className={css({
                  color: "content",
                  whiteSpace: "nowrap",
                })}
              />
            )}
          </div>
        </div>
      </div>
    </div>
  );
}

<<<<<<< HEAD
function Price({ symbol }: { symbol: Exclude<TokenSymbol, "SBOLD"> }) {
=======
function getTokenAddress(symbol: TokenSymbol) {
  if (symbol === "LQTY") {
    return CONTRACT_LQTY_TOKEN;
  }
  if (symbol === "BOLD") {
    return CONTRACT_BOLD_TOKEN;
  }
  return null;
}

function getTokenLink(address: Address) {
  if (!CHAIN_BLOCK_EXPLORER) {
    return null;
  }
  return address && `${CHAIN_BLOCK_EXPLORER.url}token/${address}`;
}

// function Price({ symbol }: { symbol: Exclude<TokenSymbol, "SBOLD"> }) {
function Price({ symbol }: { symbol: TokenSymbol }) {
>>>>>>> a32ba67a
  const price = usePrice(symbol);
  const tokenAddress = getTokenAddress(symbol);
  const tokenUrl = tokenAddress && getTokenLink(tokenAddress);
  const token = (
    <div
      className={css({
        display: "flex",
        alignItems: "center",
        gap: 4,
      })}
    >
      <TokenIcon
        size={16}
        symbol={symbol}
        title={null}
      />
      <span>{symbol}</span>
    </div>
  );
  return (
    <div
      className={css({
        display: "flex",
        alignItems: "center",
        gap: 8,
      })}
    >
      {tokenUrl
        ? (
          <LinkTextButton
            title={`${symbol}: ${tokenAddress}`}
            external
            href={tokenUrl}
            label={token}
            className={css({
              color: "content!",
              _hover: {
                textDecoration: "underline",
              },
              _focusVisible: {
                outline: "2px solid token(colors.focused)",
              },
              _active: {
                translate: "0 1px",
              },
            })}
          />
        )
        : token}
      <Amount
        prefix="$"
        fallback="…"
        value={price.data}
        format="2z"
      />
    </div>
  );
}<|MERGE_RESOLUTION|>--- conflicted
+++ resolved
@@ -188,9 +188,6 @@
   );
 }
 
-<<<<<<< HEAD
-function Price({ symbol }: { symbol: Exclude<TokenSymbol, "SBOLD"> }) {
-=======
 function getTokenAddress(symbol: TokenSymbol) {
   if (symbol === "LQTY") {
     return CONTRACT_LQTY_TOKEN;
@@ -208,9 +205,7 @@
   return address && `${CHAIN_BLOCK_EXPLORER.url}token/${address}`;
 }
 
-// function Price({ symbol }: { symbol: Exclude<TokenSymbol, "SBOLD"> }) {
-function Price({ symbol }: { symbol: TokenSymbol }) {
->>>>>>> a32ba67a
+function Price({ symbol }: { symbol: Exclude<TokenSymbol, "SBOLD"> }) {
   const price = usePrice(symbol);
   const tokenAddress = getTokenAddress(symbol);
   const tokenUrl = tokenAddress && getTokenLink(tokenAddress);
