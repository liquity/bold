--- conflicted
+++ resolved
@@ -4,17 +4,11 @@
 
 import { Banner } from "@/Banner";
 import { LegacyPositionsBanner } from "@/src/comps/LegacyPositionsBanner/LegacyPositionsBanner";
-<<<<<<< HEAD
+import { SafetyModeBanner } from "@/src/comps/SafetyModeBanner/SafetyModeBanner";
 import { SubgraphDownBanner } from "@/src/comps/SubgraphDownBanner/SubgraphDownBanner";
 import { V1StabilityPoolBanner } from "@/src/comps/V1StabilityPoolBanner/V1StabilityPoolBanner";
 import { V1StakingBanner } from "@/src/comps/V1StakingBanner/V1StakingBanner";
-import { LEGACY_CHECK, SUBGRAPH_CHECK, V1_STABILITY_POOL_CHECK, V1_STAKING_CHECK } from "@/src/env";
-=======
-import { SafetyModeBanner } from "@/src/comps/SafetyModeBanner/SafetyModeBanner";
-import { V1StabilityPoolBanner } from "@/src/comps/V1StabilityPoolBanner/V1StabilityPoolBanner";
-import { V1StakingBanner } from "@/src/comps/V1StakingBanner/V1StakingBanner";
-import { LEGACY_CHECK, SAFETY_MODE_CHECK, V1_STABILITY_POOL_CHECK, V1_STAKING_CHECK } from "@/src/env";
->>>>>>> 6dd99404
+import { LEGACY_CHECK, SAFETY_MODE_CHECK, SUBGRAPH_CHECK, V1_STABILITY_POOL_CHECK, V1_STAKING_CHECK } from "@/src/env";
 import { css } from "@/styled-system/css";
 import { BottomBar } from "./BottomBar";
 import { TopBar } from "./TopBar";
@@ -49,11 +43,8 @@
         {V1_STAKING_CHECK && <V1StakingBanner />}
         {V1_STABILITY_POOL_CHECK && <V1StabilityPoolBanner />}
         {LEGACY_CHECK && <LegacyPositionsBanner />}
-<<<<<<< HEAD
         {SUBGRAPH_CHECK && <SubgraphDownBanner />}
-=======
         {SAFETY_MODE_CHECK && <SafetyModeBanner />}
->>>>>>> 6dd99404
         <div
           className={css({
             display: "flex",
