--- conflicted
+++ resolved
@@ -81,56 +81,4 @@
       </div>
     </div>
   );
-<<<<<<< HEAD
-}
-
-function EarnRiskBanner() {
-  return (
-    <div
-      className={css({
-        display: "flex",
-        justifyContent: "center",
-        alignItems: "center",
-        maxWidth: "100%",
-        width: "100%",
-        padding: "8px 16px",
-        lineHeight: "18px",
-        textAlign: "center",
-        fontSize: 14,
-        color: "#fff",
-        background: "strongSurface",
-        medium: {
-          padding: "10px 16px",
-          fontSize: 16,
-          lineHeight: "20px",
-        },
-      })}
-    >
-      <div
-        className={css({
-          width: "100%",
-          maxWidth: LAYOUT_WIDTH,
-        })}
-      >
-        There is an issue affecting the Stability Pools (“Earn”).{" "}
-        <Link
-          href="https://www.liquity.org/blog/stability-pool-issue"
-          passHref
-          legacyBehavior
-        >
-          <AnchorTextButton
-            external
-            label="Please read this announcement"
-            className={css({
-              display: "inline",
-              color: "inherit",
-              textDecoration: "underline",
-            })}
-          />
-        </Link>.
-      </div>
-    </div>
-  );
-=======
->>>>>>> 14af1260
 }