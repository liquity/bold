import type { FmtnumOptions, FmtnumPresetName } from "@/src/formatting";

import { fmtnum } from "@/src/formatting";
import { css } from "@/styled-system/css";
import { a, useTransition } from "@react-spring/web";

export function Amount({
  animate = true,
  fallback = "",
  fixed = false, // fixed numbers width
  format,
  percentage = false,
  prefix = "",
  suffix = "",
  title: titleParam,
  value,
}: {
  animate?: boolean;
  fallback?: string;
  fixed?: boolean;
  format?: FmtnumPresetName | number;
  percentage?: boolean;
  prefix?: string;
  suffix?: string;
  title?: string | null | {
    prefix?: string;
    suffix?: string;
  };
  value: Parameters<typeof fmtnum>[0];
}) {
  const scale = percentage ? 100 : 1;

  if (percentage && !suffix) {
    suffix = "%";
  }
  if (format === undefined) {
    if (percentage) {
      format = "pct2z";
    } else {
      format = "2z";
    }
  }

  const showFallback = value === null || value === undefined;

  const fmtOptions: FmtnumOptions = { prefix, scale, suffix };
  if (typeof format === "number") {
    fmtOptions.digits = format;
  } else if (typeof format === "string") {
    fmtOptions.preset = format;
  }

  const content = showFallback ? fallback : fmtnum(value, fmtOptions);

  const title = showFallback ? undefined : (
    titleParam === undefined
      ? fmtnum(value, { prefix, preset: "full", scale }) + suffix
      : typeof titleParam === "string"
      ? titleParam
      : titleParam === null
      ? undefined
      : fmtnum(value, {
        prefix: titleParam.prefix,
        preset: "full",
        scale,
        suffix: titleParam.suffix,
      })
  );

  const appear = useTransition({
    showFallback,
    content,
  }, {
    keys: (val) => String(val.showFallback),
    from: { opacity: 0, transform: "scale(0.9)" },
    enter: { opacity: 1, transform: "scale(1)" },
    config: { mass: 1, tension: 2000, friction: 80 },
    immediate: !animate,
  });

  return (
    <span
      title={title ?? undefined}
      className={css({
        display: "inline",
        textDecoration: "inherit",
        whiteSpace: "nowrap",
        overflow: "hidden",
        textOverflow: "ellipsis",
        transformOrigin: "50% 50%",
      })}
<<<<<<< HEAD
      style={{
        transform: style.transform,
        fontVariantNumeric: fixed ? "tabular-nums" : undefined,
      }}
=======
>>>>>>> 06bef831
    >
      {appear((style, { showFallback, content }) => (
        showFallback ? content : (
          <a.span
            style={{
              display: "inline",
              transform: style.transform,
            }}
          >
            {content}
          </a.span>
        )
      ))}
    </span>
  );
}<|MERGE_RESOLUTION|>--- conflicted
+++ resolved
@@ -89,13 +89,9 @@
         textOverflow: "ellipsis",
         transformOrigin: "50% 50%",
       })}
-<<<<<<< HEAD
       style={{
-        transform: style.transform,
         fontVariantNumeric: fixed ? "tabular-nums" : undefined,
       }}
-=======
->>>>>>> 06bef831
     >
       {appear((style, { showFallback, content }) => (
         showFallback ? content : (
