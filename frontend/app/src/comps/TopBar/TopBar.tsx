"use client";

import type { ComponentProps } from "react";

import { Logo } from "@/src/comps/Logo/Logo";
import { Tag } from "@/src/comps/Tag/Tag";
import content from "@/src/content";
import { DEPLOYMENT_FLAVOR } from "@/src/env";
import { css } from "@/styled-system/css";
import {
  IconBorrow,
  IconDashboard,
  IconEarn,
  IconLeverage,
  IconStake,
} from "@liquity2/uikit";
import Link from "next/link";
import { AccountButton } from "./AccountButton";
import { Menu } from "./Menu";

const menuItems: ComponentProps<typeof Menu>["menuItems"] = [
<<<<<<< HEAD
  [content.menu.dashboard, "/", IconDashboard],
  [content.menu.borrow, "/borrow", IconBorrow],
  [content.menu.multiply, "/multiply", IconLeverage],
  [content.menu.earn, "/earn", IconEarn],
  [content.menu.stake, "/stake", IconStake],
  [content.menu.buy, "/buy", IconStake],
=======
  [content.menu.dashboard, "/", IconDashboard, "dashboard"],
  [content.menu.borrow, "/borrow", IconBorrow, "borrow"],
  [content.menu.multiply, "/multiply", IconLeverage, "multiply"],
  [content.menu.earn, "/earn", IconEarn, "earn"],
  [content.menu.buy, "/buy", IconStake, "buy"],
>>>>>>> 68232ac8
];

export function TopBar() {
  return (
    <div
      className={css({
        position: "relative",
        zIndex: 1,
        height: 72,
      })}
    >
      <div
        className={css({
          position: "relative",
          zIndex: 1,
          display: "flex",
          justifyContent: "space-between",
          gap: 16,
          maxWidth: 1280,
          height: "100%",
          margin: "0 auto",
          padding: "16px 24px",
          fontSize: 16,
          fontWeight: 500,
          background: "background",
        })}
      >
        <Link
          href='/'
          className={css({
            position: "relative",
            display: "flex",
            alignItems: "center",
            gap: 16,
            height: "100%",
            paddingRight: 8,
            _focusVisible: {
              borderRadius: 4,
              outline: "2px solid token(colors.focused)",
            },
            _active: {
              translate: "0 1px",
            },
          })}
        >
          <div
            className={css({
              flexShrink: 0,
            })}
          >
            <Logo />
          </div>
          <div
            className={css({
              flexShrink: 0,
              display: "flex",
              alignItems: "center",
              gap: 8,
              whiteSpace: "nowrap",
            })}
          >
            {content.appName}
            {DEPLOYMENT_FLAVOR && (
              <div
                className={css({
                  display: "flex",
                })}
              >
                <Tag
                  size='mini'
                  css={{
                    color: "accentContent",
                    background: "brandCoral",
                    border: 0,
                    textTransform: "uppercase",
                  }}
                >
                  {DEPLOYMENT_FLAVOR}
                </Tag>
              </div>
            )}
          </div>
        </Link>
        <Menu menuItems={menuItems} />
        <AccountButton />
      </div>
    </div>
  );
}<|MERGE_RESOLUTION|>--- conflicted
+++ resolved
@@ -19,20 +19,12 @@
 import { Menu } from "./Menu";
 
 const menuItems: ComponentProps<typeof Menu>["menuItems"] = [
-<<<<<<< HEAD
-  [content.menu.dashboard, "/", IconDashboard],
-  [content.menu.borrow, "/borrow", IconBorrow],
-  [content.menu.multiply, "/multiply", IconLeverage],
-  [content.menu.earn, "/earn", IconEarn],
-  [content.menu.stake, "/stake", IconStake],
-  [content.menu.buy, "/buy", IconStake],
-=======
   [content.menu.dashboard, "/", IconDashboard, "dashboard"],
   [content.menu.borrow, "/borrow", IconBorrow, "borrow"],
   [content.menu.multiply, "/multiply", IconLeverage, "multiply"],
   [content.menu.earn, "/earn", IconEarn, "earn"],
+  [content.menu.stake, "/stake", IconStake, "stake"],
   [content.menu.buy, "/buy", IconStake, "buy"],
->>>>>>> 68232ac8
 ];
 
 export function TopBar() {
