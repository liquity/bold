import type { Contracts } from "@/src/contracts";
import type {
  Branch,
  BranchId,
  Delegate,
  Dnum,
  PositionEarn,
  PositionLoanCommitted,
  PositionStake,
  PrefixedTroveId,
  Token,
  TokenSymbol,
  TroveId,
} from "@/src/types";
import type { Address, CollateralSymbol, CollateralToken } from "@liquity2/uikit";
import type { UseQueryResult } from "@tanstack/react-query";
import type { Config as WagmiConfig } from "wagmi";

import { Governance } from "@/src/abi/Governance";
import { StabilityPool } from "@/src/abi/StabilityPool";
import { TroveManager } from "@/src/abi/TroveManager";
import {
  INTEREST_RATE_ADJ_COOLDOWN,
  INTEREST_RATE_END,
  INTEREST_RATE_INCREMENT_NORMAL,
  INTEREST_RATE_INCREMENT_PRECISE,
  INTEREST_RATE_PRECISE_UNTIL,
  INTEREST_RATE_START,
  ONE_YEAR_D18,
  TROVE_STATUS_ZOMBIE,
} from "@/src/constants";
import { CONTRACTS, getBranchContract, getProtocolContract } from "@/src/contracts";
import { dnum18, DNUM_0, dnumOrNull, jsonStringifyWithDnum } from "@/src/dnum-utils";
import {
  AIRDROP_VAULTS,
  AIRDROP_VAULTS_URL,
  CHAIN_BLOCK_EXPLORER,
  ENV_BRANCHES,
  LEGACY_CHECK,
  LIQUITY_STATS_URL,
} from "@/src/env";
import { getRedemptionRisk } from "@/src/liquity-math";
import { combineStatus } from "@/src/query-utils";
import { useDebounced } from "@/src/react-utils";
import { useCollateralPrices, usePrice } from "@/src/services/Prices";
import {
  getAllInterestRateBrackets,
  getIndexedTroveById,
  getIndexedTrovesByAccount,
  getInterestBatches,
  getNextOwnerIndex,
  type IndexedTrove,
} from "@/src/subgraph";
import { isBranchId, isPrefixedtroveId, isTroveId } from "@/src/types";
import { bigIntAbs, jsonStringifyWithBigInt } from "@/src/utils";
import { vAddress, vPrefixedTroveId } from "@/src/valibot-utils";
import { addressesEqual, COLLATERALS, isAddress, shortenAddress, TOKENS_BY_SYMBOL } from "@liquity2/uikit";
import { useQuery } from "@tanstack/react-query";
import * as dn from "dnum";
import { useMemo } from "react";
import * as v from "valibot";
import { encodeAbiParameters, erc20Abi, isAddressEqual, keccak256, parseAbiParameters, zeroAddress } from "viem";
import { useBalance, useConfig as useWagmiConfig, useReadContract, useReadContracts, useSimulateContract } from "wagmi";
import { readContract, readContracts } from "wagmi/actions";

export function shortenTroveId(troveId: TroveId, chars = 8) {
  return troveId.length < chars * 2 + 2
    ? troveId
    // : troveId.slice(0, chars + 2) + "…" + troveId.slice(-chars);
    : troveId.slice(0, chars + 2) + "…";
}

export function getTroveId(owner: Address, ownerIndex: bigint | number) {
  return BigInt(keccak256(encodeAbiParameters(
    parseAbiParameters("address, uint256"),
    [owner, BigInt(ownerIndex)],
  )));
}

export function parsePrefixedTroveId(value: PrefixedTroveId): {
  branchId: BranchId;
  troveId: TroveId;
} {
  const [branchId_, troveId] = value.split(":");
  if (!branchId_ || !troveId) {
    throw new Error(`Invalid prefixed trove ID: ${value}`);
  }
  const branchId = parseInt(branchId_, 10);
  if (!isBranchId(branchId) || !isTroveId(troveId)) {
    throw new Error(`Invalid prefixed trove ID: ${value}`);
  }
  return { branchId, troveId };
}

export function getPrefixedTroveId(branchId: BranchId, troveId: TroveId): PrefixedTroveId {
  return `${branchId}:${troveId}`;
}

export function getCollToken(branchId: null): null;
export function getCollToken(branchId: BranchId): CollateralToken;
export function getCollToken(branchId: BranchId | null): CollateralToken | null;
export function getCollToken(branchId: BranchId | null): CollateralToken | null {
  if (branchId === null) {
    return null;
  }
  const branch = getBranch(branchId);
  const token = COLLATERALS.find((c) => c.symbol === branch.symbol);
  if (!token) {
    throw new Error(`Unknown collateral symbol: ${branch.symbol}`);
  }
  return token;
}

export function getToken(symbol: CollateralSymbol): CollateralToken;
export function getToken(symbol: TokenSymbol): Token;
export function getToken(symbol: TokenSymbol): Token {
  const token = TOKENS_BY_SYMBOL[symbol];
  if (!token) {
    throw new Error(`Unknown token symbol: ${symbol}`);
  }
  return token;
}

export function getBranches(): Branch[] {
  return ENV_BRANCHES.map((branch) => {
    const contracts = CONTRACTS.branches.find((b) => b.id === branch.id);
    if (!contracts) {
      throw new Error(`Contracts not found for branch: ${branch.id}`);
    }
    return {
      id: branch.id,
      branchId: branch.id,
      contracts: contracts.contracts,
      symbol: branch.symbol,
      strategies: branch.strategies,
    };
  });
}

export function getTokenDisplayName(symbol: TokenSymbol) {
  const token = TOKENS_BY_SYMBOL[symbol];

  switch (symbol) {
    case "SBOLD":
      return "sBOLD by K3 Capital";
    case "YBOLD":
      return "yBOLD by Yearn";
    default:
      return token.name;
  }
}

export function getBranchesCount(): number {
  return ENV_BRANCHES.length;
}

export function getBranch(idOrSymbol: null): null;
export function getBranch(idOrSymbol: CollateralSymbol | BranchId): Branch;
export function getBranch(
  idOrSymbol: CollateralSymbol | BranchId | null,
): Branch | null {
  if (idOrSymbol === null) {
    return null;
  }

  const branch = getBranches().find((b) => (
    typeof idOrSymbol === "string"
      ? b.symbol === idOrSymbol
      : b.id === idOrSymbol
  ));

  if (!branch) {
    throw new Error("Invalid branch ID or symbol: " + idOrSymbol);
  }

  return branch;
}

export type BoldYield = {
  asset: string;
  weeklyApr: Dnum;
  tvl: Dnum;
  link: string;
  protocol: string;
};

export function useBoldYieldSources() {
  const { data, isLoading, error } = useLiquityStats();

  return {
    data: data?.boldYield as BoldYield[],
    isLoading,
    error,
  };
}

type EarnPool = {
  apr: Dnum | null;
  apr7d: Dnum | null;
  collateral: CollateralToken;
  totalDeposited: Dnum;
};
export function useEarnPool(branchId: null): UseQueryResult<null>;
export function useEarnPool(branchId: BranchId): UseQueryResult<EarnPool>;
export function useEarnPool(branchId: BranchId | null): UseQueryResult<EarnPool | null>;
export function useEarnPool(branchId: BranchId | null) {
  const wagmiConfig = useWagmiConfig();
  const stats = useLiquityStats();
  const collateral = getCollToken(branchId);
  const { spApyAvg1d = null, spApyAvg7d = null } = (
    collateral && stats.data?.branch[collateral?.symbol]
  ) ?? {};

  return useQuery({
    queryKey: [
      "earnPool",
      branchId,
      jsonStringifyWithDnum(spApyAvg1d),
      jsonStringifyWithDnum(spApyAvg7d),
    ],
    queryFn: async () => {
      if (branchId === null) {
        return null;
      }
      const totalBoldDeposits = await readContract(wagmiConfig, {
        ...getBranchContract(branchId, "StabilityPool"),
        functionName: "getTotalBoldDeposits",
      });
      return {
        apr: spApyAvg1d,
        apr7d: spApyAvg7d,
        collateral,
        totalDeposited: dnum18(totalBoldDeposits),
      };
    },
    enabled: stats.isSuccess,
  });
}

export function isEarnPositionActive(position: PositionEarn | null) {
  return Boolean(
    position && (
      dn.gt(position.deposit, 0)
      || dn.gt(position.rewards.bold, 0)
      || dn.gt(position.rewards.coll, 0)
    ),
  );
}

function earnPositionsContractsReadSetup(branchId: BranchId, account: Address | null) {
  const StabilityPool = getBranchContract(branchId, "StabilityPool");
  return {
    contracts: [{
      ...StabilityPool,
      functionName: "getCompoundedBoldDeposit",
      args: [account ?? "0x"],
    }, {
      ...StabilityPool,
      functionName: "getDepositorCollGain",
      args: [account ?? "0x"],
    }, {
      ...StabilityPool,
      functionName: "stashedColl",
      args: [account ?? "0x"],
    }, {
      ...StabilityPool,
      functionName: "getDepositorYieldGainWithPending",
      args: [account ?? "0x"],
    }],
    select: ([
      deposit,
      collGain,
      stashedColl,
      yieldGainWithPending,
    ]: [
      bigint,
      bigint,
      bigint,
      bigint,
    ]) => {
      if (!account) {
        throw new Error(); // should never happen (see enabled)
      }
      return deposit === 0n ? null : {
        type: "earn",
        owner: account,
        deposit: dnum18(deposit),
        branchId,
        rewards: {
          bold: dnum18(yieldGainWithPending),
          coll: dn.add(
            dnum18(collGain),
            dnum18(stashedColl),
          ),
        },
      } as const;
    },
  } as const;
}

export function useEarnPosition(
  branchId: BranchId,
  account: null | Address,
): UseQueryResult<PositionEarn | null> {
  const setup = earnPositionsContractsReadSetup(branchId, account);
  return useReadContracts({
    contracts: setup.contracts,
    allowFailure: false,
    query: {
      enabled: Boolean(account),
      select: setup.select,
    },
  });
}

export function useEarnPositionsByAccount(account: null | Address) {
  const wagmiConfig = useWagmiConfig();
  return useQuery({
    queryKey: ["StabilityPoolDepositsByAccount", account],
    queryFn: async () => {
      if (!account) {
        return null;
      }

      const branches = getBranches();

      const depositsPerBranch = await Promise.all(
        branches.map(async (branch) => {
          const setup = earnPositionsContractsReadSetup(branch.id, account);
          const deposits = await readContracts(wagmiConfig, {
            contracts: setup.contracts,
            allowFailure: false,
          });
          return setup.select(deposits);
        }),
      );

      return depositsPerBranch.filter((position) => position !== null);
    },
  });
}

export function useStakePosition(address: null | Address, version: "v1" | "v2" = "v2") {
  const LqtyStaking = getProtocolContract("LqtyStaking");
  const LusdToken = getProtocolContract("LusdToken");
  const Governance = getProtocolContract("Governance");

  const userProxyAddress = useReadContract({
    ...Governance,
    functionName: "deriveUserProxyAddress",
    args: [address ?? "0x"],
    query: {
      enabled: Boolean(address),
    },
  });

  const userProxyBalance = useBalance({
    address: userProxyAddress.data ?? "0x",
    query: {
      enabled: Boolean(address) && userProxyAddress.isSuccess,
    },
  });

  let userStakingAddress = address ?? "0x";
  if (version === "v2") {
    userStakingAddress = userProxyAddress.data ?? "0x";
  }

  return useReadContracts({
    contracts: [{
      ...LqtyStaking,
      functionName: "stakes",
      args: [userStakingAddress],
    }, {
      ...LqtyStaking,
      functionName: "getPendingETHGain",
      args: [userStakingAddress],
    }, {
      ...LqtyStaking,
      functionName: "getPendingLUSDGain",
      args: [userStakingAddress],
    }, {
      ...LusdToken,
      functionName: "balanceOf",
      args: [userStakingAddress],
    }],
    query: {
      enabled: Boolean(address) && userProxyAddress.isSuccess && userProxyBalance.isSuccess,
      select: ([
        depositResult,
        pendingEthGainResult,
        pendingLusdGainResult,
        lusdBalanceResult,
      ]): PositionStake | undefined => {
        if (
          depositResult.status === "failure"
          || pendingEthGainResult.status === "failure"
          || pendingLusdGainResult.status === "failure"
          || lusdBalanceResult.status === "failure"
        ) {
          return undefined;
        }
        const deposit = dnum18(depositResult.result);
        return {
          type: "stake",
          deposit,
          owner: address ?? "0x",
          rewards: {
            eth: dnum18(pendingEthGainResult.result + (userProxyBalance.data?.value ?? 0n)),
            lusd: dnum18(pendingLusdGainResult.result + lusdBalanceResult.result),
          },
        };
      },
    },
  });
}

export function useV1StabilityPoolLqtyGain(address: null | Address) {
  const V1StabilityPool = getProtocolContract("V1StabilityPool");

  return useReadContract({
    ...V1StabilityPool,
    functionName: "getDepositorLQTYGain",
    args: [address ?? "0x"],
    query: {
      enabled: Boolean(address),
      select: (result) => dnum18(result),
    },
  });
}

export function useTroveNftUrl(branchId: null | BranchId, troveId: null | TroveId) {
  const TroveNft = getBranchContract(branchId, "TroveNFT");
  return TroveNft && troveId && `${CHAIN_BLOCK_EXPLORER?.url}nft/${TroveNft.address}/${BigInt(troveId)}`;
}

export function useInterestRateBrackets(branchId: BranchId) {
  const { status, data } = useAllInterestRateBrackets();

  return useMemo(() => {
    if (!data) return { status, data };

    return {
      status,
      data: {
        lastUpdatedAt: data.lastUpdatedAt,
        brackets: data.brackets.filter((bracket) => bracket.branchId === branchId),
      },
    };
  }, [branchId, status, data]);
}

function useAllInterestRateBrackets() {
  return useQuery({
    queryKey: ["AllInterestRateBrackets"],
    queryFn: getAllInterestRateBrackets,
  });
}

export function useAverageInterestRate(branchId: BranchId) {
  const { status, data } = useInterestRateBrackets(branchId);

  return useMemo(() => {
    if (!data) return { status, data };

    let totalDebt = DNUM_0;
    let totalWeightedRate = DNUM_0;

    for (const bracket of data.brackets) {
      totalDebt = dn.add(totalDebt, bracket.totalDebt(BigInt(Math.floor(Date.now() / 1000))));
      totalWeightedRate = dn.add(totalWeightedRate, bracket.totalWeightedRate);
    }

    return {
      status,
      data: dn.eq(totalDebt, 0)
        ? DNUM_0
        : dn.div(totalWeightedRate, totalDebt),
    };
  }, [status, data]);
}

export function useInterestRateChartData(branchId: BranchId, excludedLoan?: PositionLoanCommitted) {
  const { status, data } = useInterestRateBrackets(branchId);

  return useMemo(() => {
    if (!data) return { status, data };

    // brackets or loan could have been updated in the "future", if client clock is running behind
    // or the blockchain clock has been fast-forwarded, e.g. in case of Anvil
    const timestamp = BigInt(
      Math.floor(
        Math.max(
          Date.now(),
          Number(data.lastUpdatedAt) * 1000,
          ...(excludedLoan ? [excludedLoan.updatedAt] : []),
        ) / 1000,
      ),
    );

    const debtByRate = new Map<string, Dnum>(
      data.brackets
        .filter(({ rate }) => dn.gte(rate, INTEREST_RATE_START) && dn.lte(rate, INTEREST_RATE_END))
        .map((bracket) => [dn.toJSON(bracket.rate), bracket.totalDebt(timestamp)]),
    );

    const chartData = [];
    let currentRate = dn.from(INTEREST_RATE_START, 18);
    let debtInFront = DNUM_0;
    let highestDebt = DNUM_0;

    while (dn.lte(currentRate, INTEREST_RATE_END)) {
      const nextRate = dn.add(
        currentRate,
        dn.lt(currentRate, INTEREST_RATE_PRECISE_UNTIL)
          ? INTEREST_RATE_INCREMENT_PRECISE
          : INTEREST_RATE_INCREMENT_NORMAL,
      );

      let aggregatedDebt = DNUM_0; // debt between currentRate and nextRate
      let stepRate = currentRate;
      while (dn.lt(stepRate, nextRate)) {
        aggregatedDebt = dn.add(
          aggregatedDebt,
          debtByRate.get(dn.toJSON(stepRate)) ?? DNUM_0,
        );
        stepRate = dn.add(stepRate, INTEREST_RATE_INCREMENT_PRECISE);
      }

      // exclude own debt from debt-in front calculation
      if (
        excludedLoan
        && dn.gte(excludedLoan.interestRate, currentRate)
        && dn.lt(excludedLoan.interestRate, nextRate)
      ) {
        const updatedAt = BigInt(excludedLoan.updatedAt / 1000); // should be divisible by 1000
        const pendingDebt = dnum18(
          dn.from(excludedLoan.recordedDebt, 18)[0]
            * dn.from(excludedLoan.interestRate, 18)[0]
            * (timestamp - updatedAt)
            / ONE_YEAR_D18,
        );
        const excludedDebt = dn.add(excludedLoan.recordedDebt, pendingDebt);
        aggregatedDebt = dn.sub(aggregatedDebt, excludedDebt);
      }

      chartData.push({
        debt: aggregatedDebt,
        debtInFront,
        rate: currentRate,
        size: dn.toNumber(aggregatedDebt),
      });

      debtInFront = dn.add(debtInFront, aggregatedDebt);
      currentRate = nextRate;
      if (dn.gt(aggregatedDebt, highestDebt)) highestDebt = aggregatedDebt;
    }

    // normalize size between 0 and 1
    if (highestDebt[0] !== 0n) {
      const divisor = dn.toNumber(highestDebt);
      for (const datum of chartData) {
        datum.size /= divisor;
      }
    }

    return { status, data: chartData };
  }, [status, data]);
}

export function findClosestRateIndex(
  rates: bigint[], // rates must be sorted
  rate: bigint,
): number {
  const firstRate = rates.at(0);
  const lastRate = rates.at(-1);

  if (firstRate === undefined || lastRate === undefined) {
    throw new Error("Invalid rates array");
  }

  if (rate <= firstRate) return 0;
  if (rate >= lastRate) return 1;

  let diff = bigIntAbs(firstRate - rate);

  for (let index = 0; index < rates.length - 1; index++) {
    const nextRate = rates.at(index + 1);
    if (nextRate === undefined) throw new Error(); // should never happen

    const nextDiff = bigIntAbs(nextRate - rate);

    // diff starts increasing = we passed the closest point
    if (nextDiff > diff) return index;

    diff = nextDiff;
  }

  return rates.length - 1;
}

export function usePredictOpenTroveUpfrontFee(
  branchId: BranchId,
  borrowedAmount: Dnum,
  interestRateOrBatch: Address | Dnum,
) {
  const batch = isAddress(interestRateOrBatch);

  return useReadContract({
    ...getProtocolContract("HintHelpers"),
    functionName: batch
      ? "predictOpenTroveAndJoinBatchUpfrontFee"
      : "predictOpenTroveUpfrontFee",
    args: batch
      ? [BigInt(branchId), borrowedAmount[0], interestRateOrBatch]
      : [BigInt(branchId), borrowedAmount[0], interestRateOrBatch[0]],
    query: {
      select: dnum18,
    },
  });
}

export function usePredictAdjustTroveUpfrontFee(
  branchId: BranchId,
  troveId: TroveId,
  debtIncrease: Dnum,
) {
  return useReadContract({
    ...getProtocolContract("HintHelpers"),
    functionName: "predictAdjustTroveUpfrontFee",
    args: [
      BigInt(branchId),
      BigInt(troveId),
      debtIncrease[0],
    ],
    query: {
      select: dnum18,
    },
  });
}

// predicts the upfront fee for:
// - adjusting the interest rate of a trove (non-batch => non-batch)
// - joining a batch with a new interest rate (non-batch => batch or batch => batch)
// - removing a trove from a batch (batch => non-batch)
export function usePredictAdjustInterestRateUpfrontFee(
  branchId: BranchId,
  troveId: TroveId,
  newInterestRateOrBatch: Address | Dnum,
  fromBatch: boolean,
) {
  const functionName = isAddress(newInterestRateOrBatch)
    ? "predictJoinBatchInterestRateUpfrontFee"
    : fromBatch
    ? "predictRemoveFromBatchUpfrontFee"
    : "predictAdjustInterestRateUpfrontFee";

  return useReadContract({
    ...getProtocolContract("HintHelpers"),
    functionName,
    args: [
      BigInt(branchId),
      BigInt(troveId),
      typeof newInterestRateOrBatch === "string"
        ? newInterestRateOrBatch
        : newInterestRateOrBatch[0],
    ],
    query: {
      select: dnum18,
    },
  });
}

// from https://github.com/liquity/bold/blob/204a3dec54a0e8689120ca48faf4ece5cf8ccd22/README.md#example-opentrove-transaction-with-hints
export async function getTroveOperationHints({
  wagmiConfig,
  contracts,
  branchId,
  interestRate,
}: {
  wagmiConfig: WagmiConfig;
  contracts: Contracts;
  branchId: BranchId;
  interestRate: bigint;
}): Promise<{
  upperHint: bigint;
  lowerHint: bigint;
}> {
  const branch = getBranch(branchId);

  const numTroves = await readContract(wagmiConfig, {
    ...branch.contracts.SortedTroves,
    functionName: "getSize",
  });

  const [approxHint] = await readContract(wagmiConfig, {
    ...contracts.HintHelpers,
    functionName: "getApproxHint",
    args: [
      BigInt(branchId),
      interestRate,
      // (10 * sqrt(troves)) gives a hint close to the right position
      10n * BigInt(Math.ceil(Math.sqrt(Number(numTroves)))),
      42n, // random seed
    ],
  });

  const [upperHint, lowerHint] = await readContract(wagmiConfig, {
    ...branch.contracts.SortedTroves,
    functionName: "findInsertPosition",
    args: [
      interestRate,
      approxHint,
      approxHint,
    ],
  });

  return { upperHint, lowerHint };
}

const BoldYieldItem = v.object({
  asset: v.string(),
  weekly_apr: v.union([v.number(), v.string()]),
  tvl: v.union([v.number(), v.string()]),
  link: v.string(),
  protocol: v.string(),
});

export const StatsSchema = v.pipe(
  v.object({
    total_bold_supply: v.string(),
    total_debt_pending: v.string(),
    total_coll_value: v.string(),
    total_sp_deposits: v.string(),
    total_value_locked: v.string(),
    max_sp_apy: v.string(),
    prices: v.record(
      v.string(),
      v.string(),
    ),
    boldYield: v.optional(v.nullable(v.array(BoldYieldItem))),
    branch: v.record(
      v.string(),
      v.object({
        coll_active: v.string(),
        coll_default: v.string(),
        coll_price: v.string(),
        sp_deposits: v.string(),
        interest_accrual_1y: v.string(),
        interest_pending: v.string(),
        batch_management_fees_pending: v.string(),
        debt_pending: v.string(),
        coll_value: v.string(),
        sp_apy: v.string(),
        sp_apy_avg_1d: v.optional(v.string()),
        sp_apy_avg_7d: v.optional(v.string()),
        value_locked: v.string(),
      }),
    ),
    sBOLD: v.nullish(v.object({
      protocol: v.string(),
      asset: v.string(),
      link: v.string(),
      weekly_apr: v.number(),
      total_apr: v.string(),
      tvl: v.number(),
    })),
    yBOLD: v.nullish(v.object({
      protocol: v.string(),
      asset: v.string(),
      link: v.string(),
      weekly_apr: v.number(),
      total_apr: v.string(),
      tvl: v.number(),
    })),
  }),
  v.transform((value) => ({
    totalBoldSupply: dnumOrNull(value.total_bold_supply, 18),
    totalDebtPending: dnumOrNull(value.total_debt_pending, 18),
    totalCollValue: dnumOrNull(value.total_coll_value, 18),
    totalSpDeposits: dnumOrNull(value.total_sp_deposits, 18),
    totalValueLocked: dnumOrNull(value.total_value_locked, 18),
    maxSpApy: dnumOrNull(value.max_sp_apy, 18),
    branch: Object.fromEntries(
      Object.entries(value.branch).map(([symbol, branch]) => {
        symbol = symbol.toUpperCase();
        if (symbol === "WETH") symbol = "ETH";
        return [symbol, {
          collActive: dnumOrNull(branch.coll_active, 18),
          collDefault: dnumOrNull(branch.coll_default, 18),
          collPrice: dnumOrNull(branch.coll_price, 18),
          spDeposits: dnumOrNull(branch.sp_deposits, 18),
          interestAccrual1y: dnumOrNull(branch.interest_accrual_1y, 18),
          interestPending: dnumOrNull(branch.interest_pending, 18),
          batchManagementFeesPending: dnumOrNull(branch.batch_management_fees_pending, 18),
          debtPending: dnumOrNull(branch.debt_pending, 18),
          collValue: dnumOrNull(branch.coll_value, 18),
          spApy: dnumOrNull(branch.sp_apy, 18),
          spApyAvg1d: dnumOrNull(branch.sp_apy_avg_1d, 18),
          spApyAvg7d: dnumOrNull(branch.sp_apy_avg_7d, 18),
          valueLocked: dnumOrNull(branch.value_locked, 18),
        }];
      }),
    ),
    prices: Object.fromEntries(
      Object.entries(value.prices).map(([symbol, price]) => [
        symbol,
        dnumOrNull(price, 18),
      ]),
    ),
    boldYield: (value.boldYield ?? []).map((i) => ({
      asset: i.asset,
      weeklyApr: dnumOrNull(i.weekly_apr, 18),
      tvl: dnumOrNull(i.tvl, 18),
      link: i.link,
      protocol: i.protocol,
    })),
    sBOLD: value.sBOLD && {
      protocol: value.sBOLD.protocol,
      asset: value.sBOLD.asset,
      link: value.sBOLD.link,
      weeklyApr: dnumOrNull(value.sBOLD.weekly_apr, 18),
      totalApr: value.sBOLD.total_apr,
      tvl: dnumOrNull(value.sBOLD.tvl, 18),
    },
    yBOLD: value.yBOLD && {
      protocol: value.yBOLD.protocol,
      asset: value.yBOLD.asset,
      link: value.yBOLD.link,
      weeklyApr: dnumOrNull(value.yBOLD.weekly_apr, 18),
      totalApr: value.yBOLD.total_apr,
      tvl: dnumOrNull(value.yBOLD.tvl, 18),
    },
  })),
);

export function useBranchDebt(branchId: BranchId) {
  const BorrowerOperations = getBranchContract(branchId, "BorrowerOperations");
  return useReadContract({
    ...BorrowerOperations,
    functionName: "getEntireBranchDebt",
    query: {
      select: dnum18,
    },
  });
}

function calcCollateralRatios(
  totalColl: bigint,
  totalDebt: bigint,
  ccr_: bigint,
  collPrice: Dnum | null,
): { ccr: Dnum; isBelowCcr: boolean; tcr: Dnum | null } {
  const ccr = dnum18(ccr_);

  if (!collPrice || dn.eq(totalDebt, 0)) {
    return { ccr, isBelowCcr: false, tcr: null };
  }

  // TCR = (totalCollateral * collTokenPrice) / totalDebt
  const tcr = dn.div(
    dn.mul(dnum18(totalColl), collPrice),
    dnum18(totalDebt),
  );

  return { ccr, isBelowCcr: dn.lt(tcr, ccr), tcr };
}

function getCollateralRatioContractCalls(branchId: BranchId) {
  const TroveManager = getBranchContract(branchId, "TroveManager");
  return [{
    ...TroveManager,
    functionName: "getEntireBranchColl",
  }, {
    ...TroveManager,
    functionName: "getEntireBranchDebt",
  }, {
    ...TroveManager,
    functionName: "CCR",
  }] as const;
}

export function useBranchCollateralRatios(branchId: BranchId) {
  const wagmiConfig = useWagmiConfig();
  const collToken = getCollToken(branchId);
  const collTokenPrice = usePrice(collToken?.symbol ?? null);

  return useQuery({
    queryKey: [
      "branchCollateralRatios",
      branchId,
      jsonStringifyWithDnum(collTokenPrice.data),
    ],
    queryFn: async () => {
      const [totalColl, totalDebt, ccr_] = await readContracts(wagmiConfig, {
        contracts: getCollateralRatioContractCalls(branchId),
        allowFailure: false,
      });

      return calcCollateralRatios(totalColl, totalDebt, ccr_, collTokenPrice.data ?? null);
    },
    enabled: Boolean(collTokenPrice.data),
  });
}

export function useBranchesCollateralRatios() {
  const wagmiConfig = useWagmiConfig();
  const branches = getBranches();
  const symbols = branches.map((b) => b.symbol);
  const collPrices = useCollateralPrices(symbols);
  const contractCallsPerBranch = branches.map((branch) => getCollateralRatioContractCalls(branch.id));
  const COLLATERAL_RATIO_CALLS_COUNT = 3;

  return useQuery({
    queryKey: [
      "branchesCollateralRatios",
      branches.map((b) => b.id),
      jsonStringifyWithDnum(collPrices.data),
    ],
    queryFn: async () => {
      const results = await readContracts(wagmiConfig, {
        contracts: contractCallsPerBranch.flat(),
        allowFailure: false,
      });

      return branches.map((branch, index) => {
        const base = index * COLLATERAL_RATIO_CALLS_COUNT;
        const branchResults = results.slice(base, base + COLLATERAL_RATIO_CALLS_COUNT);
        if (branchResults.length !== COLLATERAL_RATIO_CALLS_COUNT) {
          throw new Error(
            `Expected ${COLLATERAL_RATIO_CALLS_COUNT} collateral ratio results, got ${branchResults.length}`,
          );
        }
        const [totalColl, totalDebt, ccr_] = branchResults as [bigint, bigint, bigint];

        return {
          branchId: branch.id,
          symbol: branch.symbol,
          ...calcCollateralRatios(totalColl, totalDebt, ccr_, collPrices.data?.[index] ?? null),
        };
      });
    },
    enabled: Boolean(collPrices.data),
  });
}

export function useLiquityStats() {
  return useQuery({
    queryKey: ["liquity-stats"],
    queryFn: async () => {
      if (!LIQUITY_STATS_URL) {
        throw new Error("LIQUITY_STATS_URL is not defined");
      }
      const response = await fetch(LIQUITY_STATS_URL);
      return v.parse(StatsSchema, await response.json());
    },
    enabled: Boolean(LIQUITY_STATS_URL),
  });
}

export function useLatestTroveData(branchId: BranchId, troveId: TroveId) {
  const TroveManager = getBranchContract(branchId, "TroveManager");
  if (!TroveManager) {
    throw new Error(`Invalid branch: ${branchId}`);
  }
  return useReadContract({
    ...TroveManager,
    functionName: "getLatestTroveData",
    args: [BigInt(troveId)],
  });
}

export function useLoan(branchId: BranchId, troveId: TroveId): UseQueryResult<PositionLoanCommitted | null> {
  const id = getPrefixedTroveId(branchId, troveId);
  const wagmiConfig = useWagmiConfig();

  return useQuery<PositionLoanCommitted | null>({
    queryKey: ["TroveById", id],
    queryFn: () => id ? fetchLoanById(wagmiConfig, id) : null,
    refetchInterval: 60_000,
  });
}

export function useInterestBatchDelegate(
  branchId: BranchId,
  batchAddress: null | Address,
) {
  const result = useInterestBatchDelegates(branchId, batchAddress ? [batchAddress] : []);
  return { ...result, data: result.data?.[0] ?? null };
}

export function useInterestBatchDelegates(
  branchId: BranchId,
  batchAddresses: Address[],
): UseQueryResult<Delegate[]> {
  const wagmiConfig = useWagmiConfig();

  return useQuery<Delegate[]>({
    queryKey: ["InterestBatches", branchId, batchAddresses],
    queryFn: async () => {
      if (batchAddresses.length === 0) {
        return [];
      }

      const [batches, batchesFromChain] = await Promise.all([
        getInterestBatches(branchId, batchAddresses),
        readContracts(wagmiConfig, {
          allowFailure: false,
          contracts: batchAddresses.map((address) => ({
            ...getBranchContract(branchId, "BorrowerOperations"),
            functionName: "getInterestBatchManager" as const,
            args: [address],
          })),
        }).then((results) => {
          return results.map((result, index) => ({
            address: (batchAddresses[index] ?? "").toLowerCase() as Address,
            ...result,
          }));
        }),
      ]);

      return batches
        .map((batch): null | Delegate => {
          const batchAddress = batch.batchManager.toLowerCase();
          if (!isAddress(batchAddress)) {
            throw new Error(`Invalid batch manager address: ${batchAddress}`);
          }

          const batchFromChain = batchesFromChain.find((b) => addressesEqual(b.address, batchAddress));
          if (!batchFromChain) {
            return null;
          }

          return {
            id: `${branchId}:${batchAddress}`,
            address: batchAddress,
            name: shortenAddress(batchAddress, 4),
            interestRate: batch.interestRate,
            boldAmount: batch.debt,
            interestRateChange: {
              min: dnum18(batchFromChain.minInterestRate),
              max: dnum18(batchFromChain.maxInterestRate),
              // period is sometimes called "max update frequency"
              period: batchFromChain.minInterestRateChangePeriod,
            },
            fee: batch.fee,
          };
        })
        .filter((delegate) => delegate !== null);
    },
    enabled: batchAddresses.length > 0,
  });
}

export function useTroveRateUpdateCooldown(branchId: BranchId, troveId: TroveId) {
  const wagmiConfig = useWagmiConfig();
  return useQuery({
    queryKey: ["troveRateUpdateCooldown", branchId, troveId],
    queryFn: async () => {
      const { lastInterestRateAdjTime } = await readContract(wagmiConfig, {
        ...getBranchContract(branchId, "TroveManager"),
        functionName: "getLatestTroveData",
        args: [BigInt(troveId)],
      });
      const cooldownEndTime = (
        Number(lastInterestRateAdjTime) + INTEREST_RATE_ADJ_COOLDOWN
      ) * 1000;
      return (now: number) => Math.max(0, cooldownEndTime - now);
    },
  });
}

export async function fetchLoanById(
  wagmiConfig: WagmiConfig,
  fullId: null | PrefixedTroveId,
  maybeIndexedTrove?: IndexedTrove,
): Promise<PositionLoanCommitted | null> {
  if (!isPrefixedtroveId(fullId)) return null;

  const { branchId, troveId } = parsePrefixedTroveId(fullId);
  const BorrowerOperations = getBranchContract(branchId, "BorrowerOperations");
  const TroveManager = getBranchContract(branchId, "TroveManager");

  const [
    indexedTrove,
    [batchManager, troveData, troveStatus],
  ] = await Promise.all([
    maybeIndexedTrove ?? getIndexedTroveById(branchId, troveId),
    readContracts(wagmiConfig, {
      allowFailure: false,
      contracts: [{
        ...BorrowerOperations,
        functionName: "interestBatchManagerOf",
        args: [BigInt(troveId)],
      }, {
        ...TroveManager,
        functionName: "getLatestTroveData",
        args: [BigInt(troveId)],
      }, {
        ...TroveManager,
        functionName: "getTroveStatus",
        args: [BigInt(troveId)],
      }],
    }),
  ]);

  return !indexedTrove ? null : {
    type: indexedTrove.mightBeLeveraged ? "multiply" : "borrow",
    batchManager: isAddressEqual(batchManager, zeroAddress) ? null : batchManager,
    borrowed: dnum18(troveData.entireDebt),
    borrower: indexedTrove.borrower,
    branchId,
    createdAt: indexedTrove.createdAt,
    lastUserActionAt: indexedTrove.lastUserActionAt,
    updatedAt: indexedTrove.updatedAt,
    recordedDebt: indexedTrove.debt,
    deposit: dnum18(troveData.entireColl),
    interestRate: dnum18(troveData.annualInterestRate),
    status: indexedTrove.status,
    troveId,
    isZombie: troveStatus === TROVE_STATUS_ZOMBIE,
    redemptionCount: indexedTrove.redemptionCount,
    redeemedColl: indexedTrove.redeemedColl,
    redeemedDebt: indexedTrove.redeemedDebt,
    liquidatedColl: indexedTrove.liquidatedColl,
    liquidatedDebt: indexedTrove.liquidatedDebt,
    collSurplus: indexedTrove.collSurplus,
    priceAtLiquidation: indexedTrove.priceAtLiquidation,
  };
}

export async function fetchLoansByAccount(
  wagmiConfig: WagmiConfig,
  account?: Address | null,
): Promise<PositionLoanCommitted[] | null> {
  if (!account) return null;

  const troves = await getIndexedTrovesByAccount(account);

  const results = await Promise.all(troves.map((trove) => {
    if (!isPrefixedtroveId(trove.id)) {
      throw new Error(`Invalid prefixed trove ID: ${trove.id}`);
    }
    return fetchLoanById(wagmiConfig, trove.id, trove);
  }));

  return results.filter((result) => result !== null);
}

export function useLoansByAccount(account?: Address | null) {
  const wagmiConfig = useWagmiConfig();
  return useQuery<PositionLoanCommitted[] | null>({
    queryKey: ["TrovesByAccount", account],
    queryFn: () => fetchLoansByAccount(wagmiConfig, account),
  });
}

const TrovesSnapshotSchema = v.record(
  vAddress(),
  v.array(vPrefixedTroveId()),
);

export function useLegacyPositions(account: Address | null): UseQueryResult<{
  boldBalance: bigint;
  hasAnyEarnPosition: boolean;
  hasAnyLoan: boolean;
  hasAnyPosition: boolean;
  hasStakeDeposit: boolean;
  spDeposits: Array<{
    branchId: BranchId;
    collGain: bigint;
    deposit: bigint;
    yieldGain: bigint;
  }>;
  stakeDeposit: bigint;
  troves: Array<{
    accruedBatchManagementFee: bigint;
    accruedInterest: bigint;
    annualInterestRate: bigint;
    branchId: BranchId;
    collToken: { name: string; symbol: TokenSymbol };
    entireColl: bigint;
    entireDebt: bigint;
    lastInterestRateAdjTime: bigint;
    recordedDebt: bigint;
    redistBoldDebtGain: bigint;
    redistCollGain: bigint;
    troveId: TroveId;
    weightedRecordedDebt: bigint;
  }>;
}> {
  const checkLegacyPositions = Boolean(account && LEGACY_CHECK);

  const legacyTrovesFromSnapshot = useQuery<PrefixedTroveId[]>({
    queryKey: ["legacyTrovesFromSnapshot", account],
    queryFn: async () => {
      if (!LEGACY_CHECK || !account) {
        throw new Error("LEGACY_CHECK or account not defined");
      }
      const result = await fetch(LEGACY_CHECK.TROVES_SNAPSHOT_URL);
      const trovesByAccount = v.parse(TrovesSnapshotSchema, await result.json());
      return trovesByAccount[account.toLowerCase() as `0x${string}`] ?? [];
    },
    enabled: checkLegacyPositions,
    staleTime: Infinity,
  });

  const legacyTroves = useReadContracts({
    contracts: legacyTrovesFromSnapshot.data?.map((prefixedTroveId) => {
      const { branchId, troveId } = parsePrefixedTroveId(prefixedTroveId);
      const branch = LEGACY_CHECK?.BRANCHES[branchId as number];
      const address: Address = branch?.TROVE_MANAGER ?? "0x";
      return {
        abi: TroveManager,
        address,
        functionName: "getLatestTroveData",
        args: [BigInt(troveId)],
      } as const;
    }),
    allowFailure: false,
    query: {
      enabled: checkLegacyPositions,
      select: (results) => {
        return (
          results
            .map((data, index) => {
              const prefixedTroveId = legacyTrovesFromSnapshot.data?.[index];
              if (!prefixedTroveId) {
                throw new Error("Trove ID not found");
              }
              const { branchId, troveId } = parsePrefixedTroveId(prefixedTroveId);
              const branch = LEGACY_CHECK?.BRANCHES[branchId as number];
              if (!branch) {
                throw new Error(`Invalid branch ID: ${branchId}`);
              }
              return {
                ...data,
                branchId,
                collToken: {
                  name: branch.name,
                  symbol: branch.symbol,
                },
                troveId,
              };
            })
            .filter((trove) => trove.entireDebt > 0n)
        );
      },
    },
  });

  const hasAnyLegacyTrove = (legacyTrovesFromSnapshot.data?.length ?? 0) > 0;

  const spDeposits = useReadContracts({
    contracts: LEGACY_CHECK
      ? [
        ...LEGACY_CHECK.BRANCHES.map(({ STABILITY_POOL }) => ({
          abi: StabilityPool,
          address: STABILITY_POOL,
          functionName: "getCompoundedBoldDeposit" as const,
          args: [account],
        })),
        ...LEGACY_CHECK.BRANCHES.map(({ STABILITY_POOL }) => ({
          abi: StabilityPool,
          address: STABILITY_POOL,
          functionName: "getDepositorYieldGainWithPending" as const,
          args: [account],
        })),
        ...LEGACY_CHECK.BRANCHES.map(({ STABILITY_POOL }) => ({
          abi: StabilityPool,
          address: STABILITY_POOL,
          functionName: "getDepositorCollGain" as const,
          args: [account],
        })),
      ]
      : undefined,
    allowFailure: false,
    query: {
      enabled: checkLegacyPositions,
      select: (results) => {
        if (!LEGACY_CHECK) {
          throw new Error("LEGACY_CHECK not defined");
        }
        const branchCount = LEGACY_CHECK.BRANCHES.length;
        const getBranchSlice = (index: number) => (
          results.slice(branchCount * index, branchCount * (index + 1))
        );

        const deposits = getBranchSlice(0);
        const yieldGains = getBranchSlice(1);
        const collGains = getBranchSlice(2);

        return {
          hasAnySpDeposit: deposits.some((deposit) => deposit > 0n),
          branches: LEGACY_CHECK.BRANCHES.map((_, index) => ({
            branchId: index as BranchId,
            collGain: collGains[index] ?? 0n,
            deposit: deposits[index] ?? 0n,
            yieldGain: yieldGains[index] ?? 0n,
          })),
        };
      },
    },
  });

  const legacyBoldBalance = useReadContract({
    abi: erc20Abi,
    address: LEGACY_CHECK?.BOLD_TOKEN,
    functionName: "balanceOf",
    args: [account ?? "0x"],
    query: {
      enabled: checkLegacyPositions,
    },
  });

  const stakedLqty = useReadContract({
    abi: Governance,
    address: LEGACY_CHECK?.GOVERNANCE,
    functionName: "userStates" as const,
    args: [account ?? "0x"],
    query: {
      enabled: checkLegacyPositions,
      select: ([
        unallocatedLQTY,
        _unallocatedOffset,
        allocatedLQTY,
        _allocatedOffset,
      ]) => unallocatedLQTY + allocatedLQTY,
    },
  });

  return useQuery({
    queryKey: [
      "hasAnyLegacyPosition",
      account,
      jsonStringifyWithBigInt(legacyTroves.data),
      String(legacyBoldBalance.data),
      jsonStringifyWithBigInt(spDeposits.data),
      String(stakedLqty.data),
    ],
    queryFn: () => {
      const stakeDeposit = stakedLqty.data ?? 0n;
      const hasAnyEarnPosition = spDeposits.data?.hasAnySpDeposit ?? false;
      const hasStakeDeposit = stakeDeposit > 0n;
      return {
        boldBalance: legacyBoldBalance.data ?? 0n,
        hasAnyEarnPosition,
        hasAnyLoan: hasAnyLegacyTrove,
        hasAnyPosition: hasAnyEarnPosition || hasAnyLegacyTrove || hasStakeDeposit,
        hasStakeDeposit,
        spDeposits: (spDeposits.data?.branches ?? []).filter(
          (branch) => branch.deposit > 0n,
        ),
        stakeDeposit: stakedLqty.data ?? 0n,
        troves: legacyTroves.data ?? [],
      };
    },
    placeholderData: (data) => data,
    enabled: (
      checkLegacyPositions
      && legacyBoldBalance.isSuccess
      && (legacyTroves.isSuccess || !hasAnyLegacyTrove)
      && spDeposits.isSuccess
      && stakedLqty.isSuccess
    ),
  });
}

export function useNextOwnerIndex(
  borrower: null | Address,
  branchId: null | BranchId,
) {
  return useQuery({
    queryKey: ["NextTroveId", borrower, branchId],
    queryFn: () => (
      borrower && branchId !== null
        ? getNextOwnerIndex(branchId, borrower)
        : null
    ),
    enabled: borrower !== null && branchId !== null,
  });
}

const interestRateFloor = (rate: Dnum) =>
  dn.mul(
    dn.floor(
      dn.div(
        rate,
        INTEREST_RATE_INCREMENT_PRECISE,
      ),
    ),
    INTEREST_RATE_INCREMENT_PRECISE,
  );

function useDebtInFrontOfBracket(branchId: BranchId, bracketRate: Dnum) {
  const { status, data } = useInterestRateBrackets(branchId);

  return useMemo(() => {
    if (!data) return { status, data };

    return {
      status,

      data: data && ((timestamp: bigint) => {
        const brackets = data.brackets.map(
          ({ rate, totalDebt }) => ({
            rate,
            totalDebt: totalDebt(timestamp),
          }),
        );

        const bracketsInFront = brackets.filter(
          (bracket) => dn.lt(bracket.rate, bracketRate),
        );

        return {
          debtInFront: bracketsInFront.map((bracket) => bracket.totalDebt).reduce((a, b) => dn.add(a, b), DNUM_0),
          totalDebt: brackets.map((bracket) => bracket.totalDebt).reduce((a, b) => dn.add(a, b), DNUM_0),
        };
      }),
    };
  }, [status, data, bracketRate]);
}

export type UseDebtInFrontOfLoanParams = Readonly<
  Pick<
    PositionLoanCommitted,
    | "branchId"
    | "troveId"
    | "interestRate"
    | "status"
    | "isZombie"
  >
>;

export const EMPTY_LOAN: UseDebtInFrontOfLoanParams = {
  branchId: 0,
  troveId: "0x0",
  interestRate: DNUM_0,
  status: "closed",
  isZombie: true,
};

export function useDebtInFrontOfLoan(loan: UseDebtInFrontOfLoanParams) {
  const redeemable = (loan.status === "active" || loan.status === "redeemed") && !loan.isZombie;
  const ownBracket = interestRateFloor(loan.interestRate);
  const debtInFrontOfOwnBracket = useDebtInFrontOfBracket(loan.branchId, ownBracket);
  const { contracts: { SortedTroves } } = getBranch(loan.branchId);
  const numTroves = useReadContract({ ...SortedTroves, functionName: "getSize", query: { enabled: redeemable } });
  const DebtInFrontHelper = getProtocolContract("DebtInFrontHelper");

  const debtInFrontOfLoanWithinOwnBracket = useReadContract({
    ...DebtInFrontHelper,
    query: { enabled: redeemable && numTroves.data !== undefined },
    functionName: "getDebtBetweenInterestRateAndTrove",
    args: [
      BigInt(loan.branchId), // _collIndex
      dn.from(ownBracket, 18)[0], // _interestRateLo
      dn.add(ownBracket, INTEREST_RATE_INCREMENT_PRECISE, 18)[0], // _interestRateHi
      BigInt(loan.troveId), // _troveIdToStopAt
      0n, // _hintId
      BigInt(Math.round(Math.sqrt(Number(numTroves.data ?? 0)))), // _numTrials
    ],
  });

  const status = redeemable
    ? combineStatus(debtInFrontOfOwnBracket.status, debtInFrontOfLoanWithinOwnBracket.status)
    : debtInFrontOfOwnBracket.status;

  return useMemo(() => {
    if (redeemable) {
      if (!debtInFrontOfOwnBracket.data || !debtInFrontOfLoanWithinOwnBracket.data) {
        return { status, data: undefined };
      }

      const timestamp = debtInFrontOfLoanWithinOwnBracket.data[1];
      const { debtInFront, totalDebt } = debtInFrontOfOwnBracket.data(timestamp);

      return {
        status,
        data: {
          debtInFront: dn.add(debtInFront, dnum18(debtInFrontOfLoanWithinOwnBracket.data[0])),
          totalDebt,
        },
      };
    } else {
      if (!debtInFrontOfOwnBracket.data) return { status, data: undefined };

      return {
        status,
        data: {
          debtInFront: null,
          totalDebt: debtInFrontOfOwnBracket.data(BigInt(Math.floor(Date.now() / 1000))).totalDebt,
        },
      };
    }
  }, [redeemable, status, debtInFrontOfOwnBracket.data, debtInFrontOfLoanWithinOwnBracket.data]);
}

export function useDebtInFrontOfInterestRate(
  branchId: BranchId,
  interestRate: Dnum,
  excludedLoan?: PositionLoanCommitted,
) {
  const ownBracket = interestRateFloor(interestRate);
  const debtInFrontOfOwnBracket = useDebtInFrontOfBracket(branchId, ownBracket);
  const { contracts: { SortedTroves } } = getBranch(branchId);
  const atBottom = dn.eq(interestRate, ownBracket);
  const numTroves = useReadContract({ ...SortedTroves, functionName: "getSize", query: { enabled: !atBottom } });
  const DebtInFrontHelper = getProtocolContract("DebtInFrontHelper");

  const debtInFrontOfLoanWithinOwnBracket = useReadContract({
    ...DebtInFrontHelper,
    query: { enabled: !atBottom && numTroves.data !== undefined },
    functionName: "getDebtBetweenInterestRates",
    args: [
      BigInt(branchId), // _collIndex
      dn.from(ownBracket, 18)[0], // _interestRateLo
      dn.from(interestRate, 18)[0], // _interestRateHi
      BigInt(excludedLoan?.troveId ?? 0), // _excludedTroveId
      0n, // _hintId
      BigInt(Math.round(Math.sqrt(Number(numTroves.data ?? 0)))), // _numTrials
    ],
  });

  const status = atBottom
    ? debtInFrontOfOwnBracket.status
    : combineStatus(debtInFrontOfLoanWithinOwnBracket.status, debtInFrontOfOwnBracket.status);

  return useMemo(() => {
    if (atBottom) {
      if (!debtInFrontOfOwnBracket.data) return { status, data: undefined };

      return {
        status,
        data: debtInFrontOfOwnBracket.data(BigInt(Math.floor(Date.now() / 1000))),
      };
    } else {
      if (!debtInFrontOfOwnBracket.data || !debtInFrontOfLoanWithinOwnBracket.data) {
        return { status, data: undefined };
      }

      const timestamp = debtInFrontOfLoanWithinOwnBracket.data[1];
      const { debtInFront, totalDebt } = debtInFrontOfOwnBracket.data(timestamp);

      return {
        status,
        data: {
          debtInFront: dn.add(debtInFront, dnum18(debtInFrontOfLoanWithinOwnBracket.data[0])),
          totalDebt,
        },
      };
    }
  }, [atBottom, status, debtInFrontOfOwnBracket.data, debtInFrontOfLoanWithinOwnBracket.data]);
}

// TODO add the ability to disable `useDebtInFrontOfLoan()` and disable it Trove is a zombie (return "not-applicable")
export function useRedemptionRiskOfLoan(loan: UseDebtInFrontOfLoanParams) {
  const { status, data } = useDebtInFrontOfLoan(loan);

  return useMemo(() => {
    if (!data) return { status, data };
    if (data.debtInFront === null) return { status, data: "not-applicable" as const };
    return { status, data: getRedemptionRisk(data.debtInFront, data.totalDebt) };
  }, [status, data]);
}

export function useCollateralSurplus(accountAddress: Address | null, branchId: BranchId) {
  return useReadContract({
    ...getBranchContract(branchId, "CollSurplusPool"),
    functionName: "getCollateral",
    args: [accountAddress ?? zeroAddress],
    query: {
      enabled: Boolean(accountAddress),
      select: dnum18,
    },
  });
}

export function useCollateralSurplusByBranches(
  accountAddress: Address | null,
  liquidatedBranchIds: BranchId[],
) {
  return useReadContracts({
    contracts: liquidatedBranchIds.map((branchId) => {
      const branch = CONTRACTS.branches[branchId];
      if (!branch) {
        throw new Error(`Invalid branch ID: ${branchId}`);
      }
      return {
        ...branch.contracts.CollSurplusPool,
        functionName: "getCollateral" as const,
        args: [accountAddress ?? zeroAddress],
      };
    }),
    query: {
      enabled: Boolean(accountAddress) && liquidatedBranchIds.length > 0,
      select: (results) => {
        return results.map((result, index) => {
          const branchId = liquidatedBranchIds[index];
          if (branchId === undefined) {
            throw new Error(`Branch ID at index ${index} not found`);
          }
          const surplus = result.result ? dnum18(result.result) : DNUM_0;
          return {
            branchId,
            surplus,
          };
        });
      },
    },
  });
}

export function useRedemptionRiskOfInterestRate(
  branchId: BranchId,
  interestRate: Dnum,
  excludedLoan?: PositionLoanCommitted,
) {
  const { status, data } = useDebtInFrontOfInterestRate(branchId, interestRate, excludedLoan);

  return useMemo(() => {
    if (!data) return { status, data };
    return { status, data: getRedemptionRisk(data.debtInFront, data.totalDebt) };
  }, [status, data]);
}

export interface RedemptionSimulationParams {
  boldAmount: Dnum;
  maxIterationsPerCollateral: number;
}

export function useRedemptionSimulation(params: RedemptionSimulationParams) {
  const boldAmount = dn.from(params.boldAmount, 18)[0];
  const maxIterationsPerCollateral = BigInt(params.maxIterationsPerCollateral);

  const values = useMemo(() => ({
    boldAmount,
    maxIterationsPerCollateral,
  }), [boldAmount, maxIterationsPerCollateral]);

  const [debounced, bouncing] = useDebounced(values);
  const RedemptionHelper = getProtocolContract("RedemptionHelper");

  // We'd love to use `useReadContract()` for this, but wagmi/viem won't let us
  // do that for mutating functions, even though it's a perfectly valid use case.
  // We could hack the ABI, but that's yucky.
  return useSimulateContract({
    ...RedemptionHelper,
    functionName: "truncateRedemption",
    args: [debounced.boldAmount, debounced.maxIterationsPerCollateral],

    query: {
      refetchInterval: 12_000,
      enabled: !bouncing,

      select: ({ result: [truncatedBold, feePct, output] }) => ({
        bouncing,
        truncatedBold: dnum18(truncatedBold),
        feePct: dnum18(feePct),
        collRedeemed: output.map(({ coll }) => dnum18(coll)),
      }),
    },
  });
}

<<<<<<< HEAD
const AirdropVaultsSchema = v.array(
  v.object({
    name: v.string(),
    link: v.string(),
    icon: v.string(),
  }),
);

export type AirdropVaults = v.InferOutput<typeof AirdropVaultsSchema>;

export function useAirdropVaults(): UseQueryResult<AirdropVaults | null> {
  return useQuery({
    queryKey: ["airdropVaults"],
    queryFn: async () => {
      if (!AIRDROP_VAULTS || !AIRDROP_VAULTS_URL) return null;

      const response = await fetch(AIRDROP_VAULTS_URL);
      const data = await response.json();
      const vaults = v.parse(AirdropVaultsSchema, data);

      const baseUrl = new URL(AIRDROP_VAULTS_URL).origin;
      return vaults.map((vault) => ({
        ...vault,
        icon: vault.icon.startsWith("http")
          ? vault.icon
          : `${baseUrl}${vault.icon}`,
      }));
    },
=======
export function useSafetyMode() {
  const allRatios = useBranchesCollateralRatios();

  return useQuery({
    queryKey: [
      "safetyMode",
      jsonStringifyWithDnum(allRatios.data),
    ],
    queryFn: () => {
      if (!allRatios.data) {
        throw new Error("should not happen"); // see enabled
      }

      const branchesInSafetyMode = allRatios.data.filter((branch) => branch.isBelowCcr);

      return {
        isAnySafetyMode: branchesInSafetyMode.length > 0,
        branchesInSafetyMode,
      };
    },
    enabled: Boolean(allRatios.data),
>>>>>>> 3413eed2
  });
}<|MERGE_RESOLUTION|>--- conflicted
+++ resolved
@@ -1664,7 +1664,6 @@
   });
 }
 
-<<<<<<< HEAD
 const AirdropVaultsSchema = v.array(
   v.object({
     name: v.string(),
@@ -1693,7 +1692,9 @@
           : `${baseUrl}${vault.icon}`,
       }));
     },
-=======
+  });
+}
+
 export function useSafetyMode() {
   const allRatios = useBranchesCollateralRatios();
 
@@ -1715,6 +1716,5 @@
       };
     },
     enabled: Boolean(allRatios.data),
->>>>>>> 3413eed2
   });
 }