--- conflicted
+++ resolved
@@ -1069,7 +1069,6 @@
         functionName: "ownerOf",
         args: [BigInt(troveId)],
       }],
-<<<<<<< HEAD
     });
 
     if (troveStatus === TROVE_STATUS_NONEXISTENT) {
@@ -1167,38 +1166,14 @@
       redemptionCount: indexedTrove.redemptionCount,
       redeemedColl: indexedTrove.redeemedColl,
       redeemedDebt: indexedTrove.redeemedDebt,
+      liquidatedColl: indexedTrove.liquidatedColl,
+      liquidatedDebt: indexedTrove.liquidatedDebt,
+      collSurplus: indexedTrove.collSurplus,
+      priceAtLiquidation: indexedTrove.priceAtLiquidation,
     };
   } else {
     return fetchLoanByIdRpcOnly(wagmiConfig, fullId);
   }
-=======
-    }),
-  ]);
-
-  return !indexedTrove ? null : {
-    type: indexedTrove.mightBeLeveraged ? "multiply" : "borrow",
-    batchManager: isAddressEqual(batchManager, zeroAddress) ? null : batchManager,
-    borrowed: dnum18(troveData.entireDebt),
-    borrower: indexedTrove.borrower,
-    branchId,
-    createdAt: indexedTrove.createdAt,
-    lastUserActionAt: indexedTrove.lastUserActionAt,
-    updatedAt: indexedTrove.updatedAt,
-    recordedDebt: indexedTrove.debt,
-    deposit: dnum18(troveData.entireColl),
-    interestRate: dnum18(troveData.annualInterestRate),
-    status: indexedTrove.status,
-    troveId,
-    isZombie: troveStatus === TROVE_STATUS_ZOMBIE,
-    redemptionCount: indexedTrove.redemptionCount,
-    redeemedColl: indexedTrove.redeemedColl,
-    redeemedDebt: indexedTrove.redeemedDebt,
-    liquidatedColl: indexedTrove.liquidatedColl,
-    liquidatedDebt: indexedTrove.liquidatedDebt,
-    collSurplus: indexedTrove.collSurplus,
-    priceAtLiquidation: indexedTrove.priceAtLiquidation,
-  };
->>>>>>> ae2aac83
 }
 
 export async function fetchLoansByAccount(
