--- conflicted
+++ resolved
@@ -31,24 +31,11 @@
 import { CONTRACTS, getBranchContract, getProtocolContract } from "@/src/contracts";
 import { ACCOUNT_POSITIONS } from "@/src/demo-mode";
 import { dnum18, DNUM_0, dnumOrNull, jsonStringifyWithDnum } from "@/src/dnum-utils";
-<<<<<<< HEAD
-import { CHAIN_BLOCK_EXPLORER, ENV_BRANCHES, LEGACY_CHECK, LIQUITY_STATS_URL } from "@/src/env";
-import { useContinuousBoldGains } from "@/src/liquity-stability-pool";
-import {
-  useAllInterestRateBrackets,
-  useInterestRateBrackets,
-  useLoanById,
-  useStabilityPool,
-} from "@/src/subgraph-hooks";
-import { isBranchId, isTroveId } from "@/src/types";
-import { bigIntAbs, jsonStringifyWithBigInt } from "@/src/utils";
-import { vAddress, vPrefixedTroveId } from "@/src/valibot-utils";
-=======
-import { CHAIN_BLOCK_EXPLORER, DEMO_MODE, ENV_BRANCHES, LIQUITY_STATS_URL } from "@/src/env";
+import { CHAIN_BLOCK_EXPLORER, DEMO_MODE, ENV_BRANCHES, LEGACY_CHECK, LIQUITY_STATS_URL } from "@/src/env";
 import { useAllInterestRateBrackets, useInterestRateBrackets } from "@/src/subgraph-hooks";
 import { isBranchId, isPositionLoanCommitted, isPrefixedtroveId, isTroveId } from "@/src/types";
-import { bigIntAbs, sleep } from "@/src/utils";
->>>>>>> 81819b01
+import { bigIntAbs, jsonStringifyWithBigInt, sleep } from "@/src/utils";
+import { vAddress, vPrefixedTroveId } from "@/src/valibot-utils";
 import { addressesEqual, COLLATERALS, isAddress, shortenAddress } from "@liquity2/uikit";
 import { useQuery } from "@tanstack/react-query";
 import * as dn from "dnum";
@@ -879,7 +866,128 @@
   });
 }
 
-<<<<<<< HEAD
+export async function fetchLoanById(
+  wagmiConfig: WagmiConfig,
+  fullId: null | PrefixedTroveId,
+): Promise<PositionLoanCommitted | null> {
+  if (!isPrefixedtroveId(fullId)) return null;
+
+  const { branchId, troveId } = parsePrefixedTroveId(fullId);
+
+  const TroveManager = getBranchContract(branchId, "TroveManager");
+  const TroveNft = getBranchContract(branchId, "TroveNFT");
+
+  const [
+    { trove: troveStatus },
+    [troveTuple, troveData, borrower],
+  ] = await Promise.all([
+    graphQuery(TroveStatusByIdQuery, { id: fullId }),
+    readContracts(wagmiConfig, {
+      allowFailure: false,
+      contracts: [{
+        ...TroveManager,
+        functionName: "Troves",
+        args: [BigInt(troveId)],
+      }, {
+        ...TroveManager,
+        functionName: "getLatestTroveData",
+        args: [BigInt(troveId)],
+      }, {
+        ...TroveNft,
+        functionName: "ownerOf",
+        args: [BigInt(troveId)],
+      }],
+    }),
+  ]);
+
+  const status = troveTuple[3];
+  const batchManager = troveTuple[8];
+
+  return {
+    type: troveStatus?.mightBeLeveraged ? "multiply" : "borrow",
+    batchManager: BigInt(batchManager) === 0n ? null : batchManager,
+    borrowed: dnum18(troveData.entireDebt),
+    borrower,
+    branchId,
+    createdAt: Number(troveStatus?.createdAt ?? 0n) * 1000,
+    deposit: dnum18(troveData.entireColl),
+    interestRate: dnum18(troveData.annualInterestRate),
+    status: troveStatus?.status ?? statusFromEnum(status),
+    troveId,
+  };
+}
+
+export function useLoanById(id?: null | PrefixedTroveId) {
+  const wagmiConfig = useWagmiConfig();
+
+  let queryFn: () => Promise<PositionLoanCommitted | null>;
+
+  queryFn = async () => (
+    id ? fetchLoanById(wagmiConfig, id) : null
+  );
+
+  if (DEMO_MODE) {
+    queryFn = async () => {
+      if (!isPrefixedtroveId(id)) return null;
+      await sleep(500);
+      for (const pos of ACCOUNT_POSITIONS) {
+        if (isPositionLoanCommitted(pos) && `${pos.branchId}:${pos.troveId}` === id) {
+          return pos;
+        }
+      }
+      return null;
+    };
+  }
+
+  return useQuery<PositionLoanCommitted | null>({
+    queryKey: ["TroveById", id],
+    queryFn,
+    refetchInterval: DATA_REFRESH_INTERVAL,
+  });
+}
+
+export async function fetchLoansByAccount(
+  wagmiConfig: WagmiConfig,
+  account?: Address | null,
+): Promise<PositionLoanCommitted[] | null> {
+  if (!account) return null;
+
+  const { troves: troveStatuses } = await graphQuery(
+    TroveStatusesByAccountQuery,
+    { account: account.toLowerCase() },
+  );
+
+  const results = await Promise.all(troveStatuses.map((troveStatus) => {
+    if (!isPrefixedtroveId(troveStatus.id)) {
+      throw new Error(`Invalid prefixed trove ID: ${troveStatus.id}`);
+    }
+    return fetchLoanById(wagmiConfig, troveStatus.id);
+  }));
+
+  return results.filter((result) => result !== null);
+}
+
+export function useLoansByAccount(account?: Address | null) {
+  const wagmiConfig = useWagmiConfig();
+
+  let queryFn: () => Promise<PositionLoanCommitted[] | null>;
+
+  queryFn = () => fetchLoansByAccount(wagmiConfig, account);
+
+  if (DEMO_MODE) {
+    queryFn = async () =>
+      account
+        ? ACCOUNT_POSITIONS.filter(isPositionLoanCommitted)
+        : null;
+  }
+
+  return useQuery({
+    queryKey: ["TrovesByAccount", account],
+    queryFn,
+    refetchInterval: DATA_REFRESH_INTERVAL,
+  });
+}
+
 const TrovesSnapshotSchema = v.record(
   vAddress(),
   v.array(vPrefixedTroveId()),
@@ -1092,126 +1200,5 @@
       && spDeposits.isSuccess
       && stakedLqty.isSuccess
     ),
-=======
-export async function fetchLoanById(
-  wagmiConfig: WagmiConfig,
-  fullId: null | PrefixedTroveId,
-): Promise<PositionLoanCommitted | null> {
-  if (!isPrefixedtroveId(fullId)) return null;
-
-  const { branchId, troveId } = parsePrefixedTroveId(fullId);
-
-  const TroveManager = getBranchContract(branchId, "TroveManager");
-  const TroveNft = getBranchContract(branchId, "TroveNFT");
-
-  const [
-    { trove: troveStatus },
-    [troveTuple, troveData, borrower],
-  ] = await Promise.all([
-    graphQuery(TroveStatusByIdQuery, { id: fullId }),
-    readContracts(wagmiConfig, {
-      allowFailure: false,
-      contracts: [{
-        ...TroveManager,
-        functionName: "Troves",
-        args: [BigInt(troveId)],
-      }, {
-        ...TroveManager,
-        functionName: "getLatestTroveData",
-        args: [BigInt(troveId)],
-      }, {
-        ...TroveNft,
-        functionName: "ownerOf",
-        args: [BigInt(troveId)],
-      }],
-    }),
-  ]);
-
-  const status = troveTuple[3];
-  const batchManager = troveTuple[8];
-
-  return {
-    type: troveStatus?.mightBeLeveraged ? "multiply" : "borrow",
-    batchManager: BigInt(batchManager) === 0n ? null : batchManager,
-    borrowed: dnum18(troveData.entireDebt),
-    borrower,
-    branchId,
-    createdAt: Number(troveStatus?.createdAt ?? 0n) * 1000,
-    deposit: dnum18(troveData.entireColl),
-    interestRate: dnum18(troveData.annualInterestRate),
-    status: troveStatus?.status ?? statusFromEnum(status),
-    troveId,
-  };
-}
-
-export function useLoanById(id?: null | PrefixedTroveId) {
-  const wagmiConfig = useWagmiConfig();
-
-  let queryFn: () => Promise<PositionLoanCommitted | null>;
-
-  queryFn = async () => (
-    id ? fetchLoanById(wagmiConfig, id) : null
-  );
-
-  if (DEMO_MODE) {
-    queryFn = async () => {
-      if (!isPrefixedtroveId(id)) return null;
-      await sleep(500);
-      for (const pos of ACCOUNT_POSITIONS) {
-        if (isPositionLoanCommitted(pos) && `${pos.branchId}:${pos.troveId}` === id) {
-          return pos;
-        }
-      }
-      return null;
-    };
-  }
-
-  return useQuery<PositionLoanCommitted | null>({
-    queryKey: ["TroveById", id],
-    queryFn,
-    refetchInterval: DATA_REFRESH_INTERVAL,
-  });
-}
-
-export async function fetchLoansByAccount(
-  wagmiConfig: WagmiConfig,
-  account?: Address | null,
-): Promise<PositionLoanCommitted[] | null> {
-  if (!account) return null;
-
-  const { troves: troveStatuses } = await graphQuery(
-    TroveStatusesByAccountQuery,
-    { account: account.toLowerCase() },
-  );
-
-  const results = await Promise.all(troveStatuses.map((troveStatus) => {
-    if (!isPrefixedtroveId(troveStatus.id)) {
-      throw new Error(`Invalid prefixed trove ID: ${troveStatus.id}`);
-    }
-    return fetchLoanById(wagmiConfig, troveStatus.id);
-  }));
-
-  return results.filter((result) => result !== null);
-}
-
-export function useLoansByAccount(account?: Address | null) {
-  const wagmiConfig = useWagmiConfig();
-
-  let queryFn: () => Promise<PositionLoanCommitted[] | null>;
-
-  queryFn = () => fetchLoansByAccount(wagmiConfig, account);
-
-  if (DEMO_MODE) {
-    queryFn = async () =>
-      account
-        ? ACCOUNT_POSITIONS.filter(isPositionLoanCommitted)
-        : null;
-  }
-
-  return useQuery({
-    queryKey: ["TrovesByAccount", account],
-    queryFn,
-    refetchInterval: DATA_REFRESH_INTERVAL,
->>>>>>> 81819b01
   });
 }