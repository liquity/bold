"use client";

import type { CollateralSymbol, RiskLevel } from "@/src/types";

import { norm } from "@liquity2/uikit";
import * as dn from "dnum";

export const GAS_MIN_HEADROOM = 100_000;
export const GAS_RELATIVE_HEADROOM = 0.25;
export const GAS_ALLOCATE_LQTY_MIN_HEADROOM = 350_000;

export const LOCAL_STORAGE_PREFIX = "liquity2:";

export const LEVERAGE_FACTOR_MIN = 1.1;

export const MAX_LTV_ALLOWED_RATIO = 0.916; // ratio of the max LTV allowed by the app (when opening a position)
export const MAX_LTV_RESERVE_RATIO = 0.04; // ratio of the max LTV in non-limited mode (e.g. when updating a position), to prevent reaching the max LTV

export const ETH_MAX_RESERVE = dn.from(0.1, 18); // leave 0.1 ETH when users click on "max" to deposit from their account

export const ETH_GAS_COMPENSATION = dn.from(0.0375, 18); // see contracts/src/Dependencies/Constants.sol
export const MIN_ANNUAL_INTEREST_RATE = dn.from(0.005, 18); // 0.5% see contracts/src/Dependencies/Constants.sol
export const MAX_ANNUAL_INTEREST_RATE = dn.from(2.5, 18); // 250% see contracts/src/Dependencies/Constants.sol

export const INTEREST_RATE_MIN = 0.5; // 0.5% annualized
export const INTEREST_RATE_MAX = 25; // 25% annualized
export const INTEREST_RATE_DEFAULT = 10;
export const INTEREST_RATE_INCREMENT = 0.1;

export const SP_YIELD_SPLIT = 75n * 10n ** 16n; // 75%

export const DATA_REFRESH_INTERVAL = 30_000;
export const PRICE_REFRESH_INTERVAL = 60_000;

export const LEVERAGE_MAX_SLIPPAGE = 0.05; // 5%
export const CLOSE_FROM_COLLATERAL_SLIPPAGE = 0.05; // 5%
export const MAX_UPFRONT_FEE = 1000n * 10n ** 18n;
export const MIN_DEBT = dn.from(2000, 18);

export const MAX_COLLATERAL_DEPOSITS: Record<CollateralSymbol, dn.Dnum> = {
  ETH: dn.from(100_000_000n, 18),
  WSTETH: dn.from(100_000_000n, 18),
  RETH: dn.from(100_000_000n, 18),
  COMP: dn.from(100_000_000n, 18),
<<<<<<< HEAD
  PUFETH: dn.from(100_000_000n, 18),
=======
>>>>>>> 7161ad4d
  SFRXETH: dn.from(100_000_000n, 18),
  TBTC: dn.from(100_000_000n, 18),
  TETH: dn.from(100_000_000n, 18),
  WETH: dn.from(100_000_000n, 18),
  WEETH: dn.from(100_000_000n, 18),
};

// Debt limits, as max amounts of USDN that can be borrowed against a collateral
// These will be queried from the subgraph, but for now we're using these values
export const MAX_DEBT_LIMITS: Record<CollateralSymbol, dn.Dnum> = {
  ETH: dn.from(100_000_000n, 18),
  WSTETH: dn.from(100_000_000n, 18),
  RETH: dn.from(100_000_000n, 18),
  COMP: dn.from(100_000_000n, 18),
<<<<<<< HEAD
  PUFETH: dn.from(100_000_000n, 18),
=======
>>>>>>> 7161ad4d
  SFRXETH: dn.from(100_000_000n, 18),
  TBTC: dn.from(100_000_000n, 18),
  TETH: dn.from(100_000_000n, 18),
  WETH: dn.from(100_000_000n, 18),
  WEETH: dn.from(100_000_000n, 18),
};

// LTV factor suggestions, as ratios of the multiply factor range
export const LEVERAGE_FACTOR_SUGGESTIONS = [
  norm(1.5, 1.1, 11), // 1.5x multiply with a 1.1x => 11x range
  norm(2.5, 1.1, 11),
  norm(5, 1.1, 11),
];

// DEBT suggestions, as ratios of the max LTV
export const DEBT_SUGGESTIONS = [
  0.3,
  0.6,
  0.8,
];

// ltv risk levels, as ratios of the max ltv
export const LTV_RISK: Record<Exclude<RiskLevel, "low">, number> = {
  medium: 0.54,
  high: 0.73,
};

// redemption risk levels, as interest rate ratios
export const REDEMPTION_RISK: Record<Exclude<RiskLevel, "high">, number> = {
  medium: 3.5 / 100,
  low: 5 / 100,
};<|MERGE_RESOLUTION|>--- conflicted
+++ resolved
@@ -42,10 +42,6 @@
   WSTETH: dn.from(100_000_000n, 18),
   RETH: dn.from(100_000_000n, 18),
   COMP: dn.from(100_000_000n, 18),
-<<<<<<< HEAD
-  PUFETH: dn.from(100_000_000n, 18),
-=======
->>>>>>> 7161ad4d
   SFRXETH: dn.from(100_000_000n, 18),
   TBTC: dn.from(100_000_000n, 18),
   TETH: dn.from(100_000_000n, 18),
@@ -60,10 +56,6 @@
   WSTETH: dn.from(100_000_000n, 18),
   RETH: dn.from(100_000_000n, 18),
   COMP: dn.from(100_000_000n, 18),
-<<<<<<< HEAD
-  PUFETH: dn.from(100_000_000n, 18),
-=======
->>>>>>> 7161ad4d
   SFRXETH: dn.from(100_000_000n, 18),
   TBTC: dn.from(100_000_000n, 18),
   TETH: dn.from(100_000_000n, 18),
