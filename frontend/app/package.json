{
  "name": "@liquity2/app",
  "private": true,
  "version": "0.0.0",
  "type": "module",
  "scripts": {
    "build": "pnpm build-uikit && pnpm panda-codegen && next build",
    "build-uikit": "cd ../uikit && pnpm build && pnpm panda-codegen",
    "dev": "rm -rf ./.next && next dev",
    "fmt": "dprint fmt **/*.{ts,tsx,js,json,html,md}",
    "lint": "pnpm oxlint ./src --import-plugin --nextjs-plugin --react-perf-plugin --jsx-a11y-plugin --allow pedantic",
    "panda-codegen": "panda codegen --silent",
    "test": "vitest",
    "update-liquity-abis": "node --loader ts-node/esm ./scripts/update-liquity-abis.ts"
  },
  "dependencies": {
    "@liquity2/uikit": "workspace:*",
    "@rainbow-me/rainbowkit": "^2.1.3",
<<<<<<< HEAD
    "@react-spring/web": "^9.7.3",
    "@tanstack/react-query": "^5.51.5",
=======
    "@react-spring/web": "^9.7.4",
    "@tanstack/react-query": "^5.51.16",
>>>>>>> f65afc56
    "dnum": "^2.13.1",
    "geist": "^1.3.1",
    "next": "~14.2.5",
    "react": "^18",
    "react-dom": "^18",
    "sharp": "^0.33.4",
    "ts-pattern": "^5.2.0",
<<<<<<< HEAD
    "valibot": "^0.36.0",
    "viem": "^2.17.5",
    "wagmi": "^2.11.2"
=======
    "valibot": "^0.37.0",
    "viem": "^2.18.7",
    "wagmi": "^2.12.2"
>>>>>>> f65afc56
  },
  "devDependencies": {
    "@babel/plugin-transform-private-methods": "^7.24.7",
    "@pandacss/dev": "^0.44.0",
    "@testing-library/jest-dom": "^6.4.8",
    "@testing-library/react": "^16.0.0",
    "@testing-library/user-event": "^14.5.2",
<<<<<<< HEAD
    "@types/node": "^20.14.11",
    "@types/react": "^18.3.3",
    "@types/react-dom": "^18.2.25",
    "dax-sh": "^0.41.0",
    "jsdom": "^24.1.0",
=======
    "@types/node": "^22.0.2",
    "@types/react": "^18.3.3",
    "@types/react-dom": "^18.2.25",
    "dax-sh": "^0.41.0",
    "jsdom": "^24.1.1",
>>>>>>> f65afc56
    "oxlint": "^0.6.1",
    "ts-node": "^10.9.2",
    "typescript": "^5.5.4",
    "vitest": "^2.0.5"
  }
}<|MERGE_RESOLUTION|>--- conflicted
+++ resolved
@@ -16,13 +16,8 @@
   "dependencies": {
     "@liquity2/uikit": "workspace:*",
     "@rainbow-me/rainbowkit": "^2.1.3",
-<<<<<<< HEAD
-    "@react-spring/web": "^9.7.3",
-    "@tanstack/react-query": "^5.51.5",
-=======
     "@react-spring/web": "^9.7.4",
     "@tanstack/react-query": "^5.51.16",
->>>>>>> f65afc56
     "dnum": "^2.13.1",
     "geist": "^1.3.1",
     "next": "~14.2.5",
@@ -30,15 +25,9 @@
     "react-dom": "^18",
     "sharp": "^0.33.4",
     "ts-pattern": "^5.2.0",
-<<<<<<< HEAD
-    "valibot": "^0.36.0",
-    "viem": "^2.17.5",
-    "wagmi": "^2.11.2"
-=======
     "valibot": "^0.37.0",
     "viem": "^2.18.7",
     "wagmi": "^2.12.2"
->>>>>>> f65afc56
   },
   "devDependencies": {
     "@babel/plugin-transform-private-methods": "^7.24.7",
@@ -46,19 +35,11 @@
     "@testing-library/jest-dom": "^6.4.8",
     "@testing-library/react": "^16.0.0",
     "@testing-library/user-event": "^14.5.2",
-<<<<<<< HEAD
-    "@types/node": "^20.14.11",
-    "@types/react": "^18.3.3",
-    "@types/react-dom": "^18.2.25",
-    "dax-sh": "^0.41.0",
-    "jsdom": "^24.1.0",
-=======
     "@types/node": "^22.0.2",
     "@types/react": "^18.3.3",
     "@types/react-dom": "^18.2.25",
     "dax-sh": "^0.41.0",
     "jsdom": "^24.1.1",
->>>>>>> f65afc56
     "oxlint": "^0.6.1",
     "ts-node": "^10.9.2",
     "typescript": "^5.5.4",
