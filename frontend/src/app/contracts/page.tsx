--- conflicted
+++ resolved
@@ -93,17 +93,6 @@
     <Card
       action={match({ address })
         .with({ address: P.string }, () => {
-<<<<<<< HEAD
-          const receiveWeith = {
-            label: "Receive WETH",
-            onClick: tapCollTokenFaucet,
-          };
-          return isApproved ? receiveWeith : [{
-            label: "Approve ∞",
-            title: "Approve Liquity to transfer WETH on your behalf",
-            onClick: approve,
-          }, receiveWeith];
-=======
           const receiveWeth = {
             label: "Receive WETH",
             onClick: tapCollTokenFaucet,
@@ -113,7 +102,6 @@
             title: "Approve Liquity to transfer WETH on your behalf",
             onClick: approve,
           }, receiveWeth];
->>>>>>> c17f4afb
         })
         .otherwise(() => ({
           label: "Connect Wallet",
