--- conflicted
+++ resolved
@@ -11,10 +11,6 @@
   | "LUSD"
   | "WSTETH"
   | "COMP"
-<<<<<<< HEAD
-  | "PUFETH"
-=======
->>>>>>> 7161ad4d
   | "SFRXETH"
   | "TBTC"
   | "TETH"
