--- conflicted
+++ resolved
@@ -65,19 +65,11 @@
     "@types/react-dom": "^18.2.22",
     "@vitejs/plugin-react-swc": "^3.7.0",
     "dprint": "^0.47.2",
-<<<<<<< HEAD
-    "globals": "^15.8.0",
+    "globals": "^15.9.0",
     "oxlint": "^0.6.1",
-    "tsx": "^4.16.2",
-    "typescript": "^5.5.3",
-    "vite": "^5.3.4",
-=======
-    "globals": "^15.9.0",
-    "oxlint": "^0.6.0",
     "tsx": "^4.16.5",
     "typescript": "^5.5.4",
     "vite": "^5.3.5",
->>>>>>> f65afc56
     "vite-plugin-dts": "^3.9.1",
     "zx": "^8.1.4"
   }
