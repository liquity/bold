--- conflicted
+++ resolved
@@ -438,11 +438,7 @@
         );
         addresses.troveManager = _troveManagerAddress;
         addresses.troveNFT = getAddress(
-<<<<<<< HEAD
-            address(this), getBytecode(type(TroveNFT).creationCode, address(contracts.addressesRegistry), GOVERNOR), SALT
-=======
             address(this), getBytecode(type(TroveNFT).creationCode, address(contracts.addressesRegistry), GOVERNANCE_ADDRESS), SALT
->>>>>>> 227230e9
         );
         addresses.stabilityPool = getAddress(
             address(this), getBytecode(type(StabilityPool).creationCode, address(contracts.addressesRegistry)), SALT
@@ -488,11 +484,7 @@
 
         contracts.borrowerOperations = new BorrowerOperationsTester{salt: SALT}(contracts.addressesRegistry);
         contracts.troveManager = new TroveManagerTester{salt: SALT}(contracts.addressesRegistry, _branchId);
-<<<<<<< HEAD
-        contracts.troveNFT = new TroveNFT{salt: SALT}(contracts.addressesRegistry, GOVERNOR);
-=======
         contracts.troveNFT = new TroveNFT{salt: SALT}(contracts.addressesRegistry, GOVERNANCE_ADDRESS);
->>>>>>> 227230e9
         contracts.stabilityPool = new StabilityPool{salt: SALT}(contracts.addressesRegistry);
         contracts.activePool = new ActivePool{salt: SALT}(contracts.addressesRegistry);
         contracts.pools.defaultPool = new DefaultPool{salt: SALT}(contracts.addressesRegistry);
@@ -711,11 +703,7 @@
 
         contracts.borrowerOperations = new BorrowerOperationsTester{salt: SALT}(contracts.addressesRegistry);
         contracts.troveManager = new TroveManager{salt: SALT}(contracts.addressesRegistry, 0);
-<<<<<<< HEAD
-        contracts.troveNFT = new TroveNFT{salt: SALT}(contracts.addressesRegistry, GOVERNOR);
-=======
         contracts.troveNFT = new TroveNFT{salt: SALT}(contracts.addressesRegistry, GOVERNANCE_ADDRESS);
->>>>>>> 227230e9
         contracts.stabilityPool = new StabilityPool{salt: SALT}(contracts.addressesRegistry);
         contracts.activePool = new ActivePool{salt: SALT}(contracts.addressesRegistry);
         contracts.defaultPool = new DefaultPool{salt: SALT}(contracts.addressesRegistry);
