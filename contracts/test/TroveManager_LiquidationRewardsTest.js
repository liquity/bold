const testHelpers = require("../utils/testHelpers.js");
const { createDeployAndFundFixture } = require("../utils/testFixtures.js");

const TroveManagerTester = artifacts.require("TroveManagerTester");

const th = testHelpers.TestHelper;
const dec = th.dec;
const toBN = th.toBN;
const getDifference = th.getDifference;

contract(
  "TroveManager - Redistribution reward calculations",
  async (accounts) => {
    const [
      owner,
      alice,
      bob,
      carol,
      dennis,
      erin,
      freddy,
      greta,
      harry,
      ida,
      A,
      B,
      C,
      D,
      E,
      whale,
      defaulter_1,
      defaulter_2,
      defaulter_3,
      defaulter_4,
    ] = accounts;

<<<<<<< HEAD
    const loadDeployAndFundFixture = createDeployAndFundFixture(accounts.slice(0, 20), {
      async afterDeploy(contracts) {
        contracts.troveManager = await TroveManagerTester.new();
      },
=======
    const [bountyAddress, lpRewardsAddress, multisig] = accounts.slice(
      997,
      1000
    );

    let priceFeed;
    let boldToken;
    let sortedTroves;
    let troveManager;
    let nameRegistry;
    let activePool;
    let stabilityPool;
    let defaultPool;
    let functionCaller;
    let borrowerOperations;

    let contracts;

    const getOpenTroveBoldAmount = async (totalDebt) =>
      th.getOpenTroveBoldAmount(contracts, totalDebt);
    const getNetBorrowingAmount = async (debtWithFee) =>
      th.getNetBorrowingAmount(contracts, debtWithFee);
    const openTrove = async (params) => th.openTrove(contracts, params);

    beforeEach(async () => {
      contracts = await deploymentHelper.deployLiquityCore();
      contracts.troveManager = await TroveManagerTester.new();
      contracts.boldToken = await BoldToken.new(
        contracts.troveManager.address,
        contracts.stabilityPool.address,
        contracts.borrowerOperations.address,
        contracts.activePool.address
      );
      
      priceFeed = contracts.priceFeedTestnet;
      boldToken = contracts.boldToken;
      sortedTroves = contracts.sortedTroves;
      troveManager = contracts.troveManager;
      nameRegistry = contracts.nameRegistry;
      activePool = contracts.activePool;
      stabilityPool = contracts.stabilityPool;
      defaultPool = contracts.defaultPool;
      functionCaller = contracts.functionCaller;
      borrowerOperations = contracts.borrowerOperations;

      await deploymentHelper.connectCoreContracts(contracts);

      await fundAccounts([
        owner,
        alice,
        bob,
        carol,
        dennis,
        erin,
        freddy,
        greta,
        harry,
        ida,
        A,
        B,
        C,
        D,
        E,
        whale,
        defaulter_1,
        defaulter_2,
        defaulter_3,
        defaulter_4,
      ], contracts.WETH);
>>>>>>> bb58f3be
    });

    it("redistribution: A, B Open. B Liquidated. C, D Open. D Liquidated. Distributes correct rewards", async () => {
      const { openTrove, contracts } = await loadDeployAndFundFixture();
      const {
        troveManager,
        priceFeed,
        activePool,
        defaultPool,
        boldToken,
        sortedTroves,
      } = contracts;

      // A, B open trove
      const { troveId: aliceTroveId, collateral: A_coll } = await openTrove({
        ICR: toBN(dec(400, 16)),
        extraParams: { from: alice },
      });
      const { troveId: bobTroveId, collateral: B_coll } = await openTrove({
        ICR: toBN(dec(210, 16)),
        extraParams: { from: bob },
      });

      // Price drops to 100 $/E
      await priceFeed.setPrice(dec(100, 18));

      // Confirm not in Recovery Mode
      assert.isFalse(await th.checkRecoveryMode(contracts));

      // L1: B liquidated
      const txB = await troveManager.liquidate(bobTroveId);
      assert.isTrue(txB.receipt.status);
      assert.isFalse(await sortedTroves.contains(bobTroveId));

      // Price bounces back to 200 $/E
      await priceFeed.setPrice(dec(200, 18));

      // C, D open troves
      const { troveId: carolTroveId, collateral: C_coll } = await openTrove({
        ICR: toBN(dec(400, 16)),
        extraParams: { from: carol },
      });
      const { troveId: dennisTroveId, collateral: D_coll } = await openTrove({
        ICR: toBN(dec(210, 16)),
        extraParams: { from: dennis },
      });

      // Price drops to 100 $/E
      await priceFeed.setPrice(dec(100, 18));

      // Confirm not in Recovery Mode
      assert.isFalse(await th.checkRecoveryMode(contracts));

      // L2: D Liquidated
      const txD = await troveManager.liquidate(dennisTroveId);
      assert.isTrue(txB.receipt.status);
      assert.isFalse(await sortedTroves.contains(dennisTroveId));

      // Get entire coll of A and C
      const alice_Coll = (await troveManager.Troves(aliceTroveId))[1]
        .add(await troveManager.getPendingETHReward(aliceTroveId))
        .toString();
      const carol_Coll = (await troveManager.Troves(carolTroveId))[1]
        .add(await troveManager.getPendingETHReward(carolTroveId))
        .toString();

      /* Expected collateral:
    A: Alice receives 0.995 ETH from L1, and ~3/5*0.995 ETH from L2.
    expect aliceColl = 2 + 0.995 + 2.995/4.995 * 0.995 = 3.5916 ETH

    C: Carol receives ~2/5 ETH from L2
    expect carolColl = 2 + 2/4.995 * 0.995 = 2.398 ETH

    Total coll = 4 + 2 * 0.995 ETH
    */
      const A_collAfterL1 = A_coll.add(th.applyLiquidationFee(B_coll));
      assert.isAtMost(
        th.getDifference(
          alice_Coll,
          A_collAfterL1.add(
            A_collAfterL1.mul(th.applyLiquidationFee(D_coll)).div(
              A_collAfterL1.add(C_coll)
            )
          )
        ),
        1000
      );
      assert.isAtMost(
        th.getDifference(
          carol_Coll,
          C_coll.add(
            C_coll.mul(th.applyLiquidationFee(D_coll)).div(
              A_collAfterL1.add(C_coll)
            )
          )
        ),
        1000
      );

      const entireSystemColl = (await activePool.getETHBalance())
        .add(await defaultPool.getETHBalance())
        .toString();
      assert.equal(
        entireSystemColl,
        A_coll.add(C_coll).add(th.applyLiquidationFee(B_coll.add(D_coll)))
      );

      // check Bold gas compensation
      assert.equal((await boldToken.balanceOf(owner)).toString(), dec(400, 18));
    });

    it("redistribution: A, B, C Open. C Liquidated. D, E, F Open. F Liquidated. Distributes correct rewards", async () => {
      const { contracts, openTrove } = await loadDeployAndFundFixture();
      const { activePool, boldToken, defaultPool, priceFeed, sortedTroves, troveManager } = contracts;

      // A, B C open troves
      const { troveId: aliceTroveId, collateral: A_coll } = await openTrove({
        ICR: toBN(dec(400, 16)),
        extraParams: { from: alice },
      });
      const { troveId: bobTroveId, collateral: B_coll } = await openTrove({
        ICR: toBN(dec(400, 16)),
        extraParams: { from: bob },
      });
      const { troveId: carolTroveId, collateral: C_coll } = await openTrove({
        ICR: toBN(dec(210, 16)),
        extraParams: { from: carol },
      });

      // Price drops to 100 $/E
      await priceFeed.setPrice(dec(100, 18));

      // Confirm not in Recovery Mode
      assert.isFalse(await th.checkRecoveryMode(contracts));

      // L1: C liquidated
      const txC = await troveManager.liquidate(carolTroveId);
      assert.isTrue(txC.receipt.status);
      assert.isFalse(await sortedTroves.contains(carolTroveId));

      // Price bounces back to 200 $/E
      await priceFeed.setPrice(dec(200, 18));

      // D, E, F open troves
      const { troveId: dennisTroveId, collateral: D_coll } = await openTrove({
        ICR: toBN(dec(400, 16)),
        extraParams: { from: dennis },
      });
      const { troveId: erinTroveId, collateral: E_coll } = await openTrove({
        ICR: toBN(dec(400, 16)),
        extraParams: { from: erin },
      });
      const { troveId: freddyTroveId, collateral: F_coll } = await openTrove({
        ICR: toBN(dec(210, 16)),
        extraParams: { from: freddy },
      });

      // Price drops to 100 $/E
      await priceFeed.setPrice(dec(100, 18));

      // Confirm not in Recovery Mode
      assert.isFalse(await th.checkRecoveryMode(contracts));

      // L2: F Liquidated
      const txF = await troveManager.liquidate(freddyTroveId);
      assert.isTrue(txF.receipt.status);
      assert.isFalse(await sortedTroves.contains(freddyTroveId));

      // Get entire coll of A, B, D and E
      const alice_Coll = (await troveManager.Troves(aliceTroveId))[1]
        .add(await troveManager.getPendingETHReward(aliceTroveId))
        .toString();
      const bob_Coll = (await troveManager.Troves(bobTroveId))[1]
        .add(await troveManager.getPendingETHReward(bobTroveId))
        .toString();
      const dennis_Coll = (await troveManager.Troves(dennisTroveId))[1]
        .add(await troveManager.getPendingETHReward(dennisTroveId))
        .toString();
      const erin_Coll = (await troveManager.Troves(erinTroveId))[1]
        .add(await troveManager.getPendingETHReward(erinTroveId))
        .toString();

      /* Expected collateral:
    A and B receives 1/2 ETH * 0.995 from L1.
    total Coll: 3

    A, B, receive (2.4975)/8.995 * 0.995 ETH from L2.
    
    D, E receive 2/8.995 * 0.995 ETH from L2.

    expect A, B coll  = 2 +  0.4975 + 0.2763  =  ETH
    expect D, E coll  = 2 + 0.2212  =  ETH

    Total coll = 8 (non-liquidated) + 2 * 0.995 (liquidated and redistributed)
    */
      const A_collAfterL1 = A_coll.add(
        A_coll.mul(th.applyLiquidationFee(C_coll)).div(A_coll.add(B_coll))
      );
      const B_collAfterL1 = B_coll.add(
        B_coll.mul(th.applyLiquidationFee(C_coll)).div(A_coll.add(B_coll))
      );
      const totalBeforeL2 = A_collAfterL1.add(B_collAfterL1)
        .add(D_coll)
        .add(E_coll);
      const expected_A = A_collAfterL1.add(
        A_collAfterL1.mul(th.applyLiquidationFee(F_coll)).div(totalBeforeL2)
      );
      const expected_B = B_collAfterL1.add(
        B_collAfterL1.mul(th.applyLiquidationFee(F_coll)).div(totalBeforeL2)
      );
      const expected_D = D_coll.add(
        D_coll.mul(th.applyLiquidationFee(F_coll)).div(totalBeforeL2)
      );
      const expected_E = E_coll.add(
        E_coll.mul(th.applyLiquidationFee(F_coll)).div(totalBeforeL2)
      );
      assert.isAtMost(th.getDifference(alice_Coll, expected_A), 1000);
      assert.isAtMost(th.getDifference(bob_Coll, expected_B), 1000);
      assert.isAtMost(th.getDifference(dennis_Coll, expected_D), 1000);
      assert.isAtMost(th.getDifference(erin_Coll, expected_E), 1000);

      const entireSystemColl = (await activePool.getETHBalance())
        .add(await defaultPool.getETHBalance())
        .toString();
      assert.equal(
        entireSystemColl,
        A_coll.add(B_coll)
          .add(D_coll)
          .add(E_coll)
          .add(th.applyLiquidationFee(C_coll.add(F_coll)))
      );

      // check Bold gas compensation
      assert.equal((await boldToken.balanceOf(owner)).toString(), dec(400, 18));
    });
    ////

    it("redistribution: Sequence of alternate opening/liquidation: final surviving trove has ETH from all previously liquidated troves", async () => {
      const { openTrove, contracts } = await loadDeployAndFundFixture();
      const { activePool, boldToken, defaultPool, priceFeed, sortedTroves, troveManager } = contracts;

      // A, B  open troves
      const { troveId: aliceTroveId, collateral: A_coll } = await openTrove({
        ICR: toBN(dec(400, 16)),
        extraParams: { from: alice },
      });
      const { troveId: bobTroveId, collateral: B_coll } = await openTrove({
        ICR: toBN(dec(400, 16)),
        extraParams: { from: bob },
      });

      // Price drops to 1 $/E
      await priceFeed.setPrice(dec(1, 18));

      // L1: A liquidated
      const txA = await troveManager.liquidate(aliceTroveId);
      assert.isTrue(txA.receipt.status);
      assert.isFalse(await sortedTroves.contains(aliceTroveId));

      // Price bounces back to 200 $/E
      await priceFeed.setPrice(dec(200, 18));
      // C, opens trove
      const { troveId: carolTroveId, collateral: C_coll } = await openTrove({
        ICR: toBN(dec(210, 16)),
        extraParams: { from: carol },
      });

      // Price drops to 100 $/E
      await priceFeed.setPrice(dec(1, 18));

      // L2: B Liquidated
      const txB = await troveManager.liquidate(bobTroveId);
      assert.isTrue(txB.receipt.status);
      assert.isFalse(await sortedTroves.contains(bobTroveId));

      // Price bounces back to 200 $/E
      await priceFeed.setPrice(dec(200, 18));
      // D opens trove
      const { troveId: dennisTroveId, collateral: D_coll } = await openTrove({
        ICR: toBN(dec(210, 16)),
        extraParams: { from: dennis },
      });

      // Price drops to 100 $/E
      await priceFeed.setPrice(dec(1, 18));

      // L3: C Liquidated
      const txC = await troveManager.liquidate(carolTroveId);
      assert.isTrue(txC.receipt.status);
      assert.isFalse(await sortedTroves.contains(carolTroveId));

      // Price bounces back to 200 $/E
      await priceFeed.setPrice(dec(200, 18));
      // E opens trove
      const { troveId: erinTroveId, collateral: E_coll } = await openTrove({
        ICR: toBN(dec(210, 16)),
        extraParams: { from: erin },
      });

      // Price drops to 100 $/E
      await priceFeed.setPrice(dec(1, 18));

      // L4: D Liquidated
      const txD = await troveManager.liquidate(dennisTroveId);
      assert.isTrue(txD.receipt.status);
      assert.isFalse(await sortedTroves.contains(dennisTroveId));

      // Price bounces back to 200 $/E
      await priceFeed.setPrice(dec(200, 18));
      // F opens trove
      const { troveId: freddyTroveId, collateral: F_coll } = await openTrove({
        ICR: toBN(dec(210, 16)),
        extraParams: { from: freddy },
      });

      // Price drops to 100 $/E
      await priceFeed.setPrice(dec(1, 18));

      // L5: E Liquidated
      const txE = await troveManager.liquidate(erinTroveId);
      assert.isTrue(txE.receipt.status);
      assert.isFalse(await sortedTroves.contains(erinTroveId));

      // Get entire coll of A, B, D, E and F
      const alice_Coll = (await troveManager.Troves(aliceTroveId))[1]
        .add(await troveManager.getPendingETHReward(aliceTroveId))
        .toString();
      const bob_Coll = (await troveManager.Troves(bobTroveId))[1]
        .add(await troveManager.getPendingETHReward(bobTroveId))
        .toString();
      const carol_Coll = (await troveManager.Troves(carolTroveId))[1]
        .add(await troveManager.getPendingETHReward(carolTroveId))
        .toString();
      const dennis_Coll = (await troveManager.Troves(dennisTroveId))[1]
        .add(await troveManager.getPendingETHReward(dennisTroveId))
        .toString();
      const erin_Coll = (await troveManager.Troves(erinTroveId))[1]
        .add(await troveManager.getPendingETHReward(erinTroveId))
        .toString();

      const freddy_rawColl = (await troveManager.Troves(freddyTroveId))[1].toString();
      const freddy_ETHReward = (
        await troveManager.getPendingETHReward(freddyTroveId)
      ).toString();

      /* Expected collateral:
     A-E should have been liquidated
     trove F should have acquired all ETH in the system: 1 ETH initial coll, and 0.995^5+0.995^4+0.995^3+0.995^2+0.995 from rewards = 5.925 ETH
    */
      assert.isAtMost(th.getDifference(alice_Coll, "0"), 1000);
      assert.isAtMost(th.getDifference(bob_Coll, "0"), 1000);
      assert.isAtMost(th.getDifference(carol_Coll, "0"), 1000);
      assert.isAtMost(th.getDifference(dennis_Coll, "0"), 1000);
      assert.isAtMost(th.getDifference(erin_Coll, "0"), 1000);

      assert.isAtMost(th.getDifference(freddy_rawColl, F_coll), 1000);
      const gainedETH = th.applyLiquidationFee(
        E_coll.add(
          th.applyLiquidationFee(
            D_coll.add(
              th.applyLiquidationFee(
                C_coll.add(
                  th.applyLiquidationFee(
                    B_coll.add(th.applyLiquidationFee(A_coll))
                  )
                )
              )
            )
          )
        )
      );
      assert.isAtMost(th.getDifference(freddy_ETHReward, gainedETH), 1000);

      const entireSystemColl = (await activePool.getETHBalance())
        .add(await defaultPool.getETHBalance())
        .toString();
      assert.isAtMost(
        th.getDifference(entireSystemColl, F_coll.add(gainedETH)),
        1000
      );

      // check Bold gas compensation
      assert.equal(
        (await boldToken.balanceOf(owner)).toString(),
        dec(1000, 18)
      );
    });

    // ---Trove adds collateral ---

    // Test based on scenario in: https://docs.google.com/spreadsheets/d/1F5p3nZy749K5jwO-bwJeTsRoY7ewMfWIQ3QHtokxqzo/edit?usp=sharing
    it("redistribution: A,B,C,D,E open. Liq(A). B adds coll. Liq(C). B and D have correct coll and debt", async () => {
      const { openTrove, contracts } = await loadDeployAndFundFixture();
      const { troveManager, sortedTroves, priceFeed } = contracts;

      // A, B, C, D, E open troves
      const { troveId: ATroveId, collateral: A_coll } = await openTrove({
        ICR: toBN(dec(200, 16)),
        extraBoldAmount: dec(100000, 18),
        extraParams: { from: A },
      });
      const { troveId: BTroveId, collateral: B_coll } = await openTrove({
        ICR: toBN(dec(200, 16)),
        extraBoldAmount: dec(100000, 18),
        extraParams: { from: B },
      });
      const { troveId: CTroveId, collateral: C_coll } = await openTrove({
        ICR: toBN(dec(200, 16)),
        extraBoldAmount: dec(100000, 18),
        extraParams: { from: C },
      });
      const { troveId: DTroveId, collateral: D_coll } = await openTrove({
        ICR: toBN(dec(20000, 16)),
        extraBoldAmount: dec(10, 18),
        extraParams: { from: D },
      });
      const { troveId: ETroveId, collateral: E_coll } = await openTrove({
        ICR: toBN(dec(200, 16)),
        extraBoldAmount: dec(100000, 18),
        extraParams: { from: E },
      });

      // Price drops to 100 $/E
      await priceFeed.setPrice(dec(100, 18));

      // Liquidate A
      // console.log(`ICR A: ${await troveManager.getCurrentICR(A, price)}`)
      const txA = await troveManager.liquidate(ATroveId);
      assert.isTrue(txA.receipt.status);
      assert.isFalse(await sortedTroves.contains(ATroveId));

      // Check entireColl for each trove:
      const B_entireColl_1 = (await th.getEntireCollAndDebtByAddress(contracts, B))
        .entireColl;
      const C_entireColl_1 = (await th.getEntireCollAndDebtByAddress(contracts, C))
        .entireColl;
      const D_entireColl_1 = (await th.getEntireCollAndDebtByAddress(contracts, D))
        .entireColl;
      const E_entireColl_1 = (await th.getEntireCollAndDebtByAddress(contracts, E))
        .entireColl;

      const totalCollAfterL1 = B_coll.add(C_coll).add(D_coll).add(E_coll);
      const B_collAfterL1 = B_coll.add(
        th.applyLiquidationFee(A_coll).mul(B_coll).div(totalCollAfterL1)
      );
      const C_collAfterL1 = C_coll.add(
        th.applyLiquidationFee(A_coll).mul(C_coll).div(totalCollAfterL1)
      );
      const D_collAfterL1 = D_coll.add(
        th.applyLiquidationFee(A_coll).mul(D_coll).div(totalCollAfterL1)
      );
      const E_collAfterL1 = E_coll.add(
        th.applyLiquidationFee(A_coll).mul(E_coll).div(totalCollAfterL1)
      );
      assert.isAtMost(getDifference(B_entireColl_1, B_collAfterL1), 1e8);
      assert.isAtMost(getDifference(C_entireColl_1, C_collAfterL1), 1e8);
      assert.isAtMost(getDifference(D_entireColl_1, D_collAfterL1), 1e8);
      assert.isAtMost(getDifference(E_entireColl_1, E_collAfterL1), 1e8);

      // Bob adds 1 ETH to his trove
      const addedColl1 = toBN(dec(1, "ether"));
      await th.addCollWrapper(contracts, { from: B, value: addedColl1 });

      // Liquidate C
      const txC = await troveManager.liquidate(CTroveId);
      assert.isTrue(txC.receipt.status);
      assert.isFalse(await sortedTroves.contains(CTroveId));

      const B_entireColl_2 = (await th.getEntireCollAndDebtByAddress(contracts, B))
        .entireColl;
      const D_entireColl_2 = (await th.getEntireCollAndDebtByAddress(contracts, D))
        .entireColl;
      const E_entireColl_2 = (await th.getEntireCollAndDebtByAddress(contracts, E))
        .entireColl;

      const totalCollAfterL2 = B_collAfterL1.add(addedColl1)
        .add(D_collAfterL1)
        .add(E_collAfterL1);
      const B_collAfterL2 = B_collAfterL1.add(addedColl1).add(
        th
          .applyLiquidationFee(C_collAfterL1)
          .mul(B_collAfterL1.add(addedColl1))
          .div(totalCollAfterL2)
      );
      const D_collAfterL2 = D_collAfterL1.add(
        th
          .applyLiquidationFee(C_collAfterL1)
          .mul(D_collAfterL1)
          .div(totalCollAfterL2)
      );
      const E_collAfterL2 = E_collAfterL1.add(
        th
          .applyLiquidationFee(C_collAfterL1)
          .mul(E_collAfterL1)
          .div(totalCollAfterL2)
      );
      // console.log(`D_entireColl_2: ${D_entireColl_2}`)
      // console.log(`E_entireColl_2: ${E_entireColl_2}`)
      //assert.isAtMost(getDifference(B_entireColl_2, B_collAfterL2), 1e8)
      assert.isAtMost(getDifference(D_entireColl_2, D_collAfterL2), 1e8);
      assert.isAtMost(getDifference(E_entireColl_2, E_collAfterL2), 1e8);

      // Bob adds 1 ETH to his trove
      const addedColl2 = toBN(dec(1, "ether"));
      await th.addCollWrapper(contracts, { from: B, value: addedColl2 });

      // Liquidate E
      const txE = await troveManager.liquidate(ETroveId);
      assert.isTrue(txE.receipt.status);
      assert.isFalse(await sortedTroves.contains(ETroveId));

      const totalCollAfterL3 = B_collAfterL2.add(addedColl2).add(D_collAfterL2);
      const B_collAfterL3 = B_collAfterL2.add(addedColl2).add(
        th
          .applyLiquidationFee(E_collAfterL2)
          .mul(B_collAfterL2.add(addedColl2))
          .div(totalCollAfterL3)
      );
      const D_collAfterL3 = D_collAfterL2.add(
        th
          .applyLiquidationFee(E_collAfterL2)
          .mul(D_collAfterL2)
          .div(totalCollAfterL3)
      );

      const B_entireColl_3 = (await th.getEntireCollAndDebtByAddress(contracts, B))
        .entireColl;
      const D_entireColl_3 = (await th.getEntireCollAndDebtByAddress(contracts, D))
        .entireColl;

      const diff_entireColl_B = getDifference(B_entireColl_3, B_collAfterL3);
      const diff_entireColl_D = getDifference(D_entireColl_3, D_collAfterL3);

      assert.isAtMost(diff_entireColl_B, 1e8);
      assert.isAtMost(diff_entireColl_D, 1e8);
    });

    // Test based on scenario in: https://docs.google.com/spreadsheets/d/1F5p3nZy749K5jwO-bwJeTsRoY7ewMfWIQ3QHtokxqzo/edit?usp=sharing
    it("redistribution: A,B,C,D open. Liq(A). B adds coll. Liq(C). B and D have correct coll and debt", async () => {
      const { openTrove, contracts } = await loadDeployAndFundFixture();
      const { priceFeed, troveManager, sortedTroves } = contracts;

      // A, B, C, D, E open troves
      const { troveId: ATroveId, collateral: A_coll } = await openTrove({
        ICR: toBN(dec(200, 16)),
        extraBoldAmount: dec(100000, 18),
        extraParams: { from: A },
      });
      const { troveId: BTroveId, collateral: B_coll } = await openTrove({
        ICR: toBN(dec(200, 16)),
        extraBoldAmount: dec(100000, 18),
        extraParams: { from: B },
      });
      const { troveId: CTroveId, collateral: C_coll } = await openTrove({
        ICR: toBN(dec(200, 16)),
        extraBoldAmount: dec(100000, 18),
        extraParams: { from: C },
      });
      const { troveId: DTroveId, collateral: D_coll } = await openTrove({
        ICR: toBN(dec(20000, 16)),
        extraBoldAmount: dec(10, 18),
        extraParams: { from: D },
      });
      const { troveId: ETroveId, collateral: E_coll } = await openTrove({
        ICR: toBN(dec(200, 16)),
        extraBoldAmount: dec(100000, 18),
        extraParams: { from: E },
      });

      // Price drops to 100 $/E
      await priceFeed.setPrice(dec(100, 18));

      // Check entireColl for each trove:
      const A_entireColl_0 = (await th.getEntireCollAndDebtByAddress(contracts, A))
        .entireColl;
      const B_entireColl_0 = (await th.getEntireCollAndDebtByAddress(contracts, B))
        .entireColl;
      const C_entireColl_0 = (await th.getEntireCollAndDebtByAddress(contracts, C))
        .entireColl;
      const D_entireColl_0 = (await th.getEntireCollAndDebtByAddress(contracts, D))
        .entireColl;
      const E_entireColl_0 = (await th.getEntireCollAndDebtByAddress(contracts, E))
        .entireColl;

      // entireSystemColl, excluding A
      const denominatorColl_1 = (await troveManager.getEntireSystemColl()).sub(
        A_entireColl_0
      );

      // Liquidate A
      // console.log(`ICR A: ${await troveManager.getCurrentICR(A, price)}`)
      const txA = await troveManager.liquidate(ATroveId);
      assert.isTrue(txA.receipt.status);
      assert.isFalse(await sortedTroves.contains(ATroveId));

      const A_collRedistribution = A_entireColl_0.mul(toBN(995)).div(
        toBN(1000)
      ); // remove the gas comp

      // console.log(`A_collRedistribution: ${A_collRedistribution}`)
      // Check accumulated ETH gain for each trove
      const B_ETHGain_1 = await troveManager.getPendingETHReward(BTroveId);
      const C_ETHGain_1 = await troveManager.getPendingETHReward(CTroveId);
      const D_ETHGain_1 = await troveManager.getPendingETHReward(DTroveId);
      const E_ETHGain_1 = await troveManager.getPendingETHReward(ETroveId);

      // Check gains are what we'd expect from a distribution proportional to each trove's entire coll
      const B_expectedPendingETH_1 =
        A_collRedistribution.mul(B_entireColl_0).div(denominatorColl_1);
      const C_expectedPendingETH_1 =
        A_collRedistribution.mul(C_entireColl_0).div(denominatorColl_1);
      const D_expectedPendingETH_1 =
        A_collRedistribution.mul(D_entireColl_0).div(denominatorColl_1);
      const E_expectedPendingETH_1 =
        A_collRedistribution.mul(E_entireColl_0).div(denominatorColl_1);

      assert.isAtMost(getDifference(B_expectedPendingETH_1, B_ETHGain_1), 1e8);
      assert.isAtMost(getDifference(C_expectedPendingETH_1, C_ETHGain_1), 1e8);
      assert.isAtMost(getDifference(D_expectedPendingETH_1, D_ETHGain_1), 1e8);
      assert.isAtMost(getDifference(E_expectedPendingETH_1, E_ETHGain_1), 1e8);

      // // Bob adds 1 ETH to his trove
      await th.addCollWrapper(contracts,  {
        from: B,
        value: dec(1, "ether"),
      });

      // Check entireColl for each trove
      const B_entireColl_1 = (await th.getEntireCollAndDebtByAddress(contracts, B))
        .entireColl;
      const C_entireColl_1 = (await th.getEntireCollAndDebtByAddress(contracts, C))
        .entireColl;
      const D_entireColl_1 = (await th.getEntireCollAndDebtByAddress(contracts, D))
        .entireColl;
      const E_entireColl_1 = (await th.getEntireCollAndDebtByAddress(contracts, E))
        .entireColl;

      // entireSystemColl, excluding C
      const denominatorColl_2 = (await troveManager.getEntireSystemColl()).sub(
        C_entireColl_1
      );

      // Liquidate C
      const txC = await troveManager.liquidate(CTroveId);
      assert.isTrue(txC.receipt.status);
      assert.isFalse(await sortedTroves.contains(CTroveId));

      const C_collRedistribution = C_entireColl_1.mul(toBN(995)).div(
        toBN(1000)
      ); // remove the gas comp
      // console.log(`C_collRedistribution: ${C_collRedistribution}`)

      const B_ETHGain_2 = await troveManager.getPendingETHReward(BTroveId);
      const D_ETHGain_2 = await troveManager.getPendingETHReward(DTroveId);
      const E_ETHGain_2 = await troveManager.getPendingETHReward(ETroveId);

      // Since B topped up, he has no previous pending ETH gain
      const B_expectedPendingETH_2 =
        C_collRedistribution.mul(B_entireColl_1).div(denominatorColl_2);

      // D & E's accumulated pending ETH gain includes their previous gain
      const D_expectedPendingETH_2 = C_collRedistribution.mul(D_entireColl_1)
        .div(denominatorColl_2)
        .add(D_expectedPendingETH_1);

      const E_expectedPendingETH_2 = C_collRedistribution.mul(E_entireColl_1)
        .div(denominatorColl_2)
        .add(E_expectedPendingETH_1);

      assert.isAtMost(getDifference(B_expectedPendingETH_2, B_ETHGain_2), 1e8);
      assert.isAtMost(getDifference(D_expectedPendingETH_2, D_ETHGain_2), 1e8);
      assert.isAtMost(getDifference(E_expectedPendingETH_2, E_ETHGain_2), 1e8);

      // // Bob adds 1 ETH to his trove
      await th.addCollWrapper(contracts,  {
        from: B,
        value: dec(1, "ether"),
      });

      // Check entireColl for each trove
      const B_entireColl_2 = (await th.getEntireCollAndDebtByAddress(contracts, B))
        .entireColl;
      const D_entireColl_2 = (await th.getEntireCollAndDebtByAddress(contracts, D))
        .entireColl;
      const E_entireColl_2 = (await th.getEntireCollAndDebtByAddress(contracts, E))
        .entireColl;

      // entireSystemColl, excluding E
      const denominatorColl_3 = (await troveManager.getEntireSystemColl()).sub(
        E_entireColl_2
      );

      // Liquidate E
      const txE = await troveManager.liquidate(ETroveId);
      assert.isTrue(txE.receipt.status);
      assert.isFalse(await sortedTroves.contains(ETroveId));

      const E_collRedistribution = E_entireColl_2.mul(toBN(995)).div(
        toBN(1000)
      ); // remove the gas comp
      // console.log(`E_collRedistribution: ${E_collRedistribution}`)

      const B_ETHGain_3 = await troveManager.getPendingETHReward(BTroveId);
      const D_ETHGain_3 = await troveManager.getPendingETHReward(DTroveId);

      // Since B topped up, he has no previous pending ETH gain
      const B_expectedPendingETH_3 =
        E_collRedistribution.mul(B_entireColl_2).div(denominatorColl_3);

      // D'S accumulated pending ETH gain includes their previous gain
      const D_expectedPendingETH_3 = E_collRedistribution.mul(D_entireColl_2)
        .div(denominatorColl_3)
        .add(D_expectedPendingETH_2);

      assert.isAtMost(getDifference(B_expectedPendingETH_3, B_ETHGain_3), 1e8);
      assert.isAtMost(getDifference(D_expectedPendingETH_3, D_ETHGain_3), 1e8);
    });

    it("redistribution: A,B,C Open. Liq(C). B adds coll. Liq(A). B acquires all coll and debt", async () => {
      const { openTrove, contracts, getNetBorrowingAmount } = await loadDeployAndFundFixture();
      const { borrowerOperations, priceFeed, sortedTroves, troveManager } = contracts;

      // A, B, C open troves
      const { troveId: aliceTroveId, collateral: A_coll, totalDebt: A_totalDebt } = await openTrove({
        ICR: toBN(dec(400, 16)),
        extraParams: { from: alice },
      });
      const { troveId: bobTroveId, collateral: B_coll, totalDebt: B_totalDebt } = await openTrove({
        ICR: toBN(dec(200, 16)),
        extraBoldAmount: dec(110, 18),
        extraParams: { from: bob },
      });
      const { troveId: carolTroveId, collateral: C_coll, totalDebt: C_totalDebt } = await openTrove({
        ICR: toBN(dec(200, 16)),
        extraBoldAmount: dec(110, 18),
        extraParams: { from: carol },
      });

      // Price drops to 100 $/E
      await priceFeed.setPrice(dec(100, 18));

      // Liquidate Carol
      const txC = await troveManager.liquidate(carolTroveId);
      assert.isTrue(txC.receipt.status);
      assert.isFalse(await sortedTroves.contains(carolTroveId));

      // Price bounces back to 200 $/E
      await priceFeed.setPrice(dec(200, 18));

      //Bob adds ETH to his trove
      const addedColl = toBN(dec(1, "ether"));
      await th.addCollWrapper(contracts, {
        from: bob,
        value: addedColl,
      });

      // Alice withdraws Bold
      await borrowerOperations.withdrawBold(
        aliceTroveId,
        th._100pct,
        await getNetBorrowingAmount(A_totalDebt),
        { from: alice }
      );

      // Price drops to 100 $/E
      await priceFeed.setPrice(dec(100, 18));

      // Liquidate Alice
      const txA = await troveManager.liquidate(aliceTroveId);
      assert.isTrue(txA.receipt.status);
      assert.isFalse(await sortedTroves.contains(aliceTroveId));

      // Expect Bob now holds all Ether and BoldDebt in the system: 2 + 0.4975+0.4975*0.995+0.995 Ether and 110*3 Bold (10 each for gas compensation)
      const bob_Coll = (await troveManager.Troves(bobTroveId))[1]
        .add(await troveManager.getPendingETHReward(bobTroveId))
        .toString();

      const bob_BoldDebt = (await troveManager.Troves(bobTroveId))[0]
        .add(await troveManager.getPendingBoldDebtReward(bobTroveId))
        .toString();

      const expected_B_coll = B_coll.add(addedColl)
        .add(th.applyLiquidationFee(A_coll))
        .add(th.applyLiquidationFee(C_coll).mul(B_coll).div(A_coll.add(B_coll)))
        .add(
          th.applyLiquidationFee(
            th.applyLiquidationFee(C_coll).mul(A_coll).div(A_coll.add(B_coll))
          )
        );
      assert.isAtMost(th.getDifference(bob_Coll, expected_B_coll), 1000);
      assert.isAtMost(
        th.getDifference(
          bob_BoldDebt,
          A_totalDebt.mul(toBN(2)).add(B_totalDebt).add(C_totalDebt)
        ),
        1000
      );
    });

    it("redistribution: A,B,C Open. Liq(C). B tops up coll. D Opens. Liq(D). Distributes correct rewards.", async () => {
      const { openTrove, contracts } = await loadDeployAndFundFixture();
      const { boldToken, priceFeed, sortedTroves, troveManager } = contracts;

      // A, B, C open troves
      const { troveId: aliceTroveId, collateral: A_coll, totalDebt: A_totalDebt } = await openTrove({
        ICR: toBN(dec(400, 16)),
        extraParams: { from: alice },
      });
      const { troveId: bobTroveId, collateral: B_coll, totalDebt: B_totalDebt } = await openTrove({
        ICR: toBN(dec(200, 16)),
        extraBoldAmount: dec(110, 18),
        extraParams: { from: bob },
      });
      const { troveId: carolTroveId, collateral: C_coll, totalDebt: C_totalDebt } = await openTrove({
        ICR: toBN(dec(200, 16)),
        extraBoldAmount: dec(110, 18),
        extraParams: { from: carol },
      });

      // Price drops to 100 $/E
      await priceFeed.setPrice(dec(100, 18));

      // Liquidate Carol
      const txC = await troveManager.liquidate(carolTroveId);
      assert.isTrue(txC.receipt.status);
      assert.isFalse(await sortedTroves.contains(carolTroveId));

      // Price bounces back to 200 $/E
      await priceFeed.setPrice(dec(200, 18));

      //Bob adds ETH to his trove
      const addedColl = toBN(dec(1, "ether"));
      await th.addCollWrapper(contracts, {
        from: bob,
        value: addedColl,
      });

      // D opens trove
      const { troveId: dennisTroveId, collateral: D_coll, totalDebt: D_totalDebt } = await openTrove({
        ICR: toBN(dec(200, 16)),
        extraBoldAmount: dec(110, 18),
        extraParams: { from: dennis },
      });

      // Price drops to 100 $/E
      await priceFeed.setPrice(dec(100, 18));

      // Liquidate D
      const txA = await troveManager.liquidate(dennisTroveId);
      assert.isTrue(txA.receipt.status);
      assert.isFalse(await sortedTroves.contains(dennisTroveId));

      /* Bob rewards:
     L1: 1/2*0.995 ETH, 55 Bold
     L2: (2.4975/3.995)*0.995 = 0.622 ETH , 110*(2.4975/3.995)= 68.77 BoldDebt

    coll: 3.1195 ETH
    debt: 233.77 BoldDebt

     Alice rewards:
    L1 1/2*0.995 ETH, 55 Bold
    L2 (1.4975/3.995)*0.995 = 0.3730 ETH, 110*(1.4975/3.995) = 41.23 BoldDebt

    coll: 1.8705 ETH
    debt: 146.23 BoldDebt

    totalColl: 4.99 ETH
    totalDebt 380 Bold (includes 50 each for gas compensation)
    */
      const bob_Coll = (await troveManager.Troves(bobTroveId))[1]
        .add(await troveManager.getPendingETHReward(bobTroveId))
        .toString();

      const bob_BoldDebt = (await troveManager.Troves(bobTroveId))[0]
        .add(await troveManager.getPendingBoldDebtReward(bobTroveId))
        .toString();

      const alice_Coll = (await troveManager.Troves(aliceTroveId))[1]
        .add(await troveManager.getPendingETHReward(aliceTroveId))
        .toString();

      const alice_BoldDebt = (await troveManager.Troves(aliceTroveId))[0]
        .add(await troveManager.getPendingBoldDebtReward(aliceTroveId))
        .toString();

      const totalCollAfterL1 = A_coll.add(B_coll)
        .add(addedColl)
        .add(th.applyLiquidationFee(C_coll));
      const B_collAfterL1 = B_coll.add(
        B_coll.mul(th.applyLiquidationFee(C_coll)).div(A_coll.add(B_coll))
      ).add(addedColl);
      const expected_B_coll = B_collAfterL1.add(
        B_collAfterL1.mul(th.applyLiquidationFee(D_coll)).div(totalCollAfterL1)
      );
      const expected_B_debt = B_totalDebt.add(
        B_coll.mul(C_totalDebt).div(A_coll.add(B_coll))
      ).add(B_collAfterL1.mul(D_totalDebt).div(totalCollAfterL1));
      assert.isAtMost(th.getDifference(bob_Coll, expected_B_coll), 1000);
      assert.isAtMost(th.getDifference(bob_BoldDebt, expected_B_debt), 10000);

      const A_collAfterL1 = A_coll.add(
        A_coll.mul(th.applyLiquidationFee(C_coll)).div(A_coll.add(B_coll))
      );
      const expected_A_coll = A_collAfterL1.add(
        A_collAfterL1.mul(th.applyLiquidationFee(D_coll)).div(totalCollAfterL1)
      );
      const expected_A_debt = A_totalDebt.add(
        A_coll.mul(C_totalDebt).div(A_coll.add(B_coll))
      ).add(A_collAfterL1.mul(D_totalDebt).div(totalCollAfterL1));
      assert.isAtMost(th.getDifference(alice_Coll, expected_A_coll), 1000);
      assert.isAtMost(th.getDifference(alice_BoldDebt, expected_A_debt), 10000);

      // check Bold gas compensation
      assert.equal((await boldToken.balanceOf(owner)).toString(), dec(400, 18));
    });

    it("redistribution: Trove with the majority stake tops up. A,B,C, D open. Liq(D). C tops up. E Enters, Liq(E). Distributes correct rewards", async () => {
      const { openTrove, contracts } = await loadDeployAndFundFixture();
      const { activePool, boldToken, defaultPool, priceFeed, sortedTroves, troveManager } = contracts;

      const _998_Ether = toBN("998000000000000000000");
      // A, B, C, D open troves
      const { troveId: aliceTroveId, collateral: A_coll } = await openTrove({
        ICR: toBN(dec(400, 16)),
        extraParams: { from: alice },
      });
      const { troveId: bobTroveId, collateral: B_coll } = await openTrove({
        ICR: toBN(dec(400, 16)),
        extraBoldAmount: dec(110, 18),
        extraParams: { from: bob },
      });
      const { troveId: carolTroveId, collateral: C_coll } = await openTrove({
        extraBoldAmount: dec(110, 18),
        extraParams: { from: carol, value: _998_Ether },
      });
      const { troveId: dennisTroveId, collateral: D_coll } = await openTrove({
        ICR: toBN(dec(200, 16)),
        extraBoldAmount: dec(110, 18),
        extraParams: { from: dennis, value: dec(1000, "ether") },
      });

      // Price drops to 100 $/E
      await priceFeed.setPrice(dec(100, 18));

      // Liquidate Dennis
      const txD = await troveManager.liquidate(dennisTroveId);
      assert.isTrue(txD.receipt.status);
      assert.isFalse(await sortedTroves.contains(dennisTroveId));

      // Price bounces back to 200 $/E
      await priceFeed.setPrice(dec(200, 18));

      // Expected rewards:  alice: 1 ETH, bob: 1 ETH, carol: 998 ETH
      const alice_ETHReward_1 = await troveManager.getPendingETHReward(aliceTroveId);
      const bob_ETHReward_1 = await troveManager.getPendingETHReward(bobTroveId);
      const carol_ETHReward_1 = await troveManager.getPendingETHReward(carolTroveId);

      //Expect 1000 + 1000*0.995 ETH in system now
      const entireSystemColl_1 = (await activePool.getETHBalance())
        .add(await defaultPool.getETHBalance())
        .toString();
      assert.equal(
        entireSystemColl_1,
        A_coll.add(B_coll).add(C_coll).add(th.applyLiquidationFee(D_coll))
      );

      const totalColl = A_coll.add(B_coll).add(C_coll);
      th.assertIsApproximatelyEqual(
        alice_ETHReward_1.toString(),
        th.applyLiquidationFee(D_coll).mul(A_coll).div(totalColl)
      );
      th.assertIsApproximatelyEqual(
        bob_ETHReward_1.toString(),
        th.applyLiquidationFee(D_coll).mul(B_coll).div(totalColl)
      );
      th.assertIsApproximatelyEqual(
        carol_ETHReward_1.toString(),
        th.applyLiquidationFee(D_coll).mul(C_coll).div(totalColl)
      );

      //Carol adds 1 ETH to her trove, brings it to 1992.01 total coll
      const C_addedColl = toBN(dec(1, "ether"));
      await th.addCollWrapper(contracts, {
        from: carol,
        value: dec(1, "ether"),
      });

      //Expect 1996 ETH in system now
      const entireSystemColl_2 = (await activePool.getETHBalance()).add(
        await defaultPool.getETHBalance()
      );
      th.assertIsApproximatelyEqual(
        entireSystemColl_2,
        totalColl.add(th.applyLiquidationFee(D_coll)).add(C_addedColl)
      );

      // E opens with another 1996 ETH
      const { troveId: erinTroveId, collateral: E_coll } = await openTrove({
        ICR: toBN(dec(200, 16)),
        extraParams: { from: erin, value: entireSystemColl_2 },
      });

      // Price drops to 100 $/E
      await priceFeed.setPrice(dec(100, 18));

      // Liquidate Erin
      const txE = await troveManager.liquidate(erinTroveId);
      assert.isTrue(txE.receipt.status);
      assert.isFalse(await sortedTroves.contains(erinTroveId));

      /* Expected ETH rewards: 
     Carol = 1992.01/1996 * 1996*0.995 = 1982.05 ETH
     Alice = 1.995/1996 * 1996*0.995 = 1.985025 ETH
     Bob = 1.995/1996 * 1996*0.995 = 1.985025 ETH

    therefore, expected total collateral:

    Carol = 1991.01 + 1991.01 = 3974.06
    Alice = 1.995 + 1.985025 = 3.980025 ETH
    Bob = 1.995 + 1.985025 = 3.980025 ETH

    total = 3982.02 ETH
    */

      const alice_Coll = (await troveManager.Troves(aliceTroveId))[1]
        .add(await troveManager.getPendingETHReward(aliceTroveId))
        .toString();

      const bob_Coll = (await troveManager.Troves(bobTroveId))[1]
        .add(await troveManager.getPendingETHReward(bobTroveId))
        .toString();

      const carol_Coll = (await troveManager.Troves(carolTroveId))[1]
        .add(await troveManager.getPendingETHReward(carolTroveId))
        .toString();

      const totalCollAfterL1 = A_coll.add(B_coll)
        .add(C_coll)
        .add(th.applyLiquidationFee(D_coll))
        .add(C_addedColl);
      const A_collAfterL1 = A_coll.add(
        A_coll.mul(th.applyLiquidationFee(D_coll)).div(
          A_coll.add(B_coll).add(C_coll)
        )
      );
      const expected_A_coll = A_collAfterL1.add(
        A_collAfterL1.mul(th.applyLiquidationFee(E_coll)).div(totalCollAfterL1)
      );
      const B_collAfterL1 = B_coll.add(
        B_coll.mul(th.applyLiquidationFee(D_coll)).div(
          A_coll.add(B_coll).add(C_coll)
        )
      );
      const expected_B_coll = B_collAfterL1.add(
        B_collAfterL1.mul(th.applyLiquidationFee(E_coll)).div(totalCollAfterL1)
      );
      const C_collAfterL1 = C_coll.add(
        C_coll.mul(th.applyLiquidationFee(D_coll)).div(
          A_coll.add(B_coll).add(C_coll)
        )
      ).add(C_addedColl);
      const expected_C_coll = C_collAfterL1.add(
        C_collAfterL1.mul(th.applyLiquidationFee(E_coll)).div(totalCollAfterL1)
      );

      assert.isAtMost(th.getDifference(alice_Coll, expected_A_coll), 1000);
      assert.isAtMost(th.getDifference(bob_Coll, expected_B_coll), 1000);
      assert.isAtMost(th.getDifference(carol_Coll, expected_C_coll), 1000);

      //Expect 3982.02 ETH in system now
      const entireSystemColl_3 = (await activePool.getETHBalance())
        .add(await defaultPool.getETHBalance())
        .toString();
      th.assertIsApproximatelyEqual(
        entireSystemColl_3,
        totalCollAfterL1.add(th.applyLiquidationFee(E_coll))
      );

      // check Bold gas compensation
      th.assertIsApproximatelyEqual(
        (await boldToken.balanceOf(owner)).toString(),
        dec(400, 18)
      );
    });

    it("redistribution: Trove with the majority stake tops up. A,B,C, D open. Liq(D). A, B, C top up. E Enters, Liq(E). Distributes correct rewards", async () => {
      const { openTrove, contracts } = await loadDeployAndFundFixture();
      const { activePool, boldToken, defaultPool, priceFeed, sortedTroves, troveManager } = contracts;

      const _998_Ether = toBN("998000000000000000000");
      // A, B, C open troves
      const { troveId: aliceTroveId, collateral: A_coll } = await openTrove({
        ICR: toBN(dec(400, 16)),
        extraParams: { from: alice },
      });
      const { troveId: bobTroveId, collateral: B_coll } = await openTrove({
        ICR: toBN(dec(400, 16)),
        extraBoldAmount: dec(110, 18),
        extraParams: { from: bob },
      });
      const { troveId: carolTroveId, collateral: C_coll } = await openTrove({
        extraBoldAmount: dec(110, 18),
        extraParams: { from: carol, value: _998_Ether },
      });
      const { troveId: dennisTroveId, collateral: D_coll } = await openTrove({
        ICR: toBN(dec(200, 16)),
        extraBoldAmount: dec(110, 18),
        extraParams: { from: dennis, value: dec(1000, "ether") },
      });

      // Price drops to 100 $/E
      await priceFeed.setPrice(dec(100, 18));

      // Liquidate Dennis
      const txD = await troveManager.liquidate(dennisTroveId);
      assert.isTrue(txD.receipt.status);
      assert.isFalse(await sortedTroves.contains(dennisTroveId));

      // Price bounces back to 200 $/E
      await priceFeed.setPrice(dec(200, 18));

      // Expected rewards:  alice: 1 ETH, bob: 1 ETH, carol: 998 ETH (*0.995)
      const alice_ETHReward_1 = await troveManager.getPendingETHReward(aliceTroveId);
      const bob_ETHReward_1 = await troveManager.getPendingETHReward(bobTroveId);
      const carol_ETHReward_1 = await troveManager.getPendingETHReward(carolTroveId);

      //Expect 1995 ETH in system now
      const entireSystemColl_1 = (await activePool.getETHBalance())
        .add(await defaultPool.getETHBalance())
        .toString();
      assert.equal(
        entireSystemColl_1,
        A_coll.add(B_coll).add(C_coll).add(th.applyLiquidationFee(D_coll))
      );

      const totalColl = A_coll.add(B_coll).add(C_coll);
      th.assertIsApproximatelyEqual(
        alice_ETHReward_1.toString(),
        th.applyLiquidationFee(D_coll).mul(A_coll).div(totalColl)
      );
      th.assertIsApproximatelyEqual(
        bob_ETHReward_1.toString(),
        th.applyLiquidationFee(D_coll).mul(B_coll).div(totalColl)
      );
      th.assertIsApproximatelyEqual(
        carol_ETHReward_1.toString(),
        th.applyLiquidationFee(D_coll).mul(C_coll).div(totalColl)
      );

      /* Alice, Bob, Carol each adds 1 ETH to their troves, 
    bringing them to 2.995, 2.995, 1992.01 total coll each. */

      const addedColl = toBN(dec(1, "ether"));
      await th.addCollWrapper(contracts,  {
        from: alice,
        value: addedColl,
      });
      await th.addCollWrapper(contracts,  {
        from: bob,
        value: addedColl,
      });
      await th.addCollWrapper(contracts, {
        from: carol,
        value: addedColl,
      });

      //Expect 1998 ETH in system now
      const entireSystemColl_2 = (await activePool.getETHBalance())
        .add(await defaultPool.getETHBalance())
        .toString();
      th.assertIsApproximatelyEqual(
        entireSystemColl_2,
        totalColl
          .add(th.applyLiquidationFee(D_coll))
          .add(addedColl.mul(toBN(3)))
      );

      // E opens with another 1998 ETH
      const { troveId: erinTroveId, collateral: E_coll } = await openTrove({
        ICR: toBN(dec(200, 16)),
        extraParams: { from: erin, value: entireSystemColl_2 },
      });

      // Price drops to 100 $/E
      await priceFeed.setPrice(dec(100, 18));

      // Liquidate Erin
      const txE = await troveManager.liquidate(erinTroveId);
      assert.isTrue(txE.receipt.status);
      assert.isFalse(await sortedTroves.contains(erinTroveId));

      /* Expected ETH rewards: 
     Carol = 1992.01/1998 * 1998*0.995 = 1982.04995 ETH
     Alice = 2.995/1998 * 1998*0.995 = 2.980025 ETH
     Bob = 2.995/1998 * 1998*0.995 = 2.980025 ETH

    therefore, expected total collateral:

    Carol = 1992.01 + 1982.04995 = 3974.05995
    Alice = 2.995 + 2.980025 = 5.975025 ETH
    Bob = 2.995 + 2.980025 = 5.975025 ETH

    total = 3986.01 ETH
    */

      const alice_Coll = (await troveManager.Troves(aliceTroveId))[1]
        .add(await troveManager.getPendingETHReward(aliceTroveId))
        .toString();

      const bob_Coll = (await troveManager.Troves(bobTroveId))[1]
        .add(await troveManager.getPendingETHReward(bobTroveId))
        .toString();

      const carol_Coll = (await troveManager.Troves(carolTroveId))[1]
        .add(await troveManager.getPendingETHReward(carolTroveId))
        .toString();

      const totalCollAfterL1 = A_coll.add(B_coll)
        .add(C_coll)
        .add(th.applyLiquidationFee(D_coll))
        .add(addedColl.mul(toBN(3)));
      const A_collAfterL1 = A_coll.add(
        A_coll.mul(th.applyLiquidationFee(D_coll)).div(
          A_coll.add(B_coll).add(C_coll)
        )
      ).add(addedColl);
      const expected_A_coll = A_collAfterL1.add(
        A_collAfterL1.mul(th.applyLiquidationFee(E_coll)).div(totalCollAfterL1)
      );
      const B_collAfterL1 = B_coll.add(
        B_coll.mul(th.applyLiquidationFee(D_coll)).div(
          A_coll.add(B_coll).add(C_coll)
        )
      ).add(addedColl);
      const expected_B_coll = B_collAfterL1.add(
        B_collAfterL1.mul(th.applyLiquidationFee(E_coll)).div(totalCollAfterL1)
      );
      const C_collAfterL1 = C_coll.add(
        C_coll.mul(th.applyLiquidationFee(D_coll)).div(
          A_coll.add(B_coll).add(C_coll)
        )
      ).add(addedColl);
      const expected_C_coll = C_collAfterL1.add(
        C_collAfterL1.mul(th.applyLiquidationFee(E_coll)).div(totalCollAfterL1)
      );

      assert.isAtMost(th.getDifference(alice_Coll, expected_A_coll), 1000);
      assert.isAtMost(th.getDifference(bob_Coll, expected_B_coll), 1000);
      assert.isAtMost(th.getDifference(carol_Coll, expected_C_coll), 1000);

      //Expect 3986.01 ETH in system now
      const entireSystemColl_3 = (await activePool.getETHBalance()).add(
        await defaultPool.getETHBalance()
      );
      th.assertIsApproximatelyEqual(
        entireSystemColl_3,
        totalCollAfterL1.add(th.applyLiquidationFee(E_coll))
      );

      // check Bold gas compensation
      th.assertIsApproximatelyEqual(
        (await boldToken.balanceOf(owner)).toString(),
        dec(400, 18)
      );
    });

    // --- Trove withdraws collateral ---

    it("redistribution: A,B,C Open. Liq(C). B withdraws coll. Liq(A). B acquires all coll and debt", async () => {
      const { openTrove, contracts, getNetBorrowingAmount } = await loadDeployAndFundFixture();
      const { boldToken, borrowerOperations, troveManager, sortedTroves, priceFeed } = contracts;

      // A, B, C open troves
      const { troveId: aliceTroveId, collateral: A_coll, totalDebt: A_totalDebt } = await openTrove({
        ICR: toBN(dec(400, 16)),
        extraParams: { from: alice },
      });
      const { troveId: bobTroveId, collateral: B_coll, totalDebt: B_totalDebt } = await openTrove({
        ICR: toBN(dec(200, 16)),
        extraBoldAmount: dec(110, 18),
        extraParams: { from: bob },
      });
      const { troveId: carolTroveId, collateral: C_coll, totalDebt: C_totalDebt } = await openTrove({
        ICR: toBN(dec(200, 16)),
        extraBoldAmount: dec(110, 18),
        extraParams: { from: carol },
      });

      // Price drops to 100 $/E
      await priceFeed.setPrice(dec(100, 18));

      // Liquidate Carol
      const txC = await troveManager.liquidate(carolTroveId);
      assert.isTrue(txC.receipt.status);
      assert.isFalse(await sortedTroves.contains(carolTroveId));

      // Price bounces back to 200 $/E
      await priceFeed.setPrice(dec(200, 18));

      //Bob withdraws 0.5 ETH from his trove
      const withdrawnColl = toBN(dec(500, "finney"));
      await borrowerOperations.withdrawColl(bobTroveId, withdrawnColl, {
        from: bob,
      });

      // Alice withdraws Bold
      await borrowerOperations.withdrawBold(
        aliceTroveId,
        th._100pct,
        await getNetBorrowingAmount(A_totalDebt),
        { from: alice }
      );

      // Price drops to 100 $/E
      await priceFeed.setPrice(dec(100, 18));

      // Liquidate Alice
      const txA = await troveManager.liquidate(aliceTroveId);
      assert.isTrue(txA.receipt.status);
      assert.isFalse(await sortedTroves.contains(aliceTroveId));

      // Expect Bob now holds all Ether and BoldDebt in the system: 2.5 Ether and 300 Bold
      // 1 + 0.995/2 - 0.5 + 1.4975*0.995
      const bob_Coll = (await troveManager.Troves(bobTroveId))[1]
        .add(await troveManager.getPendingETHReward(bobTroveId))
        .toString();

      const bob_BoldDebt = (await troveManager.Troves(bobTroveId))[0]
        .add(await troveManager.getPendingBoldDebtReward(bobTroveId))
        .toString();

      const expected_B_coll = B_coll.sub(withdrawnColl)
        .add(th.applyLiquidationFee(A_coll))
        .add(th.applyLiquidationFee(C_coll).mul(B_coll).div(A_coll.add(B_coll)))
        .add(
          th.applyLiquidationFee(
            th.applyLiquidationFee(C_coll).mul(A_coll).div(A_coll.add(B_coll))
          )
        );
      assert.isAtMost(th.getDifference(bob_Coll, expected_B_coll), 1000);
      assert.isAtMost(
        th.getDifference(
          bob_BoldDebt,
          A_totalDebt.mul(toBN(2)).add(B_totalDebt).add(C_totalDebt)
        ),
        1000
      );

      // check Bold gas compensation
      assert.equal((await boldToken.balanceOf(owner)).toString(), dec(400, 18));
    });

    it("redistribution: A,B,C Open. Liq(C). B withdraws coll. D Opens. Liq(D). Distributes correct rewards.", async () => {
      const { openTrove, contracts } = await loadDeployAndFundFixture();
      const {
        activePool,
        boldToken,
        borrowerOperations,
        defaultPool,
        priceFeed,
        sortedTroves,
        troveManager,
      } = contracts;

      // A, B, C open troves
      const { troveId: aliceTroveId, collateral: A_coll, totalDebt: A_totalDebt } = await openTrove({
        ICR: toBN(dec(500, 16)),
        extraParams: { from: alice },
      });
      const { troveId: bobTroveId, collateral: B_coll, totalDebt: B_totalDebt } = await openTrove({
        ICR: toBN(dec(200, 16)),
        extraBoldAmount: dec(110, 18),
        extraParams: { from: bob },
      });
      const { troveId: carolTroveId, collateral: C_coll, totalDebt: C_totalDebt } = await openTrove({
        ICR: toBN(dec(110, 16)),
        extraBoldAmount: dec(110, 18),
        extraParams: { from: carol },
      });

      // Price drops to 110 $/E
      const liqPrice = th.toBN(dec(190, 18))
      await priceFeed.setPrice(liqPrice);
      assert.isFalse(await troveManager.checkRecoveryMode(liqPrice))

      // Liquidate Carol
      const txC = await troveManager.liquidate(carolTroveId);
      assert.isTrue(txC.receipt.status);
      assert.isFalse(await sortedTroves.contains(carolTroveId));

      // Price bounces back to 200 $/E
      await priceFeed.setPrice(dec(200, 18));

      //Bob  withdraws 0.5 ETH from his trove
      const withdrawnColl = toBN(dec(500, "finney"));
      await borrowerOperations.withdrawColl(bobTroveId, withdrawnColl, {
        from: bob,
      });

      // D opens trove
      const { troveId: dennisTroveId, collateral: D_coll, totalDebt: D_totalDebt } = await openTrove({
        ICR: toBN(dec(110, 16)),
        extraBoldAmount: dec(110, 18),
        extraParams: { from: dennis },
      });

      // Price drops again
      await priceFeed.setPrice(liqPrice);
      assert.isFalse(await troveManager.checkRecoveryMode(liqPrice))

      // Liquidate D
      const txA = await troveManager.liquidate(dennisTroveId);
      assert.isTrue(txA.receipt.status);
      assert.isFalse(await sortedTroves.contains(dennisTroveId));

      const bob_Coll = (await troveManager.Troves(bobTroveId))[1]
        .add(await troveManager.getPendingETHReward(bobTroveId))
        .toString();

      const bob_BoldDebt = (await troveManager.Troves(bobTroveId))[0]
        .add(await troveManager.getPendingBoldDebtReward(bobTroveId))
        .toString();

      const alice_Coll = (await troveManager.Troves(aliceTroveId))[1]
        .add(await troveManager.getPendingETHReward(aliceTroveId))
        .toString();

      const alice_BoldDebt = (await troveManager.Troves(aliceTroveId))[0]
        .add(await troveManager.getPendingBoldDebtReward(aliceTroveId))
        .toString();

      const totalCollAfterL1 = A_coll.add(B_coll)
        .sub(withdrawnColl)
        .add(th.applyLiquidationFee(C_coll));
      const B_collAfterL1 = B_coll.add(
        B_coll.mul(th.applyLiquidationFee(C_coll)).div(A_coll.add(B_coll))
      ).sub(withdrawnColl);
      const expected_B_coll = B_collAfterL1.add(
        B_collAfterL1.mul(th.applyLiquidationFee(D_coll)).div(totalCollAfterL1)
      );
      const expected_B_debt = B_totalDebt.add(
        B_coll.mul(C_totalDebt).div(A_coll.add(B_coll))
      ).add(B_collAfterL1.mul(D_totalDebt).div(totalCollAfterL1));
      assert.isAtMost(th.getDifference(bob_Coll, expected_B_coll), 1000);
      assert.isAtMost(th.getDifference(bob_BoldDebt, expected_B_debt), 10000);

      const A_collAfterL1 = A_coll.add(
        A_coll.mul(th.applyLiquidationFee(C_coll)).div(A_coll.add(B_coll))
      );
      const expected_A_coll = A_collAfterL1.add(
        A_collAfterL1.mul(th.applyLiquidationFee(D_coll)).div(totalCollAfterL1)
      );
      const expected_A_debt = A_totalDebt.add(
        A_coll.mul(C_totalDebt).div(A_coll.add(B_coll))
      ).add(A_collAfterL1.mul(D_totalDebt).div(totalCollAfterL1));
      assert.isAtMost(th.getDifference(alice_Coll, expected_A_coll), 1000);
      assert.isAtMost(th.getDifference(alice_BoldDebt, expected_A_debt), 10000);

      const entireSystemColl = (await activePool.getETHBalance()).add(
        await defaultPool.getETHBalance()
      );
      th.assertIsApproximatelyEqual(
        entireSystemColl,
        A_coll.add(B_coll)
          .add(th.applyLiquidationFee(C_coll))
          .sub(withdrawnColl)
          .add(th.applyLiquidationFee(D_coll))
      );
      const entireSystemDebt = (await activePool.getRecordedDebtSum()).add(
        await defaultPool.getBoldDebt()
      );

      th.assertIsApproximatelyEqual(
        entireSystemDebt,
        A_totalDebt.add(B_totalDebt).add(C_totalDebt).add(D_totalDebt)
      );

      // check Bold gas compensation
      th.assertIsApproximatelyEqual(
        (await boldToken.balanceOf(owner)).toString(),
        dec(400, 18)
      );
    });

    it("redistribution: Trove with the majority stake withdraws. A,B,C,D open. Liq(D). C withdraws some coll. E Enters, Liq(E). Distributes correct rewards", async () => {
      const { openTrove, contracts } = await loadDeployAndFundFixture();
      const {
        activePool,
        boldToken,
        borrowerOperations,
        defaultPool,
        priceFeed,
        sortedTroves,
        troveManager,
      } = contracts;

      const _998_Ether = toBN("998000000000000000000");
      // A, B, C, D open troves
      const { troveId: aliceTroveId, collateral: A_coll } = await openTrove({
        ICR: toBN(dec(400, 16)),
        extraParams: { from: alice },
      });
      const { troveId: bobTroveId, collateral: B_coll } = await openTrove({
        ICR: toBN(dec(400, 16)),
        extraBoldAmount: dec(110, 18),
        extraParams: { from: bob },
      });
      const { troveId: carolTroveId, collateral: C_coll } = await openTrove({
        extraBoldAmount: dec(110, 18),
        extraParams: { from: carol, value: _998_Ether },
      });
      const { troveId: dennisTroveId, collateral: D_coll } = await openTrove({
        ICR: toBN(dec(200, 16)),
        extraBoldAmount: dec(110, 18),
        extraParams: { from: dennis, value: dec(1000, "ether") },
      });

      // Price drops to 100 $/E
      await priceFeed.setPrice(dec(100, 18));

      // Liquidate Dennis
      const txD = await troveManager.liquidate(dennisTroveId);
      assert.isTrue(txD.receipt.status);
      assert.isFalse(await sortedTroves.contains(dennisTroveId));

      // Price bounces back to 200 $/E
      await priceFeed.setPrice(dec(200, 18));

      // Expected rewards:  alice: 1 ETH, bob: 1 ETH, carol: 998 ETH (*0.995)
      const alice_ETHReward_1 = await troveManager.getPendingETHReward(aliceTroveId);
      const bob_ETHReward_1 = await troveManager.getPendingETHReward(bobTroveId);
      const carol_ETHReward_1 = await troveManager.getPendingETHReward(carolTroveId);

      //Expect 1995 ETH in system now
      const entireSystemColl_1 = (await activePool.getETHBalance()).add(
        await defaultPool.getETHBalance()
      );
      th.assertIsApproximatelyEqual(
        entireSystemColl_1,
        A_coll.add(B_coll).add(C_coll).add(th.applyLiquidationFee(D_coll))
      );

      const totalColl = A_coll.add(B_coll).add(C_coll);
      th.assertIsApproximatelyEqual(
        alice_ETHReward_1.toString(),
        th.applyLiquidationFee(D_coll).mul(A_coll).div(totalColl)
      );
      th.assertIsApproximatelyEqual(
        bob_ETHReward_1.toString(),
        th.applyLiquidationFee(D_coll).mul(B_coll).div(totalColl)
      );
      th.assertIsApproximatelyEqual(
        carol_ETHReward_1.toString(),
        th.applyLiquidationFee(D_coll).mul(C_coll).div(totalColl)
      );

      //Carol wthdraws 1 ETH from her trove, brings it to 1990.01 total coll
      const C_withdrawnColl = toBN(dec(1, "ether"));
      await borrowerOperations.withdrawColl(carolTroveId, C_withdrawnColl,  {
        from: carol,
      });

      //Expect 1994 ETH in system now
      const entireSystemColl_2 = (await activePool.getETHBalance()).add(
        await defaultPool.getETHBalance()
      );
      th.assertIsApproximatelyEqual(
        entireSystemColl_2,
        totalColl.add(th.applyLiquidationFee(D_coll)).sub(C_withdrawnColl)
      );

      // E opens with another 1994 ETH
      const { troveId: erinTroveId, collateral: E_coll } = await openTrove({
        ICR: toBN(dec(200, 16)),
        extraParams: { from: erin, value: entireSystemColl_2 },
      });

      // Price drops to 100 $/E
      await priceFeed.setPrice(dec(100, 18));

      // Liquidate Erin
      const txE = await troveManager.liquidate(erinTroveId);
      assert.isTrue(txE.receipt.status);
      assert.isFalse(await sortedTroves.contains(erinTroveId));

      /* Expected ETH rewards: 
     Carol = 1990.01/1994 * 1994*0.995 = 1980.05995 ETH
     Alice = 1.995/1994 * 1994*0.995 = 1.985025 ETH
     Bob = 1.995/1994 * 1994*0.995 = 1.985025 ETH

    therefore, expected total collateral:

    Carol = 1990.01 + 1980.05995 = 3970.06995
    Alice = 1.995 + 1.985025 = 3.980025 ETH
    Bob = 1.995 + 1.985025 = 3.980025 ETH

    total = 3978.03 ETH
    */

      const alice_Coll = (await troveManager.Troves(aliceTroveId))[1]
        .add(await troveManager.getPendingETHReward(aliceTroveId))
        .toString();

      const bob_Coll = (await troveManager.Troves(bobTroveId))[1]
        .add(await troveManager.getPendingETHReward(bobTroveId))
        .toString();

      const carol_Coll = (await troveManager.Troves(carolTroveId))[1]
        .add(await troveManager.getPendingETHReward(carolTroveId))
        .toString();

      const totalCollAfterL1 = A_coll.add(B_coll)
        .add(C_coll)
        .add(th.applyLiquidationFee(D_coll))
        .sub(C_withdrawnColl);
      const A_collAfterL1 = A_coll.add(
        A_coll.mul(th.applyLiquidationFee(D_coll)).div(
          A_coll.add(B_coll).add(C_coll)
        )
      );
      const expected_A_coll = A_collAfterL1.add(
        A_collAfterL1.mul(th.applyLiquidationFee(E_coll)).div(totalCollAfterL1)
      );
      const B_collAfterL1 = B_coll.add(
        B_coll.mul(th.applyLiquidationFee(D_coll)).div(
          A_coll.add(B_coll).add(C_coll)
        )
      );
      const expected_B_coll = B_collAfterL1.add(
        B_collAfterL1.mul(th.applyLiquidationFee(E_coll)).div(totalCollAfterL1)
      );
      const C_collAfterL1 = C_coll.add(
        C_coll.mul(th.applyLiquidationFee(D_coll)).div(
          A_coll.add(B_coll).add(C_coll)
        )
      ).sub(C_withdrawnColl);
      const expected_C_coll = C_collAfterL1.add(
        C_collAfterL1.mul(th.applyLiquidationFee(E_coll)).div(totalCollAfterL1)
      );

      assert.isAtMost(th.getDifference(alice_Coll, expected_A_coll), 1000);
      assert.isAtMost(th.getDifference(bob_Coll, expected_B_coll), 1000);
      assert.isAtMost(th.getDifference(carol_Coll, expected_C_coll), 1000);

      //Expect 3978.03 ETH in system now
      const entireSystemColl_3 = (await activePool.getETHBalance()).add(
        await defaultPool.getETHBalance()
      );
      th.assertIsApproximatelyEqual(
        entireSystemColl_3,
        totalCollAfterL1.add(th.applyLiquidationFee(E_coll))
      );

      // check Bold gas compensation
      assert.equal((await boldToken.balanceOf(owner)).toString(), dec(400, 18));
    });

    it("redistribution: Trove with the majority stake withdraws. A,B,C,D open. Liq(D). A, B, C withdraw. E Enters, Liq(E). Distributes correct rewards", async () => {
      const { openTrove, contracts } = await loadDeployAndFundFixture();
      const {
        activePool,
        boldToken,
        borrowerOperations,
        defaultPool,
        priceFeed,
        sortedTroves,
        troveManager,
      } = contracts;

      const _998_Ether = toBN("998000000000000000000");
      // A, B, C, D open troves
      const { troveId: aliceTroveId, collateral: A_coll } = await openTrove({
        ICR: toBN(dec(400, 16)),
        extraParams: { from: alice },
      });
      const { troveId: bobTroveId, collateral: B_coll } = await openTrove({
        ICR: toBN(dec(400, 16)),
        extraBoldAmount: dec(110, 18),
        extraParams: { from: bob },
      });
      const { troveId: carolTroveId, collateral: C_coll } = await openTrove({
        extraBoldAmount: dec(110, 18),
        extraParams: { from: carol, value: _998_Ether },
      });
      const { troveId: dennisTroveId, collateral: D_coll } = await openTrove({
        ICR: toBN(dec(200, 16)),
        extraBoldAmount: dec(110, 18),
        extraParams: { from: dennis, value: dec(1000, "ether") },
      });

      // Price drops to 100 $/E
      await priceFeed.setPrice(dec(100, 18));

      // Liquidate Dennis
      const txD = await troveManager.liquidate(dennisTroveId);
      assert.isTrue(txD.receipt.status);
      assert.isFalse(await sortedTroves.contains(dennisTroveId));

      // Price bounces back to 200 $/E
      await priceFeed.setPrice(dec(200, 18));

      // Expected rewards:  alice: 1 ETH, bob: 1 ETH, carol: 998 ETH (*0.995)
      const alice_ETHReward_1 = await troveManager.getPendingETHReward(aliceTroveId);
      const bob_ETHReward_1 = await troveManager.getPendingETHReward(bobTroveId);
      const carol_ETHReward_1 = await troveManager.getPendingETHReward(carolTroveId);

      //Expect 1995 ETH in system now
      const entireSystemColl_1 = (await activePool.getETHBalance()).add(
        await defaultPool.getETHBalance()
      );
      th.assertIsApproximatelyEqual(
        entireSystemColl_1,
        A_coll.add(B_coll).add(C_coll).add(th.applyLiquidationFee(D_coll))
      );

      const totalColl = A_coll.add(B_coll).add(C_coll);
      th.assertIsApproximatelyEqual(
        alice_ETHReward_1.toString(),
        th.applyLiquidationFee(D_coll).mul(A_coll).div(totalColl)
      );
      th.assertIsApproximatelyEqual(
        bob_ETHReward_1.toString(),
        th.applyLiquidationFee(D_coll).mul(B_coll).div(totalColl)
      );
      th.assertIsApproximatelyEqual(
        carol_ETHReward_1.toString(),
        th.applyLiquidationFee(D_coll).mul(C_coll).div(totalColl)
      );

      /* Alice, Bob, Carol each withdraw 0.5 ETH to their troves, 
    bringing them to 1.495, 1.495, 1990.51 total coll each. */
      const withdrawnColl = toBN(dec(500, "finney"));
      await borrowerOperations.withdrawColl(aliceTroveId,withdrawnColl, {
        from: alice,
      });
      await borrowerOperations.withdrawColl(bobTroveId, withdrawnColl, {
        from: bob,
      });
      await borrowerOperations.withdrawColl(carolTroveId, withdrawnColl,  {
        from: carol,
      });

      const alice_Coll_1 = (await troveManager.Troves(aliceTroveId))[1]
        .add(await troveManager.getPendingETHReward(aliceTroveId))
        .toString();

      const bob_Coll_1 = (await troveManager.Troves(bobTroveId))[1]
        .add(await troveManager.getPendingETHReward(bobTroveId))
        .toString();

      const carol_Coll_1 = (await troveManager.Troves(carolTroveId))[1]
        .add(await troveManager.getPendingETHReward(carolTroveId))
        .toString();

      const totalColl_1 = A_coll.add(B_coll).add(C_coll);
      assert.isAtMost(
        th.getDifference(
          alice_Coll_1,
          A_coll.add(
            th.applyLiquidationFee(D_coll).mul(A_coll).div(totalColl_1)
          ).sub(withdrawnColl)
        ),
        1000
      );
      assert.isAtMost(
        th.getDifference(
          bob_Coll_1,
          B_coll.add(
            th.applyLiquidationFee(D_coll).mul(B_coll).div(totalColl_1)
          ).sub(withdrawnColl)
        ),
        1000
      );
      assert.isAtMost(
        th.getDifference(
          carol_Coll_1,
          C_coll.add(
            th.applyLiquidationFee(D_coll).mul(C_coll).div(totalColl_1)
          ).sub(withdrawnColl)
        ),
        1000
      );

      //Expect 1993.5 ETH in system now
      const entireSystemColl_2 = (await activePool.getETHBalance()).add(
        await defaultPool.getETHBalance()
      );
      th.assertIsApproximatelyEqual(
        entireSystemColl_2,
        totalColl
          .add(th.applyLiquidationFee(D_coll))
          .sub(withdrawnColl.mul(toBN(3)))
      );

      // E opens with another 1993.5 ETH
      const { troveId: erinTroveId, collateral: E_coll } = await openTrove({
        ICR: toBN(dec(200, 16)),
        extraParams: { from: erin, value: entireSystemColl_2 },
      });

      // Price drops to 100 $/E
      await priceFeed.setPrice(dec(100, 18));

      // Liquidate Erin
      const txE = await troveManager.liquidate(erinTroveId);
      assert.isTrue(txE.receipt.status);
      assert.isFalse(await sortedTroves.contains(erinTroveId));

      /* Expected ETH rewards: 
     Carol = 1990.51/1993.5 * 1993.5*0.995 = 1980.55745 ETH
     Alice = 1.495/1993.5 * 1993.5*0.995 = 1.487525 ETH
     Bob = 1.495/1993.5 * 1993.5*0.995 = 1.487525 ETH

    therefore, expected total collateral:

    Carol = 1990.51 + 1980.55745 = 3971.06745
    Alice = 1.495 + 1.487525 = 2.982525 ETH
    Bob = 1.495 + 1.487525 = 2.982525 ETH

    total = 3977.0325 ETH
    */

      const alice_Coll_2 = (await troveManager.Troves(aliceTroveId))[1]
        .add(await troveManager.getPendingETHReward(aliceTroveId))
        .toString();

      const bob_Coll_2 = (await troveManager.Troves(bobTroveId))[1]
        .add(await troveManager.getPendingETHReward(bobTroveId))
        .toString();

      const carol_Coll_2 = (await troveManager.Troves(carolTroveId))[1]
        .add(await troveManager.getPendingETHReward(carolTroveId))
        .toString();

      const totalCollAfterL1 = A_coll.add(B_coll)
        .add(C_coll)
        .add(th.applyLiquidationFee(D_coll))
        .sub(withdrawnColl.mul(toBN(3)));
      const A_collAfterL1 = A_coll.add(
        A_coll.mul(th.applyLiquidationFee(D_coll)).div(
          A_coll.add(B_coll).add(C_coll)
        )
      ).sub(withdrawnColl);
      const expected_A_coll = A_collAfterL1.add(
        A_collAfterL1.mul(th.applyLiquidationFee(E_coll)).div(totalCollAfterL1)
      );
      const B_collAfterL1 = B_coll.add(
        B_coll.mul(th.applyLiquidationFee(D_coll)).div(
          A_coll.add(B_coll).add(C_coll)
        )
      ).sub(withdrawnColl);
      const expected_B_coll = B_collAfterL1.add(
        B_collAfterL1.mul(th.applyLiquidationFee(E_coll)).div(totalCollAfterL1)
      );
      const C_collAfterL1 = C_coll.add(
        C_coll.mul(th.applyLiquidationFee(D_coll)).div(
          A_coll.add(B_coll).add(C_coll)
        )
      ).sub(withdrawnColl);
      const expected_C_coll = C_collAfterL1.add(
        C_collAfterL1.mul(th.applyLiquidationFee(E_coll)).div(totalCollAfterL1)
      );

      assert.isAtMost(th.getDifference(alice_Coll_2, expected_A_coll), 1000);
      assert.isAtMost(th.getDifference(bob_Coll_2, expected_B_coll), 1000);
      assert.isAtMost(th.getDifference(carol_Coll_2, expected_C_coll), 1000);

      //Expect 3977.0325 ETH in system now
      const entireSystemColl_3 = (await activePool.getETHBalance()).add(
        await defaultPool.getETHBalance()
      );
      th.assertIsApproximatelyEqual(
        entireSystemColl_3,
        totalCollAfterL1.add(th.applyLiquidationFee(E_coll))
      );

      // check Bold gas compensation
      assert.equal((await boldToken.balanceOf(owner)).toString(), dec(400, 18));
    });

    // For calculations of correct values used in test, see scenario 1:
    // https://docs.google.com/spreadsheets/d/1F5p3nZy749K5jwO-bwJeTsRoY7ewMfWIQ3QHtokxqzo/edit?usp=sharing
    it("redistribution, all operations: A,B,C open. Liq(A). D opens. B adds, C withdraws. Liq(B). E & F open. D adds. Liq(F). Distributes correct rewards", async () => {
      const { openTrove, contracts } = await loadDeployAndFundFixture();
      const {
        activePool,
        boldToken,
        borrowerOperations,
        defaultPool,
        priceFeed,
        sortedTroves,
        troveManager,
      } = contracts;

      // A, B, C open troves
      const { troveId: aliceTroveId, collateral: A_coll } = await openTrove({
        ICR: toBN(dec(200, 16)),
        extraBoldAmount: dec(100, 18),
        extraParams: { from: alice },
      });
      const { troveId: bobTroveId, collateral: B_coll } = await openTrove({
        ICR: toBN(dec(200, 16)),
        extraBoldAmount: dec(100, 18),
        extraParams: { from: bob },
      });
      const { troveId: carolTroveId, collateral: C_coll } = await openTrove({
        ICR: toBN(dec(200, 16)),
        extraBoldAmount: dec(100, 18),
        extraParams: { from: carol },
      });

      // Price drops to 1 $/E
      await priceFeed.setPrice(dec(1, 18));

      // Liquidate A
      const txA = await troveManager.liquidate(aliceTroveId);
      assert.isTrue(txA.receipt.status);
      assert.isFalse(await sortedTroves.contains(aliceTroveId));

      // Check rewards for B and C
      const B_pendingRewardsAfterL1 = th
        .applyLiquidationFee(A_coll)
        .mul(B_coll)
        .div(B_coll.add(C_coll));
      const C_pendingRewardsAfterL1 = th
        .applyLiquidationFee(A_coll)
        .mul(C_coll)
        .div(B_coll.add(C_coll));
      assert.isAtMost(
        th.getDifference(
          await troveManager.getPendingETHReward(bobTroveId),
          B_pendingRewardsAfterL1
        ),
        1000000
      );
      assert.isAtMost(
        th.getDifference(
          await troveManager.getPendingETHReward(carolTroveId),
          C_pendingRewardsAfterL1
        ),
        1000000
      );

      const totalStakesSnapshotAfterL1 = B_coll.add(C_coll);
      const totalCollateralSnapshotAfterL1 = totalStakesSnapshotAfterL1.add(
        th.applyLiquidationFee(A_coll)
      );
      th.assertIsApproximatelyEqual(
        await troveManager.totalStakesSnapshot(),
        totalStakesSnapshotAfterL1
      );
      th.assertIsApproximatelyEqual(
        await troveManager.totalCollateralSnapshot(),
        totalCollateralSnapshotAfterL1
      );

      // Price rises to 1000
      await priceFeed.setPrice(dec(1000, 18));

      // D opens trove
      const { troveId: dennisTroveId, collateral: D_coll, totalDebt: D_totalDebt } = await openTrove({
        ICR: toBN(dec(200, 16)),
        extraBoldAmount: dec(110, 18),
        extraParams: { from: dennis },
      });

      //Bob adds 1 ETH to his trove
      const B_addedColl = toBN(dec(1, "ether"));
      await th.addCollWrapper(contracts,  {
        from: bob,
        value: B_addedColl,
      });

      //Carol  withdraws 1 ETH from her trove
      const C_withdrawnColl = toBN(dec(1, "ether"));
      await borrowerOperations.withdrawColl(carolTroveId, C_withdrawnColl, {
        from: carol,
      });

      const B_collAfterL1 = B_coll.add(B_pendingRewardsAfterL1).add(
        B_addedColl
      );
      const C_collAfterL1 = C_coll.add(C_pendingRewardsAfterL1).sub(
        C_withdrawnColl
      );

      // Price drops
      await priceFeed.setPrice(dec(1, 18));

      // Liquidate B
      const txB = await troveManager.liquidate(bobTroveId);
      assert.isTrue(txB.receipt.status);
      assert.isFalse(await sortedTroves.contains(bobTroveId));

      // Check rewards for C and D
      const C_pendingRewardsAfterL2 = C_collAfterL1.mul(
        th.applyLiquidationFee(B_collAfterL1)
      ).div(C_collAfterL1.add(D_coll));
      const D_pendingRewardsAfterL2 = D_coll.mul(
        th.applyLiquidationFee(B_collAfterL1)
      ).div(C_collAfterL1.add(D_coll));
      assert.isAtMost(
        th.getDifference(
          await troveManager.getPendingETHReward(carolTroveId),
          C_pendingRewardsAfterL2
        ),
        1000000
      );
      assert.isAtMost(
        th.getDifference(
          await troveManager.getPendingETHReward(dennisTroveId),
          D_pendingRewardsAfterL2
        ),
        1000000
      );

      const totalStakesSnapshotAfterL2 = totalStakesSnapshotAfterL1
        .add(
          D_coll.mul(totalStakesSnapshotAfterL1).div(
            totalCollateralSnapshotAfterL1
          )
        )
        .sub(B_coll)
        .sub(
          C_withdrawnColl.mul(totalStakesSnapshotAfterL1).div(
            totalCollateralSnapshotAfterL1
          )
        );
      const defaultedAmountAfterL2 = th
        .applyLiquidationFee(
          B_coll.add(B_addedColl).add(B_pendingRewardsAfterL1)
        )
        .add(C_pendingRewardsAfterL1);
      const totalCollateralSnapshotAfterL2 = C_coll.sub(C_withdrawnColl)
        .add(D_coll)
        .add(defaultedAmountAfterL2);
      th.assertIsApproximatelyEqual(
        await troveManager.totalStakesSnapshot(),
        totalStakesSnapshotAfterL2
      );
      th.assertIsApproximatelyEqual(
        await troveManager.totalCollateralSnapshot(),
        totalCollateralSnapshotAfterL2
      );

      // Price rises to 1000
      await priceFeed.setPrice(dec(1000, 18));

      // E and F open troves
      const { troveId: erinTroveId, collateral: E_coll, totalDebt: E_totalDebt } = await openTrove({
        ICR: toBN(dec(200, 16)),
        extraBoldAmount: dec(110, 18),
        extraParams: { from: erin },
      });
      const { troveId: freddyTroveId, collateral: F_coll, totalDebt: F_totalDebt } = await openTrove({
        ICR: toBN(dec(200, 16)),
        extraBoldAmount: dec(110, 18),
        extraParams: { from: freddy },
      });

      // D tops up
      const D_addedColl = toBN(dec(1, "ether"));
      await th.addCollWrapper(contracts, {
        from: dennis,
        value: D_addedColl,
      });

      // Price drops to 1
      await priceFeed.setPrice(dec(1, 18));

      // Liquidate F
      const txF = await troveManager.liquidate(freddyTroveId);
      assert.isTrue(txF.receipt.status);
      assert.isFalse(await sortedTroves.contains(freddyTroveId));

      // Grab remaining troves' collateral
      const carol_rawColl = (await troveManager.Troves(carolTroveId))[1].toString();
      const carol_pendingETHReward = (
        await troveManager.getPendingETHReward(carolTroveId)
      ).toString();

      const dennis_rawColl = (await troveManager.Troves(dennisTroveId))[1].toString();
      const dennis_pendingETHReward = (
        await troveManager.getPendingETHReward(dennisTroveId)
      ).toString();

      const erin_rawColl = (await troveManager.Troves(erinTroveId))[1].toString();
      const erin_pendingETHReward = (
        await troveManager.getPendingETHReward(erinTroveId)
      ).toString();

      // Check raw collateral of C, D, E
      const C_collAfterL2 = C_collAfterL1.add(C_pendingRewardsAfterL2);
      const D_collAfterL2 = D_coll.add(D_pendingRewardsAfterL2).add(
        D_addedColl
      );
      const totalCollForL3 = C_collAfterL2.add(D_collAfterL2).add(E_coll);
      const C_collAfterL3 = C_collAfterL2.add(
        C_collAfterL2.mul(th.applyLiquidationFee(F_coll)).div(totalCollForL3)
      );
      const D_collAfterL3 = D_collAfterL2.add(
        D_collAfterL2.mul(th.applyLiquidationFee(F_coll)).div(totalCollForL3)
      );
      const E_collAfterL3 = E_coll.add(
        E_coll.mul(th.applyLiquidationFee(F_coll)).div(totalCollForL3)
      );
      assert.isAtMost(th.getDifference(carol_rawColl, C_collAfterL1), 1000);
      assert.isAtMost(th.getDifference(dennis_rawColl, D_collAfterL2), 1000000);
      assert.isAtMost(th.getDifference(erin_rawColl, E_coll), 1000);

      // Check pending ETH rewards of C, D, E
      assert.isAtMost(
        th.getDifference(
          carol_pendingETHReward,
          C_collAfterL3.sub(C_collAfterL1)
        ),
        1000000
      );
      assert.isAtMost(
        th.getDifference(
          dennis_pendingETHReward,
          D_collAfterL3.sub(D_collAfterL2)
        ),
        1000000
      );
      assert.isAtMost(
        th.getDifference(erin_pendingETHReward, E_collAfterL3.sub(E_coll)),
        1000000
      );

      // Check systemic collateral
      const activeColl = (await activePool.getETHBalance()).toString();
      const defaultColl = (await defaultPool.getETHBalance()).toString();

      assert.isAtMost(
        th.getDifference(
          activeColl,
          C_collAfterL1.add(D_collAfterL2.add(E_coll))
        ),
        1000000
      );
      assert.isAtMost(
        th.getDifference(
          defaultColl,
          C_collAfterL3.sub(C_collAfterL1)
            .add(D_collAfterL3.sub(D_collAfterL2))
            .add(E_collAfterL3.sub(E_coll))
        ),
        1000000
      );

      // Check system snapshots
      const totalStakesSnapshotAfterL3 = totalStakesSnapshotAfterL2.add(
        D_addedColl.add(E_coll)
          .mul(totalStakesSnapshotAfterL2)
          .div(totalCollateralSnapshotAfterL2)
      );
      const totalCollateralSnapshotAfterL3 = C_coll.sub(C_withdrawnColl)
        .add(D_coll)
        .add(D_addedColl)
        .add(E_coll)
        .add(defaultedAmountAfterL2)
        .add(th.applyLiquidationFee(F_coll));
      const totalStakesSnapshot = (
        await troveManager.totalStakesSnapshot()
      ).toString();
      const totalCollateralSnapshot = (
        await troveManager.totalCollateralSnapshot()
      ).toString();
      th.assertIsApproximatelyEqual(
        totalStakesSnapshot,
        totalStakesSnapshotAfterL3
      );
      th.assertIsApproximatelyEqual(
        totalCollateralSnapshot,
        totalCollateralSnapshotAfterL3
      );

      // check Bold gas compensation
      assert.equal((await boldToken.balanceOf(owner)).toString(), dec(600, 18));
    });

    // For calculations of correct values used in test, see scenario 2:
    // https://docs.google.com/spreadsheets/d/1F5p3nZy749K5jwO-bwJeTsRoY7ewMfWIQ3QHtokxqzo/edit?usp=sharing
    it("redistribution, all operations: A,B,C open. Liq(A). D opens. B adds, C withdraws. Liq(B). E & F open. D adds. Liq(F). Varying coll. Distributes correct rewards", async () => {
      const { openTrove, contracts } = await loadDeployAndFundFixture();
      const {
        activePool,
        boldToken,
        defaultPool,
        borrowerOperations,
        troveManager,
        sortedTroves,
        priceFeed,
      } = contracts;

      /* A, B, C open troves.
    A: 450 ETH
    B: 8901 ETH
    C: 23.902 ETH
    */
      const { troveId: aliceTroveId, collateral: A_coll } = await openTrove({
        ICR: toBN(dec(90000, 16)),
        extraParams: { from: alice, value: toBN("450000000000000000000") },
      });
      const { troveId: bobTroveId, collateral: B_coll } = await openTrove({
        ICR: toBN(dec(1800000, 16)),
        extraParams: { from: bob, value: toBN("8901000000000000000000") },
      });
      const { troveId: carolTroveId, collateral: C_coll } = await openTrove({
        ICR: toBN(dec(4600, 16)),
        extraParams: { from: carol, value: toBN("23902000000000000000") },
      });

      // Price drops
      await priceFeed.setPrice("1");

      // Liquidate A
      const txA = await troveManager.liquidate(aliceTroveId);
      assert.isTrue(txA.receipt.status);
      assert.isFalse(await sortedTroves.contains(aliceTroveId));

      // Check rewards for B and C
      const B_pendingRewardsAfterL1 = th
        .applyLiquidationFee(A_coll)
        .mul(B_coll)
        .div(B_coll.add(C_coll));
      const C_pendingRewardsAfterL1 = th
        .applyLiquidationFee(A_coll)
        .mul(C_coll)
        .div(B_coll.add(C_coll));
      assert.isAtMost(
        th.getDifference(
          await troveManager.getPendingETHReward(bobTroveId),
          B_pendingRewardsAfterL1
        ),
        1000000
      );
      assert.isAtMost(
        th.getDifference(
          await troveManager.getPendingETHReward(carolTroveId),
          C_pendingRewardsAfterL1
        ),
        1000000
      );

      const totalStakesSnapshotAfterL1 = B_coll.add(C_coll);
      const totalCollateralSnapshotAfterL1 = totalStakesSnapshotAfterL1.add(
        th.applyLiquidationFee(A_coll)
      );
      th.assertIsApproximatelyEqual(
        await troveManager.totalStakesSnapshot(),
        totalStakesSnapshotAfterL1
      );
      th.assertIsApproximatelyEqual(
        await troveManager.totalCollateralSnapshot(),
        totalCollateralSnapshotAfterL1
      );

      // Price rises
      await priceFeed.setPrice(dec(1, 27));

      // D opens trove: 0.035 ETH
      const { troveId: dennisTroveId, collateral: D_coll, totalDebt: D_totalDebt } = await openTrove({
        extraBoldAmount: dec(100, 18),
        extraParams: { from: dennis, value: toBN(dec(35, 15)) },
      });

      // Bob adds 11.33909 ETH to his trove
      const B_addedColl = toBN("11339090000000000000");
      await th.addCollWrapper(contracts,  {
        from: bob,
        value: B_addedColl,
      });

      // Carol withdraws 15 ETH from her trove
      const C_withdrawnColl = toBN(dec(15, "ether"));
      await borrowerOperations.withdrawColl(carolTroveId, C_withdrawnColl, {
        from: carol,
      });

      const B_collAfterL1 = B_coll.add(B_pendingRewardsAfterL1).add(
        B_addedColl
      );
      const C_collAfterL1 = C_coll.add(C_pendingRewardsAfterL1).sub(
        C_withdrawnColl
      );

      // Price drops
      await priceFeed.setPrice("1");

      // Liquidate B
      const txB = await troveManager.liquidate(bobTroveId);
      assert.isTrue(txB.receipt.status);
      assert.isFalse(await sortedTroves.contains(bobTroveId));

      // Check rewards for C and D
      const C_pendingRewardsAfterL2 = C_collAfterL1.mul(
        th.applyLiquidationFee(B_collAfterL1)
      ).div(C_collAfterL1.add(D_coll));
      const D_pendingRewardsAfterL2 = D_coll.mul(
        th.applyLiquidationFee(B_collAfterL1)
      ).div(C_collAfterL1.add(D_coll));
      const C_collAfterL2 = C_collAfterL1.add(C_pendingRewardsAfterL2);
      assert.isAtMost(
        th.getDifference(
          await troveManager.getPendingETHReward(carolTroveId),
          C_pendingRewardsAfterL2
        ),
        10000000
      );
      assert.isAtMost(
        th.getDifference(
          await troveManager.getPendingETHReward(dennisTroveId),
          D_pendingRewardsAfterL2
        ),
        10000000
      );

      const totalStakesSnapshotAfterL2 = totalStakesSnapshotAfterL1
        .add(
          D_coll.mul(totalStakesSnapshotAfterL1).div(
            totalCollateralSnapshotAfterL1
          )
        )
        .sub(B_coll)
        .sub(
          C_withdrawnColl.mul(totalStakesSnapshotAfterL1).div(
            totalCollateralSnapshotAfterL1
          )
        );
      const defaultedAmountAfterL2 = th
        .applyLiquidationFee(
          B_coll.add(B_addedColl).add(B_pendingRewardsAfterL1)
        )
        .add(C_pendingRewardsAfterL1);
      const totalCollateralSnapshotAfterL2 = C_coll.sub(C_withdrawnColl)
        .add(D_coll)
        .add(defaultedAmountAfterL2);
      th.assertIsApproximatelyEqual(
        await troveManager.totalStakesSnapshot(),
        totalStakesSnapshotAfterL2
      );
      th.assertIsApproximatelyEqual(
        await troveManager.totalCollateralSnapshot(),
        totalCollateralSnapshotAfterL2
      );

      // Price rises
      await priceFeed.setPrice(dec(1, 27));

      /* E and F open troves.
    E: 10000 ETH
    F: 0.0007 ETH
    */
      const { troveId: erinTroveId, collateral: E_coll, totalDebt: E_totalDebt } = await openTrove({
        extraBoldAmount: dec(100, 18),
        extraParams: { from: erin, value: toBN(dec(1, 22)) },
      });
      const { troveId: freddyTroveId, collateral: F_coll, totalDebt: F_totalDebt } = await openTrove({
        extraBoldAmount: dec(100, 18),
        extraParams: { from: freddy, value: toBN("700000000000000") },
      });

      // D tops up
      const D_addedColl = toBN(dec(1, "ether"));
      await th.addCollWrapper(contracts, {
        from: dennis,
        value: D_addedColl,
      });

      const D_collAfterL2 = D_coll.add(D_pendingRewardsAfterL2).add(
        D_addedColl
      );

      // Price drops
      await priceFeed.setPrice("1");

      // Liquidate F
      const txF = await troveManager.liquidate(freddyTroveId);
      assert.isTrue(txF.receipt.status);
      assert.isFalse(await sortedTroves.contains(freddyTroveId));

      // Grab remaining troves' collateral
      const carol_rawColl = (await troveManager.Troves(carolTroveId))[1].toString();
      const carol_pendingETHReward = (
        await troveManager.getPendingETHReward(carolTroveId)
      ).toString();
      const carol_Stake = (await troveManager.Troves(carolTroveId))[2].toString();

      const dennis_rawColl = (await troveManager.Troves(dennisTroveId))[1].toString();
      const dennis_pendingETHReward = (
        await troveManager.getPendingETHReward(dennisTroveId)
      ).toString();
      const dennis_Stake = (await troveManager.Troves(dennisTroveId))[2].toString();

      const erin_rawColl = (await troveManager.Troves(erinTroveId))[1].toString();
      const erin_pendingETHReward = (
        await troveManager.getPendingETHReward(erinTroveId)
      ).toString();
      const erin_Stake = (await troveManager.Troves(erinTroveId))[2].toString();

      // Check raw collateral of C, D, E
      const totalCollForL3 = C_collAfterL2.add(D_collAfterL2).add(E_coll);
      const C_collAfterL3 = C_collAfterL2.add(
        C_collAfterL2.mul(th.applyLiquidationFee(F_coll)).div(totalCollForL3)
      );
      const D_collAfterL3 = D_collAfterL2.add(
        D_collAfterL2.mul(th.applyLiquidationFee(F_coll)).div(totalCollForL3)
      );
      const E_collAfterL3 = E_coll.add(
        E_coll.mul(th.applyLiquidationFee(F_coll)).div(totalCollForL3)
      );
      assert.isAtMost(th.getDifference(carol_rawColl, C_collAfterL1), 1000);
      assert.isAtMost(th.getDifference(dennis_rawColl, D_collAfterL2), 1000000);
      assert.isAtMost(th.getDifference(erin_rawColl, E_coll), 1000);

      // Check pending ETH rewards of C, D, E
      assert.isAtMost(
        th.getDifference(
          carol_pendingETHReward,
          C_collAfterL3.sub(C_collAfterL1)
        ),
        1000000
      );
      assert.isAtMost(
        th.getDifference(
          dennis_pendingETHReward,
          D_collAfterL3.sub(D_collAfterL2)
        ),
        1000000
      );
      assert.isAtMost(
        th.getDifference(erin_pendingETHReward, E_collAfterL3.sub(E_coll)),
        1000000
      );

      // Check systemic collateral
      const activeColl = (await activePool.getETHBalance()).toString();
      const defaultColl = (await defaultPool.getETHBalance()).toString();

      assert.isAtMost(
        th.getDifference(
          activeColl,
          C_collAfterL1.add(D_collAfterL2.add(E_coll))
        ),
        1000000
      );
      assert.isAtMost(
        th.getDifference(
          defaultColl,
          C_collAfterL3.sub(C_collAfterL1)
            .add(D_collAfterL3.sub(D_collAfterL2))
            .add(E_collAfterL3.sub(E_coll))
        ),
        1000000
      );

      // Check system snapshots
      const totalStakesSnapshotAfterL3 = totalStakesSnapshotAfterL2.add(
        D_addedColl.add(E_coll)
          .mul(totalStakesSnapshotAfterL2)
          .div(totalCollateralSnapshotAfterL2)
      );
      const totalCollateralSnapshotAfterL3 = C_coll.sub(C_withdrawnColl)
        .add(D_coll)
        .add(D_addedColl)
        .add(E_coll)
        .add(defaultedAmountAfterL2)
        .add(th.applyLiquidationFee(F_coll));
      const totalStakesSnapshot = (
        await troveManager.totalStakesSnapshot()
      ).toString();
      const totalCollateralSnapshot = (
        await troveManager.totalCollateralSnapshot()
      ).toString();
      th.assertIsApproximatelyEqual(
        totalStakesSnapshot,
        totalStakesSnapshotAfterL3
      );
      th.assertIsApproximatelyEqual(
        totalCollateralSnapshot,
        totalCollateralSnapshotAfterL3
      );

      // check Bold gas compensation
      assert.equal((await boldToken.balanceOf(owner)).toString(), dec(600, 18));
    });
  }
);<|MERGE_RESOLUTION|>--- conflicted
+++ resolved
@@ -34,82 +34,10 @@
       defaulter_4,
     ] = accounts;
 
-<<<<<<< HEAD
     const loadDeployAndFundFixture = createDeployAndFundFixture(accounts.slice(0, 20), {
       async afterDeploy(contracts) {
         contracts.troveManager = await TroveManagerTester.new();
       },
-=======
-    const [bountyAddress, lpRewardsAddress, multisig] = accounts.slice(
-      997,
-      1000
-    );
-
-    let priceFeed;
-    let boldToken;
-    let sortedTroves;
-    let troveManager;
-    let nameRegistry;
-    let activePool;
-    let stabilityPool;
-    let defaultPool;
-    let functionCaller;
-    let borrowerOperations;
-
-    let contracts;
-
-    const getOpenTroveBoldAmount = async (totalDebt) =>
-      th.getOpenTroveBoldAmount(contracts, totalDebt);
-    const getNetBorrowingAmount = async (debtWithFee) =>
-      th.getNetBorrowingAmount(contracts, debtWithFee);
-    const openTrove = async (params) => th.openTrove(contracts, params);
-
-    beforeEach(async () => {
-      contracts = await deploymentHelper.deployLiquityCore();
-      contracts.troveManager = await TroveManagerTester.new();
-      contracts.boldToken = await BoldToken.new(
-        contracts.troveManager.address,
-        contracts.stabilityPool.address,
-        contracts.borrowerOperations.address,
-        contracts.activePool.address
-      );
-      
-      priceFeed = contracts.priceFeedTestnet;
-      boldToken = contracts.boldToken;
-      sortedTroves = contracts.sortedTroves;
-      troveManager = contracts.troveManager;
-      nameRegistry = contracts.nameRegistry;
-      activePool = contracts.activePool;
-      stabilityPool = contracts.stabilityPool;
-      defaultPool = contracts.defaultPool;
-      functionCaller = contracts.functionCaller;
-      borrowerOperations = contracts.borrowerOperations;
-
-      await deploymentHelper.connectCoreContracts(contracts);
-
-      await fundAccounts([
-        owner,
-        alice,
-        bob,
-        carol,
-        dennis,
-        erin,
-        freddy,
-        greta,
-        harry,
-        ida,
-        A,
-        B,
-        C,
-        D,
-        E,
-        whale,
-        defaulter_1,
-        defaulter_2,
-        defaulter_3,
-        defaulter_4,
-      ], contracts.WETH);
->>>>>>> bb58f3be
     });
 
     it("redistribution: A, B Open. B Liquidated. C, D Open. D Liquidated. Distributes correct rewards", async () => {
