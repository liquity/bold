--- conflicted
+++ resolved
@@ -327,12 +327,8 @@
         ICR: toBN(dec(2, 18)),
         extraParams: { from: bob },
       });
-<<<<<<< HEAD
       await priceFeed.setPrice(dec(100, 18));
-      await stabilityPool.provideToSP(dec(427, 18), {
-=======
       await th.provideToSPAndClaim(contracts, dec(427, 18), {
->>>>>>> 963df880
         from: alice,
       });
 
