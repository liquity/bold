--- conflicted
+++ resolved
@@ -39,7 +39,6 @@
 
 const ANVIL_FIRST_ACCOUNT = "0xac0974bec39a17e36ba4a6b4d238ff944bacb478cbed5efcae784d7bf4f2ff80";
 
-<<<<<<< HEAD
 const PROTOCOL_CONTRACTS_VALID_NAMES = [
   "WETHTester",
   "BoldToken",
@@ -47,7 +46,7 @@
   "HintHelpers",
   "MultiTroveGetter",
 ];
-=======
+
 const argv = minimist(process.argv.slice(2), {
   alias: {
     h: "help",
@@ -67,7 +66,6 @@
     "verifier-url",
   ],
 });
->>>>>>> 3e766cde
 
 export async function main() {
   const { networkPreset, options } = await parseArgs();
@@ -276,23 +274,13 @@
   throw new Error("Invalid deployment log: " + JSON.stringify(latestRun));
 }
 
-<<<<<<< HEAD
 function filterProtocolContracts(contracts: Awaited<ReturnType<typeof getDeployedContracts>>) {
   return contracts.filter(([name]) => PROTOCOL_CONTRACTS_VALID_NAMES.includes(name));
 }
 
-function argInt(name: string) {
-  return typeof argv[name] === "number" ? Math.round(argv[name]) : undefined;
-}
-
-function argBoolean(name: string) {
-  // allow "false"
-  return argv[name] === "false" ? false : Boolean(argv[name]);
-=======
 function safeParseInt(value: string) {
   const parsed = parseInt(value, 10);
   return isNaN(parsed) ? undefined : parsed;
->>>>>>> 3e766cde
 }
 
 async function parseArgs() {
