--- conflicted
+++ resolved
@@ -33,16 +33,12 @@
             string.concat("LV2_", _addressesRegistry.collToken().symbol())
         )
     {
-<<<<<<< HEAD
         require(_governor != address(0), "TroveNFT: Governor cannot be the zero address");
-=======
         governor = _governor;
->>>>>>> 227230e9
         troveManager = _addressesRegistry.troveManager();
         collToken = _addressesRegistry.collToken();
         metadataNFT = _addressesRegistry.metadataNFT();
         boldToken = _addressesRegistry.boldToken();
-        governor = _governor;
     }
 
     function tokenURI(uint256 _tokenId) public view override(ERC721, IERC721Metadata) returns (string memory) {
