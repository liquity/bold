// SPDX-License-Identifier: UNLICENSED
pragma solidity 0.8.18;

import {Script} from "forge-std/Script.sol";
import {StdCheats} from "forge-std/StdCheats.sol";
import {IERC20Metadata} from "openzeppelin-contracts/contracts/token/ERC20/extensions/IERC20Metadata.sol";
import {Accounts} from "../test/TestContracts/Accounts.sol";
import {ERC20Faucet} from "../test/TestContracts/ERC20Faucet.sol";
import {ETH_GAS_COMPENSATION} from "../Dependencies/Constants.sol";
import {IBorrowerOperations} from "../Interfaces/IBorrowerOperations.sol";
import "../AddressesRegistry.sol";
import "../ActivePool.sol";
import "../BoldToken.sol";
import "../BorrowerOperations.sol";
import "../CollSurplusPool.sol";
import "../DefaultPool.sol";
import "../GasPool.sol";
import "../HintHelpers.sol";
import "../MultiTroveGetter.sol";
import "../SortedTroves.sol";
import "../StabilityPool.sol";
import "../test/TestContracts/BorrowerOperationsTester.t.sol";
import "../test/TestContracts/TroveManagerTester.t.sol";
import "../TroveNFT.sol";
import "../CollateralRegistry.sol";
import "../MockInterestRouter.sol";
import "../test/TestContracts/PriceFeedTestnet.sol";
import "../test/TestContracts/MetadataDeployment.sol";
import {WETHTester} from "../test/TestContracts/WETHTester.sol";
import {Strings} from "openzeppelin-contracts/contracts/utils/Strings.sol";
import "forge-std/console.sol";

contract DeployLiquity2Script is Script, StdCheats, MetadataDeployment {
    bytes32 SALT;

    address deployer;

    struct LiquityContractsTestnet {
        IAddressesRegistry addressesRegistry;
        IActivePool activePool;
        IBorrowerOperations borrowerOperations;
        ICollSurplusPool collSurplusPool;
        IDefaultPool defaultPool;
        ISortedTroves sortedTroves;
        IStabilityPool stabilityPool;
        ITroveManager troveManager;
        ITroveNFT troveNFT;
        IPriceFeedTestnet priceFeed; // Tester
        GasPool gasPool;
        IInterestRouter interestRouter;
        IERC20Metadata collToken;
    }

    struct LiquityContractAddresses {
        address activePool;
        address borrowerOperations;
        address collSurplusPool;
        address defaultPool;
        address sortedTroves;
        address stabilityPool;
        address troveManager;
        address troveNFT;
        address metadataNFT;
        address priceFeed;
        address gasPool;
        address interestRouter;
    }

    struct TroveManagerParams {
        uint256 CCR;
        uint256 MCR;
        uint256 SCR;
        uint256 LIQUIDATION_PENALTY_SP;
        uint256 LIQUIDATION_PENALTY_REDISTRIBUTION;
    }

    struct DeploymentVarsTestnet {
        uint256 numCollaterals;
        IERC20Metadata[] collaterals;
        IAddressesRegistry[] addressesRegistries;
        ITroveManager[] troveManagers;
        LiquityContractsTestnet contracts;
        bytes bytecode;
        address boldTokenAddress;
        uint256 i;
    }

    struct DemoTroveParams {
        uint256 collIndex;
        uint256 owner;
        uint256 ownerIndex;
        uint256 coll;
        uint256 debt;
        uint256 annualInterestRate;
    }

    function run() external {
        SALT = keccak256(abi.encodePacked(block.timestamp));

        if (vm.envBytes("DEPLOYER").length == 20) {
            // address
            deployer = vm.envAddress("DEPLOYER");
            vm.startBroadcast(deployer);
        } else {
            // private key
            uint256 privateKey = vm.envUint("DEPLOYER");
            deployer = vm.addr(privateKey);
            vm.startBroadcast(privateKey);
        }

        TroveManagerParams[] memory troveManagerParamsArray = new TroveManagerParams[](2);

        troveManagerParamsArray[0] = TroveManagerParams(150e16, 110e16, 110e16, 5e16, 10e16); // WETH
        troveManagerParamsArray[1] = TroveManagerParams(150e16, 120e16, 110e16, 5e16, 10e16); // stETH

        // used for gas compensation and as collateral of the first branch
        IWETH WETH = new WETHTester(
            100 ether, //     _tapAmount
            1 days //         _tapPeriod
        );
        (LiquityContractsTestnet[] memory contractsArray,,,,) =
            _deployAndConnectContracts(troveManagerParamsArray, WETH);
        vm.stopBroadcast();

        if (vm.envOr("OPEN_DEMO_TROVES", false)) {
            // Anvil default accounts
            // TODO: get accounts from env
            uint256[] memory demoAccounts = new uint256[](8);
            demoAccounts[0] = 0xac0974bec39a17e36ba4a6b4d238ff944bacb478cbed5efcae784d7bf4f2ff80;
            demoAccounts[1] = 0x59c6995e998f97a5a0044966f0945389dc9e86dae88c7a8412f4603b6b78690d;
            demoAccounts[2] = 0x5de4111afa1a4b94908f83103eb1f1706367c2e68ca870fc3fb9a804cdab365a;
            demoAccounts[3] = 0x7c852118294e51e653712a81e05800f419141751be58f605c371e15141b007a6;
            demoAccounts[4] = 0x47e179ec197488593b187f80a00eb0da91f1b9d0b13f8733639f19c30a34926a;
            demoAccounts[5] = 0x8b3a350cf5c34c9194ca85829a2df0ec3153be0318b5e2d3348e872092edffba;
            demoAccounts[6] = 0x92db14e403b83dfe3df233f83dfa3a0d7096f21ca9b0d6d6b8d88b2b4ec1564e;
            demoAccounts[7] = 0x4bbbf85ce3377467afe5d46f804f221813b2bb87f24d81f60f1fcdbf7cbf4356;

            DemoTroveParams[] memory demoTroves = new DemoTroveParams[](16);

            demoTroves[0] = DemoTroveParams(0, demoAccounts[0], 0, 25e18, 2800e18, 5.0e16);
            demoTroves[1] = DemoTroveParams(0, demoAccounts[1], 0, 37e18, 2400e18, 4.7e16);
            demoTroves[2] = DemoTroveParams(0, demoAccounts[2], 0, 30e18, 4000e18, 3.3e16);
            demoTroves[3] = DemoTroveParams(0, demoAccounts[3], 0, 65e18, 6000e18, 4.3e16);

            demoTroves[4] = DemoTroveParams(0, demoAccounts[4], 0, 19e18, 2280e18, 5.0e16);
            demoTroves[5] = DemoTroveParams(0, demoAccounts[5], 0, 48.37e18, 4400e18, 4.7e16);
            demoTroves[6] = DemoTroveParams(0, demoAccounts[6], 0, 33.92e18, 5500e18, 3.8e16);
            demoTroves[7] = DemoTroveParams(0, demoAccounts[7], 0, 47.2e18, 6000e18, 4.3e16);

            demoTroves[8] = DemoTroveParams(1, demoAccounts[0], 0, 21e18, 2000e18, 3.3e16);
            demoTroves[9] = DemoTroveParams(1, demoAccounts[1], 1, 16e18, 2000e18, 4.1e16);
            demoTroves[10] = DemoTroveParams(1, demoAccounts[2], 1, 18e18, 2300e18, 3.8e16);
            demoTroves[11] = DemoTroveParams(1, demoAccounts[3], 1, 22e18, 2200e18, 4.3e16);

            demoTroves[12] = DemoTroveParams(1, demoAccounts[4], 1, 85e18, 12000e18, 7.0e16);
            demoTroves[13] = DemoTroveParams(1, demoAccounts[5], 1, 87e18, 4000e18, 4.4e16);
            demoTroves[14] = DemoTroveParams(1, demoAccounts[6], 1, 71e18, 11000e18, 3.3e16);
            demoTroves[15] = DemoTroveParams(1, demoAccounts[7], 1, 84e18, 12800e18, 4.4e16);

            for (uint256 i = 0; i < contractsArray.length; i++) {
                tapFaucet(demoAccounts, contractsArray[i]);
            }

            openDemoTroves(demoTroves, contractsArray);
        }
    }

    function tapFaucet(uint256[] memory accounts, LiquityContractsTestnet memory contracts) internal {
        for (uint256 i = 0; i < accounts.length; i++) {
            ERC20Faucet token = ERC20Faucet(address(contracts.collToken));

            vm.startBroadcast(accounts[i]);
            token.tap();
            vm.stopBroadcast();

            console.log(
                "%s.tap() => %s (balance: %s)",
                token.symbol(),
                vm.addr(accounts[i]),
                string.concat(formatAmount(token.balanceOf(vm.addr(accounts[i])), 18, 2), " ", token.symbol())
            );
        }
    }

    function openDemoTroves(DemoTroveParams[] memory demoTroves, LiquityContractsTestnet[] memory contractsArray)
        internal
    {
        for (uint256 i = 0; i < demoTroves.length; i++) {
            DemoTroveParams memory trove = demoTroves[i];
            LiquityContractsTestnet memory contracts = contractsArray[trove.collIndex];

            vm.startBroadcast(trove.owner);

<<<<<<< HEAD
            IERC20 collToken = IERC20(contracts.collToken);
            IERC20 wethToken = IERC20(contracts.addressesRegistry.WETH());

            if (collToken == wethToken) {
                wethToken.approve(address(contracts.borrowerOperations), trove.coll + ETH_GAS_COMPENSATION);
            } else {
                wethToken.approve(address(contracts.borrowerOperations), ETH_GAS_COMPENSATION);
                collToken.approve(address(contracts.borrowerOperations), trove.coll);
            }
=======
            // Approve collToken to BorrowerOperations
            IERC20Metadata(contracts.collToken).approve(
                address(contracts.borrowerOperations), trove.coll + ETH_GAS_COMPENSATION
            );
>>>>>>> 8d3a7c62

            IBorrowerOperations(contracts.borrowerOperations).openTrove(
                vm.addr(trove.owner), // _owner
                trove.ownerIndex, //     _ownerIndex
                trove.coll, //           _collAmount
                trove.debt, //           _boldAmount
                0, //                    _upperHint
                0, //                    _lowerHint
                0.05e18, //              _annualInterestRate
                type(uint256).max, //    _maxUpfrontFee
                address(0), //           _addManager
                address(0), //           _removeManager
                address(0) //           _receiver
            );

            vm.stopBroadcast();
        }
    }

    // See: https://solidity-by-example.org/app/create2/
    function getBytecode(bytes memory _creationCode, address _addressesRegistry) public pure returns (bytes memory) {
        return abi.encodePacked(_creationCode, abi.encode(_addressesRegistry));
    }

    function _deployAndConnectContracts(TroveManagerParams[] memory troveManagerParamsArray, IWETH _WETH)
        internal
        returns (
            LiquityContractsTestnet[] memory contractsArray,
            ICollateralRegistry collateralRegistry,
            IBoldToken boldToken,
            HintHelpers hintHelpers,
            MultiTroveGetter multiTroveGetter
        )
    {
        DeploymentVarsTestnet memory vars;
        vars.numCollaterals = troveManagerParamsArray.length;
        // Deploy Bold
        vars.bytecode = abi.encodePacked(type(BoldToken).creationCode, abi.encode(deployer));
        vars.boldTokenAddress = vm.computeCreate2Address(SALT, keccak256(vars.bytecode));
        boldToken = new BoldToken{salt: SALT}(deployer);
        assert(address(boldToken) == vars.boldTokenAddress);

        contractsArray = new LiquityContractsTestnet[](vars.numCollaterals);
        vars.collaterals = new IERC20Metadata[](vars.numCollaterals);
        vars.addressesRegistries = new IAddressesRegistry[](vars.numCollaterals);
        vars.troveManagers = new ITroveManager[](vars.numCollaterals);

        // Use WETH as collateral for the first branch
        vars.collaterals[0] = _WETH;

        // Deploy plain ERC20Faucets for the rest of the branches
        for (vars.i = 1; vars.i < vars.numCollaterals; vars.i++) {
            vars.collaterals[vars.i] = new ERC20Faucet(
                string.concat("Staked ETH", string(abi.encode(vars.i))), // _name
                string.concat("stETH", string(abi.encode(vars.i))), // _symbol
                100 ether, //     _tapAmount
                1 days //         _tapPeriod
            );
        }

        // Deploy AddressesRegistries and get TroveManager addresses
        for (vars.i = 0; vars.i < vars.numCollaterals; vars.i++) {
            (IAddressesRegistry addressesRegistry, address troveManagerAddress) =
                _deployAddressesRegistry(troveManagerParamsArray[vars.i]);
            vars.addressesRegistries[vars.i] = addressesRegistry;
            vars.troveManagers[vars.i] = ITroveManager(troveManagerAddress);
        }

        collateralRegistry = new CollateralRegistry(boldToken, vars.collaterals, vars.troveManagers);
        hintHelpers = new HintHelpers(collateralRegistry);
        multiTroveGetter = new MultiTroveGetter(collateralRegistry);

        // Deploy per-branch contracts for each branch
        for (vars.i = 0; vars.i < vars.numCollaterals; vars.i++) {
            vars.contracts = _deployAndConnectCollateralContractsTestnet(
                vars.collaterals[vars.i],
                boldToken,
                collateralRegistry,
                _WETH,
                vars.addressesRegistries[vars.i],
                address(vars.troveManagers[vars.i]),
                hintHelpers,
                multiTroveGetter
            );
            contractsArray[vars.i] = vars.contracts;
        }

        boldToken.setCollateralRegistry(address(collateralRegistry));
    }

    function _deployAddressesRegistry(TroveManagerParams memory _troveManagerParams)
        internal
        returns (IAddressesRegistry, address)
    {
        IAddressesRegistry addressesRegistry = new AddressesRegistry(
            deployer,
            _troveManagerParams.CCR,
            _troveManagerParams.MCR,
            _troveManagerParams.SCR,
            _troveManagerParams.LIQUIDATION_PENALTY_SP,
            _troveManagerParams.LIQUIDATION_PENALTY_REDISTRIBUTION
        );
        address troveManagerAddress = vm.computeCreate2Address(
            SALT, keccak256(getBytecode(type(TroveManager).creationCode, address(addressesRegistry)))
        );

        return (addressesRegistry, troveManagerAddress);
    }

    function _deployAndConnectCollateralContractsTestnet(
        IERC20Metadata _collToken,
        IBoldToken _boldToken,
        ICollateralRegistry _collateralRegistry,
        IWETH _weth,
        IAddressesRegistry _addressesRegistry,
        address _troveManagerAddress,
        IHintHelpers _hintHelpers,
        IMultiTroveGetter _multiTroveGetter
    ) internal returns (LiquityContractsTestnet memory contracts) {
        LiquityContractAddresses memory addresses;
        contracts.collToken = _collToken;

        // Deploy all contracts, using testers for TM and PriceFeed
        contracts.addressesRegistry = _addressesRegistry;

        // Deploy Metadata
        MetadataNFT metadataNFT = deployMetadata(SALT);
        addresses.metadataNFT = vm.computeCreate2Address(
            SALT, keccak256(getBytecode(type(MetadataNFT).creationCode, address(initializedFixedAssetReader)))
        );
        assert(address(metadataNFT) == addresses.metadataNFT);

        contracts.priceFeed = new PriceFeedTestnet();
        contracts.interestRouter = new MockInterestRouter();
        addresses.borrowerOperations = vm.computeCreate2Address(
            SALT, keccak256(getBytecode(type(BorrowerOperations).creationCode, address(contracts.addressesRegistry)))
        );
        addresses.troveManager = _troveManagerAddress;
        addresses.troveNFT = vm.computeCreate2Address(
            SALT, keccak256(getBytecode(type(TroveNFT).creationCode, address(contracts.addressesRegistry)))
        );
        addresses.stabilityPool = vm.computeCreate2Address(
            SALT, keccak256(getBytecode(type(StabilityPool).creationCode, address(contracts.addressesRegistry)))
        );
        addresses.activePool = vm.computeCreate2Address(
            SALT, keccak256(getBytecode(type(ActivePool).creationCode, address(contracts.addressesRegistry)))
        );
        addresses.defaultPool = vm.computeCreate2Address(
            SALT, keccak256(getBytecode(type(DefaultPool).creationCode, address(contracts.addressesRegistry)))
        );
        addresses.gasPool = vm.computeCreate2Address(
            SALT, keccak256(getBytecode(type(GasPool).creationCode, address(contracts.addressesRegistry)))
        );
        addresses.collSurplusPool = vm.computeCreate2Address(
            SALT, keccak256(getBytecode(type(CollSurplusPool).creationCode, address(contracts.addressesRegistry)))
        );
        addresses.sortedTroves = vm.computeCreate2Address(
            SALT, keccak256(getBytecode(type(SortedTroves).creationCode, address(contracts.addressesRegistry)))
        );

        IAddressesRegistry.AddressVars memory addressVars = IAddressesRegistry.AddressVars({
            collToken: _collToken,
            borrowerOperations: IBorrowerOperations(addresses.borrowerOperations),
            troveManager: ITroveManager(addresses.troveManager),
            troveNFT: ITroveNFT(addresses.troveNFT),
            metadataNFT: IMetadataNFT(addresses.metadataNFT),
            stabilityPool: IStabilityPool(addresses.stabilityPool),
            priceFeed: contracts.priceFeed,
            activePool: IActivePool(addresses.activePool),
            defaultPool: IDefaultPool(addresses.defaultPool),
            gasPoolAddress: addresses.gasPool,
            collSurplusPool: ICollSurplusPool(addresses.collSurplusPool),
            sortedTroves: ISortedTroves(addresses.sortedTroves),
            interestRouter: contracts.interestRouter,
            hintHelpers: _hintHelpers,
            multiTroveGetter: _multiTroveGetter,
            collateralRegistry: _collateralRegistry,
            boldToken: _boldToken,
            WETH: _weth
        });
        contracts.addressesRegistry.setAddresses(addressVars);

        contracts.borrowerOperations = new BorrowerOperations{salt: SALT}(contracts.addressesRegistry);
        contracts.troveManager = new TroveManager{salt: SALT}(contracts.addressesRegistry);
        contracts.troveNFT = new TroveNFT{salt: SALT}(contracts.addressesRegistry);
        contracts.stabilityPool = new StabilityPool{salt: SALT}(contracts.addressesRegistry);
        contracts.activePool = new ActivePool{salt: SALT}(contracts.addressesRegistry);
        contracts.defaultPool = new DefaultPool{salt: SALT}(contracts.addressesRegistry);
        contracts.gasPool = new GasPool{salt: SALT}(contracts.addressesRegistry);
        contracts.collSurplusPool = new CollSurplusPool{salt: SALT}(contracts.addressesRegistry);
        contracts.sortedTroves = new SortedTroves{salt: SALT}(contracts.addressesRegistry);

        assert(address(contracts.borrowerOperations) == addresses.borrowerOperations);
        assert(address(contracts.troveManager) == addresses.troveManager);
        assert(address(contracts.troveNFT) == addresses.troveNFT);
        assert(address(contracts.stabilityPool) == addresses.stabilityPool);
        assert(address(contracts.activePool) == addresses.activePool);
        assert(address(contracts.defaultPool) == addresses.defaultPool);
        assert(address(contracts.gasPool) == addresses.gasPool);
        assert(address(contracts.collSurplusPool) == addresses.collSurplusPool);
        assert(address(contracts.sortedTroves) == addresses.sortedTroves);

        // Connect contracts
        _boldToken.setBranchAddresses(
            address(contracts.troveManager),
            address(contracts.stabilityPool),
            address(contracts.borrowerOperations),
            address(contracts.activePool)
        );
    }

    function formatAmount(uint256 amount, uint256 decimals, uint256 digits) internal pure returns (string memory) {
        if (digits > decimals) {
            digits = decimals;
        }

        uint256 scaled = amount / (10 ** (decimals - digits));
        string memory whole = Strings.toString(scaled / (10 ** digits));

        if (digits == 0) {
            return whole;
        }

        string memory fractional = Strings.toString(scaled % (10 ** digits));
        for (uint256 i = bytes(fractional).length; i < digits; i++) {
            fractional = string.concat("0", fractional);
        }
        return string.concat(whole, ".", fractional);
    }
}<|MERGE_RESOLUTION|>--- conflicted
+++ resolved
@@ -191,22 +191,16 @@
 
             vm.startBroadcast(trove.owner);
 
-<<<<<<< HEAD
             IERC20 collToken = IERC20(contracts.collToken);
             IERC20 wethToken = IERC20(contracts.addressesRegistry.WETH());
 
+            // Approve collToken to BorrowerOperations
             if (collToken == wethToken) {
                 wethToken.approve(address(contracts.borrowerOperations), trove.coll + ETH_GAS_COMPENSATION);
             } else {
                 wethToken.approve(address(contracts.borrowerOperations), ETH_GAS_COMPENSATION);
                 collToken.approve(address(contracts.borrowerOperations), trove.coll);
             }
-=======
-            // Approve collToken to BorrowerOperations
-            IERC20Metadata(contracts.collToken).approve(
-                address(contracts.borrowerOperations), trove.coll + ETH_GAS_COMPENSATION
-            );
->>>>>>> 8d3a7c62
 
             IBorrowerOperations(contracts.borrowerOperations).openTrove(
                 vm.addr(trove.owner), // _owner
