--- conflicted
+++ resolved
@@ -111,11 +111,7 @@
         TroveManagerParams[] memory troveManagerParamsArray = new TroveManagerParams[](2);
 
         troveManagerParamsArray[0] = TroveManagerParams(150e16, 110e16, 110e16, 5e16, 10e16); // WETH
-<<<<<<< HEAD
-        troveManagerParamsArray[1] = TroveManagerParams(150e16, 110e16, 110e16, 5e16, 10e16); // stETH
-=======
         troveManagerParamsArray[1] = TroveManagerParams(150e16, 120e16, 110e16, 5e16, 10e16); // stETH
->>>>>>> 57c2f13f
 
         // used for gas compensation and as collateral of the first branch
         IWETH WETH = new WETHTester(
@@ -150,7 +146,6 @@
             demoTroves[5] = DemoTroveParams(0, demoAccounts[5], 0, 48.37e18, 4400e18, 4.7e16);
             demoTroves[6] = DemoTroveParams(0, demoAccounts[6], 0, 33.92e18, 5500e18, 3.8e16);
             demoTroves[7] = DemoTroveParams(0, demoAccounts[7], 0, 47.2e18, 6000e18, 4.3e16);
-<<<<<<< HEAD
 
             demoTroves[8] = DemoTroveParams(1, demoAccounts[0], 0, 21e18, 2000e18, 3.3e16);
             demoTroves[9] = DemoTroveParams(1, demoAccounts[1], 1, 16e18, 2000e18, 4.1e16);
@@ -159,20 +154,8 @@
 
             demoTroves[12] = DemoTroveParams(1, demoAccounts[4], 1, 85e18, 12000e18, 7.0e16);
             demoTroves[13] = DemoTroveParams(1, demoAccounts[5], 1, 87e18, 4000e18, 4.4e16);
-            demoTroves[14] = DemoTroveParams(1, demoAccounts[6], 1, 61e18, 11000e18, 3.3e16);
-            demoTroves[15] = DemoTroveParams(1, demoAccounts[7], 1, 84e18, 14800e18, 4.4e16);
-=======
-
-            demoTroves[8] = DemoTroveParams(1, demoAccounts[0], 0, 21e18, 2000e18, 3.3e16);
-            demoTroves[9] = DemoTroveParams(1, demoAccounts[1], 1, 16e18, 2000e18, 4.1e16);
-            demoTroves[10] = DemoTroveParams(1, demoAccounts[2], 1, 18e18, 2300e18, 3.8e16);
-            demoTroves[11] = DemoTroveParams(1, demoAccounts[3], 1, 22e18, 2200e18, 4.3e16);
-
-            demoTroves[12] = DemoTroveParams(1, demoAccounts[4], 1, 85e18, 12000e18, 7.0e16);
-            demoTroves[13] = DemoTroveParams(1, demoAccounts[5], 1, 87e18, 4000e18, 4.4e16);
             demoTroves[14] = DemoTroveParams(1, demoAccounts[6], 1, 71e18, 11000e18, 3.3e16);
             demoTroves[15] = DemoTroveParams(1, demoAccounts[7], 1, 84e18, 12800e18, 4.4e16);
->>>>>>> 57c2f13f
 
             for (uint256 i = 0; i < contractsArray.length; i++) {
                 tapFaucet(demoAccounts, contractsArray[i]);
@@ -211,10 +194,7 @@
             IERC20 collToken = IERC20(contracts.collToken);
             IERC20 wethToken = IERC20(contracts.addressesRegistry.WETH());
 
-<<<<<<< HEAD
-=======
             // Approve collToken to BorrowerOperations
->>>>>>> 57c2f13f
             if (collToken == wethToken) {
                 wethToken.approve(address(contracts.borrowerOperations), trove.coll + ETH_GAS_COMPENSATION);
             } else {
