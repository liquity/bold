// SPDX-License-Identifier: UNLICENSED
pragma solidity 0.8.18;

import {Script} from "forge-std/Script.sol";
import {StdCheats} from "forge-std/StdCheats.sol";
import {IERC20} from "openzeppelin-contracts/contracts/token/ERC20/IERC20.sol";
import {Accounts} from "../test/TestContracts/Accounts.sol";
import {ERC20Faucet} from "../test/TestContracts/ERC20Faucet.sol";
import {ETH_GAS_COMPENSATION} from "../Dependencies/Constants.sol";
import {IBorrowerOperations} from "../Interfaces/IBorrowerOperations.sol";
import "../AddressesRegistry.sol";
import "../ActivePool.sol";
import "../BoldToken.sol";
import "../BorrowerOperations.sol";
import "../CollSurplusPool.sol";
import "../DefaultPool.sol";
import "../GasPool.sol";
import "../HintHelpers.sol";
import "../MultiTroveGetter.sol";
import "../SortedTroves.sol";
import "../StabilityPool.sol";
import "../test/TestContracts/BorrowerOperationsTester.t.sol";
import "../test/TestContracts/TroveManagerTester.t.sol";
import "../TroveNFT.sol";
import "../CollateralRegistry.sol";
import "../MockInterestRouter.sol";
import "../test/TestContracts/PriceFeedTestnet.sol";
import {WETHTester} from "../test/TestContracts/WETHTester.sol";

contract DeployLiquity2Script is Script, StdCheats {
    bytes32 SALT;

    address deployer;

    struct LiquityContractsTestnet {
        IAddressesRegistry addressesRegistry;
        IActivePool activePool;
        IBorrowerOperations borrowerOperations;
        ICollSurplusPool collSurplusPool;
        IDefaultPool defaultPool;
        ISortedTroves sortedTroves;
        IStabilityPool stabilityPool;
        ITroveManager troveManager;
        ITroveNFT troveNFT;
        IPriceFeedTestnet priceFeed; // Tester
        GasPool gasPool;
        IInterestRouter interestRouter;
        IERC20 collToken;
    }

    struct LiquityContractAddresses {
        address activePool;
        address borrowerOperations;
        address collSurplusPool;
        address defaultPool;
        address sortedTroves;
        address stabilityPool;
        address troveManager;
        address troveNFT;
        address priceFeed;
        address gasPool;
        address interestRouter;
    }

    struct TroveManagerParams {
        uint256 CCR;
        uint256 MCR;
        uint256 SCR;
        uint256 LIQUIDATION_PENALTY_SP;
        uint256 LIQUIDATION_PENALTY_REDISTRIBUTION;
    }

    struct DeploymentVarsTestnet {
        uint256 numCollaterals;
        IERC20[] collaterals;
        LiquityContractsTestnet contracts;
        bytes bytecode;
        address boldTokenAddress;
        uint256 i;
    }

    struct DemoTroveParams {
        uint256 coll;
        uint256 collIndex;
        uint256 debt;
        uint256 owner;
        uint256 ownerIndex;
    }

    function run() external {
<<<<<<< HEAD
        bool demo = vm.envOr("OPEN_DEMO_TROVES", false);
=======
        SALT = keccak256(abi.encodePacked(block.timestamp));
>>>>>>> b0125719

        if (vm.envBytes("DEPLOYER").length == 20) {
            // address
            deployer = vm.envAddress("DEPLOYER");
            vm.startBroadcast(deployer);
        } else {
            // private key
            uint256 privateKey = vm.envUint("DEPLOYER");
            deployer = vm.addr(privateKey);
            vm.startBroadcast(privateKey);
        }

<<<<<<< HEAD
        LiquityContractsDev[] memory contractsArray = new LiquityContractsDev[](2);
        if (demo) {
            TroveManagerParams[] memory troveManagerParamsArray = new TroveManagerParams[](2);
            troveManagerParamsArray[0] = TroveManagerParams(150e16, 110e16, 110e16, 5e16, 10e16);
            troveManagerParamsArray[1] = TroveManagerParams(150e16, 110e16, 110e16, 5e16, 10e16);
            (contractsArray,,,,,) = _deployAndConnectContractsMultiColl(troveManagerParamsArray);
        } else {
            _deployAndConnectContracts();
        }

=======
        TroveManagerParams[] memory troveManagerParamsArray = new TroveManagerParams[](1);

        troveManagerParamsArray[0] = TroveManagerParams(150e16, 110e16, 110e16, 5e16, 10e16);

        // used for gas compensation and as collateral of the first branch
        IWETH WETH = new WETHTester(
            100 ether, //     _tapAmount
            1 days //         _tapPeriod
        );
        (LiquityContractsTestnet[] memory contractsArray,,,,) =
            _deployAndConnectContracts(troveManagerParamsArray, WETH);
        LiquityContractsTestnet memory contracts = contractsArray[0];
>>>>>>> b0125719
        vm.stopBroadcast();

        if (demo) {
            demoState(contractsArray);
        }
    }

    function demoState(LiquityContractsDev[] memory contractsArray) internal {
        // Anvil default accounts
        // TODO: get accounts from env
        uint256[] memory accounts = new uint256[](8);
        accounts[0] = 0xac0974bec39a17e36ba4a6b4d238ff944bacb478cbed5efcae784d7bf4f2ff80;
        accounts[1] = 0x59c6995e998f97a5a0044966f0945389dc9e86dae88c7a8412f4603b6b78690d;
        accounts[2] = 0x5de4111afa1a4b94908f83103eb1f1706367c2e68ca870fc3fb9a804cdab365a;
        accounts[3] = 0x7c852118294e51e653712a81e05800f419141751be58f605c371e15141b007a6;
        accounts[4] = 0x47e179ec197488593b187f80a00eb0da91f1b9d0b13f8733639f19c30a34926a;
        accounts[5] = 0x8b3a350cf5c34c9194ca85829a2df0ec3153be0318b5e2d3348e872092edffba;
        accounts[6] = 0x92db14e403b83dfe3df233f83dfa3a0d7096f21ca9b0d6d6b8d88b2b4ec1564e;
        accounts[7] = 0x4bbbf85ce3377467afe5d46f804f221813b2bb87f24d81f60f1fcdbf7cbf4356;

        DemoTroveParams[] memory troves = new DemoTroveParams[](4);
        troves[0] = DemoTroveParams({collIndex: 0, owner: accounts[0], ownerIndex: 0, coll: 25e18, debt: 2800e18});
        troves[1] = DemoTroveParams({collIndex: 0, owner: accounts[1], ownerIndex: 0, coll: 37e18, debt: 2400e18});
        troves[2] = DemoTroveParams({collIndex: 0, owner: accounts[2], ownerIndex: 0, coll: 30e18, debt: 4000e18});
        troves[3] = DemoTroveParams({collIndex: 0, owner: accounts[3], ownerIndex: 0, coll: 65e18, debt: 6000e18});

        for (uint256 i = 0; i < contractsArray.length; i++) {
            tapFaucet(accounts, contractsArray[i]);
        }

        openDemoTroves(troves, contractsArray);
    }

    function tapFaucet(uint256[] memory accounts, LiquityContractsTestnet memory contracts) internal {
        for (uint256 i = 0; i < accounts.length; i++) {
            vm.startBroadcast(accounts[i]);
            ERC20Faucet(address(contracts.collToken)).tap();
            vm.stopBroadcast();
        }
    }

<<<<<<< HEAD
    function openDemoTroves(DemoTroveParams[] memory troves, LiquityContractsDev[] memory contractsArray) internal {
=======
    function openDemoTroves(DemoTroveParams[] memory troves, LiquityContractsTestnet memory contracts) internal {
>>>>>>> b0125719
        for (uint256 i = 0; i < troves.length; i++) {
            DemoTroveParams memory trove = troves[i];
            LiquityContractsDev memory contracts = contractsArray[trove.collIndex];

            vm.startBroadcast(trove.owner);

            // Approve collToken to BorrowerOperations
            IERC20(contracts.collToken).approve(
                address(contracts.borrowerOperations), trove.coll + ETH_GAS_COMPENSATION
            );

            IBorrowerOperations(contracts.borrowerOperations).openTrove(
                vm.addr(trove.owner), // _owner
                trove.ownerIndex, //     _ownerIndex
                trove.coll, //           _collAmount
                trove.debt, //           _boldAmount
                0, //                    _upperHint
                0, //                    _lowerHint
                0.05e18, //              _annualInterestRate
                type(uint256).max, //    _maxUpfrontFee
                address(0), //           _addManager
                address(0), //           _removeManager
                address(0) //           _receiver
            );

            vm.stopBroadcast();
        }
    }

    // See: https://solidity-by-example.org/app/create2/
    function getBytecode(bytes memory _creationCode, address _addressesRegistry) public pure returns (bytes memory) {
        return abi.encodePacked(_creationCode, abi.encode(_addressesRegistry));
    }

    function _deployAndConnectContracts(TroveManagerParams[] memory troveManagerParamsArray, IWETH _WETH)
        internal
        returns (
            LiquityContractsTestnet[] memory contractsArray,
            ICollateralRegistry collateralRegistry,
            IBoldToken boldToken,
            HintHelpers hintHelpers,
            MultiTroveGetter multiTroveGetter
        )
    {
        DeploymentVarsTestnet memory vars;
        vars.numCollaterals = troveManagerParamsArray.length;
        // Deploy Bold
        vars.bytecode = abi.encodePacked(type(BoldToken).creationCode, abi.encode(deployer));
        vars.boldTokenAddress = vm.computeCreate2Address(SALT, keccak256(vars.bytecode));
        boldToken = new BoldToken{salt: SALT}(deployer);
        assert(address(boldToken) == vars.boldTokenAddress);

        contractsArray = new LiquityContractsTestnet[](vars.numCollaterals);
        vars.collaterals = new IERC20[](vars.numCollaterals);

        // Deploy the first branch with WETH collateral
        vars.collaterals[0] = _WETH;
        for (vars.i = 1; vars.i < vars.numCollaterals; vars.i++) {
            IERC20 collToken = new ERC20Faucet(
                string.concat("Staked ETH", string(abi.encode(vars.i))), // _name
                string.concat("stETH", string(abi.encode(vars.i))), // _symbol
                100 ether, //     _tapAmount
                1 days //         _tapPeriod
            );
            vars.collaterals[vars.i] = collToken;
        }

        collateralRegistry = new CollateralRegistry(boldToken, vars.collaterals);
        hintHelpers = new HintHelpers(collateralRegistry);
        multiTroveGetter = new MultiTroveGetter(collateralRegistry);

        vars.contracts = _deployAndConnectCollateralContractsTestnet(
            0, _WETH, boldToken, collateralRegistry, _WETH, hintHelpers, multiTroveGetter, troveManagerParamsArray[0]
        );
        contractsArray[0] = vars.contracts;

        // Deploy the remaining branches with LST collateral
        for (vars.i = 1; vars.i < vars.numCollaterals; vars.i++) {
            vars.contracts = _deployAndConnectCollateralContractsTestnet(
                vars.i,
                vars.collaterals[vars.i],
                boldToken,
                collateralRegistry,
                _WETH,
                hintHelpers,
                multiTroveGetter,
                troveManagerParamsArray[vars.i]
            );
            contractsArray[vars.i] = vars.contracts;
        }

        boldToken.setCollateralRegistry(address(collateralRegistry));
    }

    function _deployAndConnectCollateralContractsTestnet(
        uint256 _branch,
        IERC20 _collToken,
        IBoldToken _boldToken,
        ICollateralRegistry _collateralRegistry,
        IWETH _weth,
        IHintHelpers _hintHelpers,
        IMultiTroveGetter _multiTroveGetter,
        TroveManagerParams memory _troveManagerParams
    ) internal returns (LiquityContractsTestnet memory contracts) {
        LiquityContractAddresses memory addresses;
        contracts.collToken = _collToken;

        // Deploy all contracts, using testers for TM and PriceFeed
        contracts.addressesRegistry = new AddressesRegistry(
            deployer,
            _troveManagerParams.CCR,
            _troveManagerParams.MCR,
            _troveManagerParams.SCR,
            _troveManagerParams.LIQUIDATION_PENALTY_SP,
            _troveManagerParams.LIQUIDATION_PENALTY_REDISTRIBUTION
        );
        contracts.priceFeed = new PriceFeedTestnet();
        contracts.interestRouter = new MockInterestRouter();
        addresses.borrowerOperations = vm.computeCreate2Address(
            SALT, keccak256(getBytecode(type(BorrowerOperations).creationCode, address(contracts.addressesRegistry)))
        );
        addresses.troveManager = vm.computeCreate2Address(
            SALT, keccak256(getBytecode(type(TroveManager).creationCode, address(contracts.addressesRegistry)))
        );
        addresses.troveNFT = vm.computeCreate2Address(
            SALT, keccak256(getBytecode(type(TroveNFT).creationCode, address(contracts.addressesRegistry)))
        );
        addresses.stabilityPool = vm.computeCreate2Address(
            SALT, keccak256(getBytecode(type(StabilityPool).creationCode, address(contracts.addressesRegistry)))
        );
        addresses.activePool = vm.computeCreate2Address(
            SALT, keccak256(getBytecode(type(ActivePool).creationCode, address(contracts.addressesRegistry)))
        );
        addresses.defaultPool = vm.computeCreate2Address(
            SALT, keccak256(getBytecode(type(DefaultPool).creationCode, address(contracts.addressesRegistry)))
        );
        addresses.gasPool = vm.computeCreate2Address(
            SALT, keccak256(getBytecode(type(GasPool).creationCode, address(contracts.addressesRegistry)))
        );
        addresses.collSurplusPool = vm.computeCreate2Address(
            SALT, keccak256(getBytecode(type(CollSurplusPool).creationCode, address(contracts.addressesRegistry)))
        );
        addresses.sortedTroves = vm.computeCreate2Address(
            SALT, keccak256(getBytecode(type(SortedTroves).creationCode, address(contracts.addressesRegistry)))
        );

        IAddressesRegistry.AddressVars memory addressVars = IAddressesRegistry.AddressVars({
            collToken: _collToken,
            borrowerOperations: IBorrowerOperations(addresses.borrowerOperations),
            troveManager: ITroveManager(addresses.troveManager),
            troveNFT: ITroveNFT(addresses.troveNFT),
            stabilityPool: IStabilityPool(addresses.stabilityPool),
            priceFeed: contracts.priceFeed,
            activePool: IActivePool(addresses.activePool),
            defaultPool: IDefaultPool(addresses.defaultPool),
            gasPoolAddress: addresses.gasPool,
            collSurplusPool: ICollSurplusPool(addresses.collSurplusPool),
            sortedTroves: ISortedTroves(addresses.sortedTroves),
            interestRouter: contracts.interestRouter,
            hintHelpers: _hintHelpers,
            multiTroveGetter: _multiTroveGetter,
            collateralRegistry: _collateralRegistry,
            boldToken: _boldToken,
            WETH: _weth
        });
        contracts.addressesRegistry.setAddresses(addressVars);

        contracts.borrowerOperations = new BorrowerOperations{salt: SALT}(contracts.addressesRegistry);
        contracts.troveManager = new TroveManager{salt: SALT}(contracts.addressesRegistry);
        contracts.troveNFT = new TroveNFT{salt: SALT}(contracts.addressesRegistry);
        contracts.stabilityPool = new StabilityPool{salt: SALT}(contracts.addressesRegistry);
        contracts.activePool = new ActivePool{salt: SALT}(contracts.addressesRegistry);
        contracts.defaultPool = new DefaultPool{salt: SALT}(contracts.addressesRegistry);
        contracts.gasPool = new GasPool{salt: SALT}(contracts.addressesRegistry);
        contracts.collSurplusPool = new CollSurplusPool{salt: SALT}(contracts.addressesRegistry);
        contracts.sortedTroves = new SortedTroves{salt: SALT}(contracts.addressesRegistry);

        assert(address(contracts.borrowerOperations) == addresses.borrowerOperations);
        assert(address(contracts.troveManager) == addresses.troveManager);
        assert(address(contracts.troveNFT) == addresses.troveNFT);
        assert(address(contracts.stabilityPool) == addresses.stabilityPool);
        assert(address(contracts.activePool) == addresses.activePool);
        assert(address(contracts.defaultPool) == addresses.defaultPool);
        assert(address(contracts.gasPool) == addresses.gasPool);
        assert(address(contracts.collSurplusPool) == addresses.collSurplusPool);
        assert(address(contracts.sortedTroves) == addresses.sortedTroves);

        // Connect contracts
        _boldToken.setBranchAddresses(
            address(contracts.troveManager),
            address(contracts.stabilityPool),
            address(contracts.borrowerOperations),
            address(contracts.activePool)
        );

        _collateralRegistry.setTroveManager(_branch, contracts.troveManager);
    }
}<|MERGE_RESOLUTION|>--- conflicted
+++ resolved
@@ -88,11 +88,9 @@
     }
 
     function run() external {
-<<<<<<< HEAD
+        SALT = keccak256(abi.encodePacked(block.timestamp));
+
         bool demo = vm.envOr("OPEN_DEMO_TROVES", false);
-=======
-        SALT = keccak256(abi.encodePacked(block.timestamp));
->>>>>>> b0125719
 
         if (vm.envBytes("DEPLOYER").length == 20) {
             // address
@@ -105,39 +103,34 @@
             vm.startBroadcast(privateKey);
         }
 
-<<<<<<< HEAD
-        LiquityContractsDev[] memory contractsArray = new LiquityContractsDev[](2);
+        // used for gas compensation and as collateral of the first branch
+        IWETH WETH = new WETHTester(
+            100 ether, //     _tapAmount
+            1 days //         _tapPeriod
+        );
+
         if (demo) {
             TroveManagerParams[] memory troveManagerParamsArray = new TroveManagerParams[](2);
             troveManagerParamsArray[0] = TroveManagerParams(150e16, 110e16, 110e16, 5e16, 10e16);
             troveManagerParamsArray[1] = TroveManagerParams(150e16, 110e16, 110e16, 5e16, 10e16);
-            (contractsArray,,,,,) = _deployAndConnectContractsMultiColl(troveManagerParamsArray);
+
+            (LiquityContractsTestnet[] memory contractsArray,,,,,) =
+                _deployAndConnectContractsMultiColl(troveManagerParamsArray);
+
+            vm.stopBroadcast();
+
+            demoState(contractsArray);
         } else {
-            _deployAndConnectContracts();
-        }
-
-=======
-        TroveManagerParams[] memory troveManagerParamsArray = new TroveManagerParams[](1);
-
-        troveManagerParamsArray[0] = TroveManagerParams(150e16, 110e16, 110e16, 5e16, 10e16);
-
-        // used for gas compensation and as collateral of the first branch
-        IWETH WETH = new WETHTester(
-            100 ether, //     _tapAmount
-            1 days //         _tapPeriod
-        );
-        (LiquityContractsTestnet[] memory contractsArray,,,,) =
-            _deployAndConnectContracts(troveManagerParamsArray, WETH);
-        LiquityContractsTestnet memory contracts = contractsArray[0];
->>>>>>> b0125719
-        vm.stopBroadcast();
-
-        if (demo) {
-            demoState(contractsArray);
-        }
-    }
-
-    function demoState(LiquityContractsDev[] memory contractsArray) internal {
+            TroveManagerParams[] memory troveManagerParamsArray = new TroveManagerParams[](1);
+            troveManagerParamsArray[0] = TroveManagerParams(150e16, 110e16, 110e16, 5e16, 10e16);
+
+            (LiquityContractsTestnet[] memory contractsArray,,,,) =
+                _deployAndConnectContracts(troveManagerParamsArray, WETH);
+            vm.stopBroadcast();
+        }
+    }
+
+    function demoState(LiquityContractsTestnet[] memory contractsArray) internal {
         // Anvil default accounts
         // TODO: get accounts from env
         uint256[] memory accounts = new uint256[](8);
@@ -171,14 +164,12 @@
         }
     }
 
-<<<<<<< HEAD
-    function openDemoTroves(DemoTroveParams[] memory troves, LiquityContractsDev[] memory contractsArray) internal {
-=======
-    function openDemoTroves(DemoTroveParams[] memory troves, LiquityContractsTestnet memory contracts) internal {
->>>>>>> b0125719
+    function openDemoTroves(DemoTroveParams[] memory troves, LiquityContractsTestnet[] memory contractsArray)
+        internal
+    {
         for (uint256 i = 0; i < troves.length; i++) {
             DemoTroveParams memory trove = troves[i];
-            LiquityContractsDev memory contracts = contractsArray[trove.collIndex];
+            LiquityContractsTestnet memory contracts = contractsArray[trove.collIndex];
 
             vm.startBroadcast(trove.owner);
 
