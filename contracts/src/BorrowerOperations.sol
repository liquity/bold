--- conflicted
+++ resolved
@@ -1251,17 +1251,10 @@
     }
 
     function _requireSenderIsOwnerOrAddManager(uint256 _troveId, address _owner) internal view {
-<<<<<<< HEAD
-        if (msg.sender != _owner && msg.sender != addManagerOf[_troveId]) {
+        address addManager = addManagerOf[_troveId];
+        if (msg.sender != _owner && addManager != address(0) && msg.sender != addManager) {
             revert NotOwnerNorAddManager();
         }
-=======
-        address addManager = addManagerOf[_troveId];
-        require(
-            msg.sender == _owner || addManager == address(0) || msg.sender == addManager,
-            "BorrowerOps: sender is neither Trove owner nor add-manager"
-        );
->>>>>>> dcc71d32
     }
 
     function _requireSenderIsOwnerOrRemoveManager(uint256 _troveId, address _owner) internal view {
