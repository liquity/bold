--- conflicted
+++ resolved
@@ -115,32 +115,7 @@
         return amountOut;
     }
 
-<<<<<<< HEAD
     function priceToSqrtPrice(IBoldToken _boldToken, IERC20 _collToken, uint256 _price) public pure returns (uint160) {
-=======
-    function uniswapV3SwapCallback(int256 amount0Delta, int256 amount1Delta, bytes calldata) external {
-        _requireCallerIsUniV3Router();
-
-        IERC20 token0;
-        IERC20 token1;
-        if (_zeroForOne(boldToken, collToken)) {
-            token0 = boldToken;
-            token1 = collToken;
-        } else {
-            token0 = collToken;
-            token1 = boldToken;
-        }
-
-        if (amount0Delta > 0) {
-            token0.transfer(msg.sender, uint256(amount0Delta));
-        }
-        if (amount1Delta > 0) {
-            token1.transfer(msg.sender, uint256(amount1Delta));
-        }
-    }
-
-    function priceToSqrtPrice(IBoldToken _boldToken, IERC20 _collToken, uint256 _price) external pure returns (uint160) {
->>>>>>> a4cbbcfe
         // inverse price if Bold goes first
         uint256 price = _zeroForOne(_boldToken, _collToken) ? DECIMAL_PRECISION * DECIMAL_PRECISION / _price : _price;
         return uint160(Math.sqrt((price << 192) / DECIMAL_PRECISION));
