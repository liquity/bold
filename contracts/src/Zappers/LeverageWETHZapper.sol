--- conflicted
+++ resolved
@@ -11,13 +11,9 @@
 
 // import "forge-std/console2.sol";
 
-<<<<<<< HEAD
 // TODO: unwrap WETH in _returnLeftovers
 
-contract LeverageWETHZapper is WETHZapper, IFlashLoanReceiver, ILeverageZapper {
-=======
 contract LeverageWETHZapper is WETHZapper, ILeverageZapper {
->>>>>>> a4cbbcfe
     IPriceFeed public immutable priceFeed;
 
     constructor(IAddressesRegistry _addressesRegistry, IFlashLoanProvider _flashLoanProvider, IExchange _exchange)
