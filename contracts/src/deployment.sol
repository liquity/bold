// SPDX-License-Identifier: MIT

pragma solidity 0.8.18;

import "./ActivePool.sol";
import "./BoldToken.sol";
import "./BorrowerOperations.sol";
import "./CollSurplusPool.sol";
import "./DefaultPool.sol";
import "./GasPool.sol";
import "./HintHelpers.sol";
import "./MultiTroveGetter.sol";
import "./SortedTroves.sol";
import "./StabilityPool.sol";
import "./test/TestContracts/TroveManagerTester.sol";
import "./CollateralRegistry.sol";
import "./MockInterestRouter.sol";
import "./test/TestContracts/PriceFeedTestnet.sol";
import {ERC20Faucet} from "./test/TestContracts/ERC20Faucet.sol";

// import "forge-std/console.sol";

struct LiquityContracts {
    IActivePool activePool;
    IBorrowerOperations borrowerOperations;
    ICollSurplusPool collSurplusPool;
    IDefaultPool defaultPool;
    ISortedTroves sortedTroves;
    IStabilityPool stabilityPool;
    TroveManagerTester troveManager;
    IPriceFeedTestnet priceFeed;
    GasPool gasPool;
    IInterestRouter interestRouter;
    IERC20 WETH;
}

struct TroveManagerParams {
    uint256 MCR;
    uint256 LIQUIDATION_PENALTY_SP;
    uint256 LIQUIDATION_PENALTY_REDISTRIBUTION;
}

function _deployAndConnectContracts()
    returns (
        LiquityContracts memory contracts,
        ICollateralRegistry collateralRegistry,
        IBoldToken boldToken,
<<<<<<< HEAD
        MultiTroveGetter multiTroveGetter
=======
        HintHelpers hintHelpers
>>>>>>> 33b7eff7
    )
{
    return _deployAndConnectContracts(TroveManagerParams(110e16, 5e16, 10e16));
}

function _deployAndConnectContracts(TroveManagerParams memory troveManagerParams)
    returns (
        LiquityContracts memory contracts,
        ICollateralRegistry collateralRegistry,
        IBoldToken boldToken,
<<<<<<< HEAD
        MultiTroveGetter multiTroveGetter
=======
        HintHelpers hintHelpers
>>>>>>> 33b7eff7
    )
{
    LiquityContracts[] memory contractsArray;
    TroveManagerParams[] memory troveManagerParamsArray = new TroveManagerParams[](1);

    troveManagerParamsArray[0] = troveManagerParams;
<<<<<<< HEAD
    (contractsArray, collateralRegistry, boldToken, multiTroveGetter) =
        _deployAndConnectContracts(troveManagerParamsArray);
=======
    (contractsArray, collateralRegistry, boldToken, hintHelpers) = _deployAndConnectContracts(troveManagerParamsArray);
>>>>>>> 33b7eff7
    contracts = contractsArray[0];
}

function _deployAndConnectContracts(TroveManagerParams[] memory troveManagerParamsArray)
    returns (
        LiquityContracts[] memory contractsArray,
        ICollateralRegistry collateralRegistry,
        IBoldToken boldToken,
<<<<<<< HEAD
        MultiTroveGetter multiTroveGetter
=======
        HintHelpers hintHelpers
>>>>>>> 33b7eff7
    )
{
    uint256 numCollaterals = troveManagerParamsArray.length;
    boldToken = new BoldToken();

    contractsArray = new LiquityContracts[](numCollaterals);
    IERC20[] memory collaterals = new IERC20[](numCollaterals);
    ITroveManager[] memory troveManagers = new ITroveManager[](numCollaterals);

    LiquityContracts memory contracts;
    IERC20 WETH = new ERC20Faucet(
        "Wrapped ETH", // _name
        "WETH", //        _symbol
        100 ether, //     _tapAmount
        1 days //         _tapPeriod
    );
    contracts = _deployAndConnectCollateralContracts(WETH, boldToken, troveManagerParamsArray[0]);
    contractsArray[0] = contracts;
    collaterals[0] = contracts.WETH;
    troveManagers[0] = contracts.troveManager;

    // Multicollateral registry
    for (uint256 i = 1; i < numCollaterals; i++) {
        IERC20 stETH = new ERC20Faucet(
            string.concat("Staked ETH", string(abi.encode(i))), // _name
            string.concat("stETH", string(abi.encode(i))), // _symbol
            100 ether, //     _tapAmount
            1 days //         _tapPeriod
        );
        contracts = _deployAndConnectCollateralContracts(stETH, boldToken, troveManagerParamsArray[i]);
        collaterals[i] = contracts.WETH;
        troveManagers[i] = contracts.troveManager;
        contractsArray[i] = contracts;
    }

    collateralRegistry = new CollateralRegistry(boldToken, collaterals, troveManagers);
<<<<<<< HEAD
    multiTroveGetter = new MultiTroveGetter(collateralRegistry);
=======
    hintHelpers = new HintHelpers(collateralRegistry);
>>>>>>> 33b7eff7
    boldToken.setCollateralRegistry(address(collateralRegistry));

    // Set registry in TroveManagers
    for (uint256 i = 0; i < numCollaterals; i++) {
        contractsArray[i].troveManager.setCollateralRegistry(address(collateralRegistry));
    }
}

function _deployAndConnectCollateralContracts(
    IERC20 _collateralToken,
    IBoldToken _boldToken,
    TroveManagerParams memory troveManagerParams
) returns (LiquityContracts memory contracts) {
    // TODO: optimize deployment order & constructor args & connector functions

    contracts.WETH = _collateralToken;

    // Deploy all contracts
    contracts.activePool = new ActivePool(address(_collateralToken));
    contracts.troveManager = new TroveManagerTester(
        troveManagerParams.MCR,
        troveManagerParams.LIQUIDATION_PENALTY_SP,
        troveManagerParams.LIQUIDATION_PENALTY_REDISTRIBUTION
    );
    contracts.borrowerOperations = new BorrowerOperations(_collateralToken, contracts.troveManager);
    contracts.collSurplusPool = new CollSurplusPool(address(_collateralToken));
    contracts.defaultPool = new DefaultPool(address(_collateralToken));
    contracts.gasPool = new GasPool();
    contracts.priceFeed = new PriceFeedTestnet();
    contracts.sortedTroves = new SortedTroves();
    contracts.stabilityPool = new StabilityPool(address(_collateralToken));
    contracts.interestRouter = new MockInterestRouter();

    _boldToken.setBranchAddresses(
        address(contracts.troveManager),
        address(contracts.stabilityPool),
        address(contracts.borrowerOperations),
        address(contracts.activePool)
    );

    // Connect contracts
    contracts.sortedTroves.setAddresses(address(contracts.troveManager), address(contracts.borrowerOperations));

    // set contracts in the Trove Manager
    contracts.troveManager.setAddresses(
        address(contracts.borrowerOperations),
        address(contracts.activePool),
        address(contracts.defaultPool),
        address(contracts.stabilityPool),
        address(contracts.gasPool),
        address(contracts.collSurplusPool),
        address(contracts.priceFeed),
        address(_boldToken),
        address(contracts.sortedTroves)
    );

    // set contracts in BorrowerOperations
    contracts.borrowerOperations.setAddresses(
        address(contracts.activePool),
        address(contracts.defaultPool),
        address(contracts.gasPool),
        address(contracts.collSurplusPool),
        address(contracts.priceFeed),
        address(contracts.sortedTroves),
        address(_boldToken)
    );

    // set contracts in the Pools
    contracts.stabilityPool.setAddresses(
        address(contracts.borrowerOperations),
        address(contracts.troveManager),
        address(contracts.activePool),
        address(_boldToken),
        address(contracts.sortedTroves),
        address(contracts.priceFeed)
    );

    contracts.activePool.setAddresses(
        address(contracts.borrowerOperations),
        address(contracts.troveManager),
        address(contracts.stabilityPool),
        address(contracts.defaultPool),
        address(_boldToken),
        address(contracts.interestRouter)
    );

    contracts.defaultPool.setAddresses(address(contracts.troveManager), address(contracts.activePool));

    contracts.collSurplusPool.setAddresses(
        address(contracts.borrowerOperations), address(contracts.troveManager), address(contracts.activePool)
    );
}<|MERGE_RESOLUTION|>--- conflicted
+++ resolved
@@ -45,11 +45,8 @@
         LiquityContracts memory contracts,
         ICollateralRegistry collateralRegistry,
         IBoldToken boldToken,
-<<<<<<< HEAD
+        HintHelpers hintHelpers,
         MultiTroveGetter multiTroveGetter
-=======
-        HintHelpers hintHelpers
->>>>>>> 33b7eff7
     )
 {
     return _deployAndConnectContracts(TroveManagerParams(110e16, 5e16, 10e16));
@@ -60,23 +57,16 @@
         LiquityContracts memory contracts,
         ICollateralRegistry collateralRegistry,
         IBoldToken boldToken,
-<<<<<<< HEAD
+        HintHelpers hintHelpers,
         MultiTroveGetter multiTroveGetter
-=======
-        HintHelpers hintHelpers
->>>>>>> 33b7eff7
     )
 {
     LiquityContracts[] memory contractsArray;
     TroveManagerParams[] memory troveManagerParamsArray = new TroveManagerParams[](1);
 
     troveManagerParamsArray[0] = troveManagerParams;
-<<<<<<< HEAD
-    (contractsArray, collateralRegistry, boldToken, multiTroveGetter) =
+    (contractsArray, collateralRegistry, boldToken, hintHelpers, multiTroveGetter) =
         _deployAndConnectContracts(troveManagerParamsArray);
-=======
-    (contractsArray, collateralRegistry, boldToken, hintHelpers) = _deployAndConnectContracts(troveManagerParamsArray);
->>>>>>> 33b7eff7
     contracts = contractsArray[0];
 }
 
@@ -85,11 +75,8 @@
         LiquityContracts[] memory contractsArray,
         ICollateralRegistry collateralRegistry,
         IBoldToken boldToken,
-<<<<<<< HEAD
+        HintHelpers hintHelpers,
         MultiTroveGetter multiTroveGetter
-=======
-        HintHelpers hintHelpers
->>>>>>> 33b7eff7
     )
 {
     uint256 numCollaterals = troveManagerParamsArray.length;
@@ -126,11 +113,8 @@
     }
 
     collateralRegistry = new CollateralRegistry(boldToken, collaterals, troveManagers);
-<<<<<<< HEAD
+    hintHelpers = new HintHelpers(collateralRegistry);
     multiTroveGetter = new MultiTroveGetter(collateralRegistry);
-=======
-    hintHelpers = new HintHelpers(collateralRegistry);
->>>>>>> 33b7eff7
     boldToken.setCollateralRegistry(address(collateralRegistry));
 
     // Set registry in TroveManagers
