// SPDX-License-Identifier: BUSL-1.1

pragma solidity 0.8.24;

// This abstract contract provides storage padding for the proxy
import { CustomSuperTokenBase } from "@superfluid-finance/ethereum-contracts/contracts/interfaces/superfluid/CustomSuperTokenBase.sol";
// Implementation of UUPSProxy (see https://eips.ethereum.org/EIPS/eip-1822)
import { UUPSProxy } from "@superfluid-finance/ethereum-contracts/contracts/upgradability/UUPSProxy.sol";
// Superfluid framework interfaces we need
import { ISuperToken, ISuperTokenFactory, IERC20 } from "@superfluid-finance/ethereum-contracts/contracts/interfaces/superfluid/ISuperfluid.sol";


import "openzeppelin-contracts/contracts/token/ERC20/extensions/ERC20Permit.sol";
import "./Dependencies/Ownable.sol";
import "./Interfaces/IBoldToken.sol";

/*
 * --- Functionality added specific to the BoldToken ---
 *
 * 1) Transfer protection: blacklist of addresses that are invalid recipients (i.e. core Liquity contracts) in external
 * transfer() and transferFrom() calls. The purpose is to protect users from losing tokens by mistakenly sending Bold directly to a Liquity
 * core contract, when they should rather call the right function.
 *
 * 2) sendToPool() and returnFromPool(): functions callable only Liquity core contracts, which move Bold tokens between Liquity <-> user.
 */

 //INFO: permit involves approve, so invoke safeApproveFor in supertoken

contract BoldToken is CustomSuperTokenBase, Ownable, IBoldTokenCustom, UUPSProxy {

    string internal constant _NAME = "Nerite Stablecoin";
    string internal constant _SYMBOL = "USDN";


    // --- Addresses ---

    address public collateralRegistryAddress;
    mapping(address => bool) troveManagerAddresses;
    mapping(address => bool) stabilityPoolAddresses;
    mapping(address => bool) borrowerOperationsAddresses;
    mapping(address => bool) activePoolAddresses;

    // --- Events ---
    event CollateralRegistryAddressChanged(address _newCollateralRegistryAddress);
    event TroveManagerAddressAdded(address _newTroveManagerAddress);
    event StabilityPoolAddressAdded(address _newStabilityPoolAddress);
    event BorrowerOperationsAddressAdded(address _newBorrowerOperationsAddress);
    event ActivePoolAddressAdded(address _newActivePoolAddress);

<<<<<<< HEAD
    //TODO update deployment script for new constructor params.
    //TODO move supertoken init to another function possibley.
    //TODO lookup address of factory deployment and include that in the deployment scripts to int the factory.
    //TODO BOLD token now has a payable fallback function. verify this is not a problem.
    //TODO clean up construtor and update tests that use the constructor to not have the factory param.
    constructor(address _owner) Ownable(_owner) {}
=======
    constructor(address _owner, ISuperTokenFactory factory) Ownable(_owner) {}
>>>>>>> 6f6cae22

    function initialize(ISuperTokenFactory factory) external {
        // This call to the factory invokes `UUPSProxy.initialize`, which connects the proxy to the canonical SuperToken implementation.
		// It also emits an event which facilitates discovery of this token.
		ISuperTokenFactory(factory).initializeCustomSuperToken(address(this));

		// This initializes the token storage and sets the `initialized` flag of OpenZeppelin Initializable.
		// This makes sure that it will revert if invoked more than once.
		ISuperToken(address(this)).initialize(
			IERC20(address(0)),
			18,
			_NAME,
			_SYMBOL
		);
    }

    function setBranchAddresses(
        address _troveManagerAddress,
        address _stabilityPoolAddress,
        address _borrowerOperationsAddress,
        address _activePoolAddress
    ) external override onlyOwner {
        troveManagerAddresses[_troveManagerAddress] = true;
        emit TroveManagerAddressAdded(_troveManagerAddress);

        stabilityPoolAddresses[_stabilityPoolAddress] = true;
        emit StabilityPoolAddressAdded(_stabilityPoolAddress);

        borrowerOperationsAddresses[_borrowerOperationsAddress] = true;
        emit BorrowerOperationsAddressAdded(_borrowerOperationsAddress);

        activePoolAddresses[_activePoolAddress] = true;
        emit ActivePoolAddressAdded(_activePoolAddress);
    }

    function setCollateralRegistry(address _collateralRegistryAddress) external override onlyOwner {
        collateralRegistryAddress = _collateralRegistryAddress;
        emit CollateralRegistryAddressChanged(_collateralRegistryAddress);

        _renounceOwnership();
    }

    // --- Functions for intra-Liquity calls ---

    function mint(address _account, uint256 _amount) external override {
        _requireCallerIsBOorAP();
        ISuperToken(address(this)).selfMint(_account, _amount, "");
    }

    function burn(address _account, uint256 _amount) external override {
        _requireCallerIsCRorBOorTMorSP();
        ISuperToken(address(this)).selfBurn(_account, _amount, "");
    }

    function sendToPool(address _sender, address _poolAddress, uint256 _amount) external override {
        _requireCallerIsStabilityPool();
        ISuperToken(address(this)).selfTransferFrom(_sender, _sender, _poolAddress, _amount);
    }

    function returnFromPool(address _poolAddress, address _receiver, uint256 _amount) external override {
        _requireCallerIsStabilityPool();
        ISuperToken(address(this)).selfTransferFrom(_poolAddress, _poolAddress, _receiver, _amount);
    }

    // TODO: check that SF already checks for no sending to 0 or this contract.

    // --- 'require' functions ---

    function _requireValidRecipient(address _recipient) internal view {
        require(
            _recipient != address(0) && _recipient != address(this),
            "Bold: Cannot transfer tokens directly to the Bold token contract or the zero address"
        );
    }

    function _requireCallerIsBOorAP() internal view {
        require(
            borrowerOperationsAddresses[msg.sender] || activePoolAddresses[msg.sender],
            "BoldToken: Caller is not BO or AP"
        );
    }

    function _requireCallerIsCRorBOorTMorSP() internal view {
        require(
            msg.sender == collateralRegistryAddress || borrowerOperationsAddresses[msg.sender]
                || troveManagerAddresses[msg.sender] || stabilityPoolAddresses[msg.sender],
            "Bold: Caller is neither CR nor BorrowerOperations nor TroveManager nor StabilityPool"
        );
    }

    function _requireCallerIsStabilityPool() internal view {
        require(stabilityPoolAddresses[msg.sender], "Bold: Caller is not the StabilityPool");
    }

    //[================================]
    //Permit functions
    //[================================]

    /// @dev Returns the EIP-712 domain separator for the EIP-2612 permit.
    // Required to implement ERC20Permit.
    // solhint-disable-next-line func-name-mixedcase
    function DOMAIN_SEPARATOR() public view returns (bytes32) {
        return keccak256(
            abi.encode(
                keccak256("EIP712Domain(string name,string version,uint256 chainId,address verifyingContract)"),
                keccak256(bytes(ISuperToken(address(this)).name())),
                keccak256(bytes("1")),
                block.chainid,
                address(this)
            )
        );
    }

    // Storage slot for nonces (from ERC20Permit)
    mapping(address => uint256) private _nonces;

    function eip712Domain() external view override returns (
        bytes1 fields,
        string memory name712,
        string memory version,
        uint256 chainId,
        address verifyingContract,
        bytes32 salt,
        uint256[] memory extensions
    ) {
        return (
            hex"0f", // 01111 (all fields except salt and extensions)
            ISuperToken(address(this)).name(),
            "1", // version
            block.chainid,
            address(this),
            bytes32(0),
            new uint256[](0)
        );
    }

    function nonces(address owner) external view override returns (uint256) {
        return _nonces[owner];
    }

    function permit(
        address owner,
        address spender,
        uint256 value,
        uint256 deadline,
        uint8 v,
        bytes32 r,
        bytes32 s
    ) external override {
        if (deadline < block.timestamp) revert("PERMIT_DEADLINE_EXPIRED");
        
        // Compute the digest
        bytes32 structHash = keccak256(
            abi.encode(
                keccak256("Permit(address owner,address spender,uint256 value,uint256 nonce,uint256 deadline)"),
                owner,
                spender,
                value,
                _nonces[owner]++,
                deadline
            )
        );
        bytes32 digest = keccak256(
            abi.encodePacked(
                "\x19\x01",
                DOMAIN_SEPARATOR(),
                structHash
            )
        );
        
        address signer = ecrecover(digest, v, r, s);
        if (signer == address(0)) revert("INVALID_SIGNATURE");
        if (signer != owner) revert("INVALID_SIGNER");

        // Finally, approve the spender
        ISuperToken(address(this)).selfApproveFor(owner, spender, value);
    }

}<|MERGE_RESOLUTION|>--- conflicted
+++ resolved
@@ -47,16 +47,7 @@
     event BorrowerOperationsAddressAdded(address _newBorrowerOperationsAddress);
     event ActivePoolAddressAdded(address _newActivePoolAddress);
 
-<<<<<<< HEAD
-    //TODO update deployment script for new constructor params.
-    //TODO move supertoken init to another function possibley.
-    //TODO lookup address of factory deployment and include that in the deployment scripts to int the factory.
-    //TODO BOLD token now has a payable fallback function. verify this is not a problem.
-    //TODO clean up construtor and update tests that use the constructor to not have the factory param.
-    constructor(address _owner) Ownable(_owner) {}
-=======
     constructor(address _owner, ISuperTokenFactory factory) Ownable(_owner) {}
->>>>>>> 6f6cae22
 
     function initialize(ISuperTokenFactory factory) external {
         // This call to the factory invokes `UUPSProxy.initialize`, which connects the proxy to the canonical SuperToken implementation.
