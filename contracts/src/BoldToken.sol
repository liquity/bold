--- conflicted
+++ resolved
@@ -16,16 +16,9 @@
  * 2) sendToPool() and returnFromPool(): functions callable only Liquity core contracts, which move BOLD tokens between Liquity <-> user.
  */
 
-<<<<<<< HEAD
-// TODO naming
 contract BoldToken is Owned, IBoldToken, ERC20Permit {
-    string internal constant _NAME = "Bold Stablecoin";
-    string internal constant _SYMBOL = "Bold";
-=======
-contract BoldToken is Ownable, IBoldToken, ERC20Permit {
     string internal constant _NAME = "BOLD Stablecoin";
     string internal constant _SYMBOL = "BOLD";
->>>>>>> a76d2cec
 
     // --- Addresses ---
 
@@ -232,18 +225,12 @@
 
     function _requireCallerIsBurner() internal view {
         require(
-<<<<<<< HEAD
             msg.sender == collateralRegistryAddress || 
             borrowerOperationsAddresses[msg.sender] || 
             troveManagerAddresses[msg.sender] || 
             stabilityPoolAddresses[msg.sender] || 
             burnerAddresses[msg.sender],
             "Bold: Caller is neither CR nor BorrowerOperations nor TroveManager nor StabilityPool not a burner"
-=======
-            msg.sender == collateralRegistryAddress || borrowerOperationsAddresses[msg.sender]
-                || troveManagerAddresses[msg.sender] || stabilityPoolAddresses[msg.sender],
-            "BoldToken: Caller is neither CR nor BorrowerOperations nor TroveManager nor StabilityPool"
->>>>>>> a76d2cec
         );
     }
 
