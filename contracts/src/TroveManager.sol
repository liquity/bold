// SPDX-License-Identifier: MIT

pragma solidity 0.8.18;

import "./Interfaces/ITroveManager.sol";
import "./Interfaces/IStabilityPool.sol";
import "./Interfaces/ICollSurplusPool.sol";
import "./Interfaces/IBoldToken.sol";
import "./Interfaces/ISortedTroves.sol";
import "./Dependencies/LiquityBase.sol";
import "./Dependencies/Ownable.sol";
import "./Dependencies/CheckContract.sol";

// import "forge-std/console2.sol";

contract TroveManager is LiquityBase, Ownable, CheckContract, ITroveManager {
    string constant public NAME = "TroveManager";

    // --- Connected contract declarations ---

    address public borrowerOperationsAddress;

    IStabilityPool public override stabilityPool;

    address gasPoolAddress;

    ICollSurplusPool collSurplusPool;

    IBoldToken public override boldToken;

    // A doubly linked list of Troves, sorted by their sorted by their collateral ratios
    ISortedTroves public sortedTroves;

    // --- Data structures ---

    uint constant public SECONDS_IN_ONE_MINUTE = 60;
    /*
     * Half-life of 12h. 12h = 720 min
     * (1/2) = d^720 => d = (1/2)^(1/720)
     */
    uint constant public MINUTE_DECAY_FACTOR = 999037758833783000;
    uint constant public REDEMPTION_FEE_FLOOR = DECIMAL_PRECISION / 1000 * 5; // 0.5%
    uint constant public MAX_BORROWING_FEE = DECIMAL_PRECISION / 100 * 5; // 5%

    // During bootsrap period redemptions are not allowed
    uint constant public BOOTSTRAP_PERIOD = 14 days;

    /*
    * BETA: 18 digit decimal. Parameter by which to divide the redeemed fraction, in order to calc the new base rate from a redemption.
    * Corresponds to (1 / ALPHA) in the white paper.
    */
    uint constant public BETA = 2;

    uint public baseRate;

    // The timestamp of the latest fee operation (redemption or new Bold issuance)
    uint public lastFeeOperationTime;

    enum Status {
        nonExistent,
        active,
        closedByOwner,
        closedByLiquidation,
        closedByRedemption
    }

    // Store the necessary data for a trove
    struct Trove {
        uint debt;
        uint coll;
        uint stake;
        Status status;
        uint128 arrayIndex;
        uint256 annualInterestRate; 
        // TODO: optimize this struct packing for gas reduction, which may break v1 tests that assume a certain order of properties
    }

    mapping (address => Trove) public Troves;

    uint public totalStakes;

    // Snapshot of the value of totalStakes, taken immediately after the latest liquidation
    uint public totalStakesSnapshot;

    // Snapshot of the total collateral across the ActivePool and DefaultPool, immediately after the latest liquidation.
    uint public totalCollateralSnapshot;

    /*
    * L_ETH and L_boldDebt track the sums of accumulated liquidation rewards per unit staked. During its lifetime, each stake earns:
    *
    * An ETH gain of ( stake * [L_ETH - L_ETH(0)] )
    * A boldDebt increase  of ( stake * [L_boldDebt - L_boldDebt(0)] )
    *
    * Where L_ETH(0) and L_boldDebt(0) are snapshots of L_ETH and L_boldDebt for the active Trove taken at the instant the stake was made
    */
    uint public L_ETH;
    uint public L_boldDebt;

    // Map addresses with active troves to their RewardSnapshot
    mapping (address => RewardSnapshot) public rewardSnapshots;

    // Object containing the ETH and Bold snapshots for a given active trove
    struct RewardSnapshot { uint ETH; uint boldDebt;}

    // Array of all active trove addresses - used to to compute an approximate hint off-chain, for the sorted list insertion
    address[] public TroveOwners;

    // Error trackers for the trove redistribution calculation
    uint public lastETHError_Redistribution;
    uint public lastBoldDebtError_Redistribution;

    /*
    * --- Variable container structs for liquidations ---
    *
    * These structs are used to hold, return and assign variables inside the liquidation functions,
    * in order to avoid the error: "CompilerError: Stack too deep".
    **/

    struct LocalVariables_OuterLiquidationFunction {
        uint price;
        uint boldInStabPool;
        bool recoveryModeAtStart;
        uint liquidatedDebt;
        uint liquidatedColl;
    }

    struct LocalVariables_InnerSingleLiquidateFunction {
        uint collToLiquidate;
        uint pendingDebtReward;
        uint pendingCollReward;
    }

    struct LocalVariables_LiquidationSequence {
        uint remainingBoldInStabPool;
        uint i;
        uint ICR;
        address user;
        bool backToNormalMode;
        uint entireSystemDebt;
        uint entireSystemColl;
    }

    struct LiquidationValues {
        uint entireTroveDebt;
        uint entireTroveColl;
        uint collGasCompensation;
        uint BoldGasCompensation;
        uint debtToOffset;
        uint collToSendToSP;
        uint debtToRedistribute;
        uint collToRedistribute;
        uint collSurplus;
    }

    struct LiquidationTotals {
        uint totalCollInSequence;
        uint totalDebtInSequence;
        uint totalCollGasCompensation;
        uint totalBoldGasCompensation;
        uint totalDebtToOffset;
        uint totalCollToSendToSP;
        uint totalDebtToRedistribute;
        uint totalCollToRedistribute;
        uint totalCollSurplus;
    }

    struct ContractsCache {
        IActivePool activePool;
        IDefaultPool defaultPool;
        IBoldToken boldToken;
        ISortedTroves sortedTroves;
        ICollSurplusPool collSurplusPool;
        address gasPoolAddress;
    }
    // --- Variable container structs for redemptions ---

    struct RedemptionTotals {
        uint remainingBold;
        uint totalBoldToRedeem;
        uint totalETHDrawn;
        uint ETHFee;
        uint ETHToSendToRedeemer;
        uint decayedBaseRate;
        uint price;
        uint totalBoldSupplyAtStart;
    }

    struct SingleRedemptionValues {
        uint BoldLot;
        uint ETHLot;
        bool cancelledPartial;
    }

    // --- Events ---

    event BorrowerOperationsAddressChanged(address _newBorrowerOperationsAddress);
    event PriceFeedAddressChanged(address _newPriceFeedAddress);
    event BoldTokenAddressChanged(address _newBoldTokenAddress);
    event ActivePoolAddressChanged(address _activePoolAddress);
    event DefaultPoolAddressChanged(address _defaultPoolAddress);
    event StabilityPoolAddressChanged(address _stabilityPoolAddress);
    event GasPoolAddressChanged(address _gasPoolAddress);
    event CollSurplusPoolAddressChanged(address _collSurplusPoolAddress);
    event SortedTrovesAddressChanged(address _sortedTrovesAddress);

    event Liquidation(uint _liquidatedDebt, uint _liquidatedColl, uint _collGasCompensation, uint _boldGasCompensation);
    event Redemption(uint _attemptedBoldAmount, uint _actualBoldAmount, uint _ETHSent, uint _ETHFee);
    event TroveUpdated(address indexed _borrower, uint _debt, uint _coll, uint _stake, TroveManagerOperation _operation);
    event TroveLiquidated(address indexed _borrower, uint _debt, uint _coll, TroveManagerOperation _operation);
    event BaseRateUpdated(uint _baseRate);
    event LastFeeOpTimeUpdated(uint _lastFeeOpTime);
    event TotalStakesUpdated(uint _newTotalStakes);
    event SystemSnapshotsUpdated(uint _totalStakesSnapshot, uint _totalCollateralSnapshot);
    event LTermsUpdated(uint _L_ETH, uint _L_boldDebt);
    event TroveSnapshotsUpdated(uint _L_ETH, uint _L_boldDebt);
    event TroveIndexUpdated(address _borrower, uint _newIndex);

     enum TroveManagerOperation {
        applyPendingRewards,
        liquidateInNormalMode,
        liquidateInRecoveryMode,
        redeemCollateral
    }


    // --- Dependency setter ---

    function setAddresses(
        address _borrowerOperationsAddress,
        address _activePoolAddress,
        address _defaultPoolAddress,
        address _stabilityPoolAddress,
        address _gasPoolAddress,
        address _collSurplusPoolAddress,
        address _priceFeedAddress,
        address _boldTokenAddress,
        address _sortedTrovesAddress
    )
        external
        override
        onlyOwner
    {
        checkContract(_borrowerOperationsAddress);
        checkContract(_activePoolAddress);
        checkContract(_defaultPoolAddress);
        checkContract(_stabilityPoolAddress);
        checkContract(_gasPoolAddress);
        checkContract(_collSurplusPoolAddress);
        checkContract(_priceFeedAddress);
        checkContract(_boldTokenAddress);
        checkContract(_sortedTrovesAddress);

        borrowerOperationsAddress = _borrowerOperationsAddress;
        activePool = IActivePool(_activePoolAddress);
        defaultPool = IDefaultPool(_defaultPoolAddress);
        stabilityPool = IStabilityPool(_stabilityPoolAddress);
        gasPoolAddress = _gasPoolAddress;
        collSurplusPool = ICollSurplusPool(_collSurplusPoolAddress);
        priceFeed = IPriceFeed(_priceFeedAddress);
        boldToken = IBoldToken(_boldTokenAddress);
        sortedTroves = ISortedTroves(_sortedTrovesAddress);

        emit BorrowerOperationsAddressChanged(_borrowerOperationsAddress);
        emit ActivePoolAddressChanged(_activePoolAddress);
        emit DefaultPoolAddressChanged(_defaultPoolAddress);
        emit StabilityPoolAddressChanged(_stabilityPoolAddress);
        emit GasPoolAddressChanged(_gasPoolAddress);
        emit CollSurplusPoolAddressChanged(_collSurplusPoolAddress);
        emit PriceFeedAddressChanged(_priceFeedAddress);
        emit BoldTokenAddressChanged(_boldTokenAddress);
        emit SortedTrovesAddressChanged(_sortedTrovesAddress);

        _renounceOwnership();
    }

    // --- Getters ---

    function getTroveOwnersCount() external view override returns (uint) {
        return TroveOwners.length;
    }

    function getTroveFromTroveOwnersArray(uint _index) external view override returns (address) {
        return TroveOwners[_index];
    }

    // --- Trove Liquidation functions ---

    // Single liquidation function. Closes the trove if its ICR is lower than the minimum collateral ratio.
    function liquidate(address _borrower) external override {
        _requireTroveIsActive(_borrower);

        address[] memory borrowers = new address[](1);
        borrowers[0] = _borrower;
        batchLiquidateTroves(borrowers);
    }

    // --- Inner single liquidation functions ---

    // Liquidate one trove, in Normal Mode.
    function _liquidateNormalMode(
        IActivePool _activePool,
        IDefaultPool _defaultPool,
        address _borrower,
        uint _boldInStabPool
    )
        internal
        returns (LiquidationValues memory singleLiquidation)
    {
        LocalVariables_InnerSingleLiquidateFunction memory vars;

        (singleLiquidation.entireTroveDebt,
        singleLiquidation.entireTroveColl,
        vars.pendingDebtReward,
        vars.pendingCollReward) = getEntireDebtAndColl(_borrower);

        _movePendingTroveRewardsToActivePool(_activePool, _defaultPool, vars.pendingDebtReward, vars.pendingCollReward);
        _removeStake(_borrower);

        singleLiquidation.collGasCompensation = _getCollGasCompensation(singleLiquidation.entireTroveColl);
        singleLiquidation.BoldGasCompensation = BOLD_GAS_COMPENSATION;
        uint collToLiquidate = singleLiquidation.entireTroveColl - singleLiquidation.collGasCompensation;

        (singleLiquidation.debtToOffset,
        singleLiquidation.collToSendToSP,
        singleLiquidation.debtToRedistribute,
        singleLiquidation.collToRedistribute) = _getOffsetAndRedistributionVals(singleLiquidation.entireTroveDebt, collToLiquidate, _boldInStabPool);

        _closeTrove(_borrower, Status.closedByLiquidation);
        emit TroveLiquidated(_borrower, singleLiquidation.entireTroveDebt, singleLiquidation.entireTroveColl, TroveManagerOperation.liquidateInNormalMode);
        emit TroveUpdated(_borrower, 0, 0, 0, TroveManagerOperation.liquidateInNormalMode);
        return singleLiquidation;
    }

    // Liquidate one trove, in Recovery Mode.
    function _liquidateRecoveryMode(
        IActivePool _activePool,
        IDefaultPool _defaultPool,
        address _borrower,
        uint _ICR,
        uint _boldInStabPool,
        uint _TCR,
        uint _price
    )
        internal
        returns (LiquidationValues memory singleLiquidation)
    {
        LocalVariables_InnerSingleLiquidateFunction memory vars;
        if (TroveOwners.length <= 1) {return singleLiquidation;} // don't liquidate if last trove
        (singleLiquidation.entireTroveDebt,
        singleLiquidation.entireTroveColl,
        vars.pendingDebtReward,
        vars.pendingCollReward) = getEntireDebtAndColl(_borrower);

        singleLiquidation.collGasCompensation = _getCollGasCompensation(singleLiquidation.entireTroveColl);
        singleLiquidation.BoldGasCompensation = BOLD_GAS_COMPENSATION;
        vars.collToLiquidate = singleLiquidation.entireTroveColl - singleLiquidation.collGasCompensation;

        // If ICR <= 100%, purely redistribute the Trove across all active Troves
        if (_ICR <= _100pct) {
            _movePendingTroveRewardsToActivePool(_activePool, _defaultPool, vars.pendingDebtReward, vars.pendingCollReward);
            _removeStake(_borrower);
           
            singleLiquidation.debtToOffset = 0;
            singleLiquidation.collToSendToSP = 0;
            singleLiquidation.debtToRedistribute = singleLiquidation.entireTroveDebt;
            singleLiquidation.collToRedistribute = vars.collToLiquidate;

            _closeTrove(_borrower, Status.closedByLiquidation);
            emit TroveLiquidated(_borrower, singleLiquidation.entireTroveDebt, singleLiquidation.entireTroveColl, TroveManagerOperation.liquidateInRecoveryMode);
            emit TroveUpdated(_borrower, 0, 0, 0, TroveManagerOperation.liquidateInRecoveryMode);
            
        // If 100% < ICR < MCR, offset as much as possible, and redistribute the remainder
        } else if ((_ICR > _100pct) && (_ICR < MCR)) {
             _movePendingTroveRewardsToActivePool(_activePool, _defaultPool, vars.pendingDebtReward, vars.pendingCollReward);
            _removeStake(_borrower);

            (singleLiquidation.debtToOffset,
            singleLiquidation.collToSendToSP,
            singleLiquidation.debtToRedistribute,
            singleLiquidation.collToRedistribute) = _getOffsetAndRedistributionVals(singleLiquidation.entireTroveDebt, vars.collToLiquidate, _boldInStabPool);

            _closeTrove(_borrower, Status.closedByLiquidation);
            emit TroveLiquidated(_borrower, singleLiquidation.entireTroveDebt, singleLiquidation.entireTroveColl, TroveManagerOperation.liquidateInRecoveryMode);
            emit TroveUpdated(_borrower, 0, 0, 0, TroveManagerOperation.liquidateInRecoveryMode);
        /*
        * If 110% <= ICR < current TCR (accounting for the preceding liquidations in the current sequence)
        * and there is Bold in the Stability Pool, only offset, with no redistribution,
        * but at a capped rate of 1.1 and only if the whole debt can be liquidated.
        * The remainder due to the capped rate will be claimable as collateral surplus.
        */
        } else if ((_ICR >= MCR) && (_ICR < _TCR) && (singleLiquidation.entireTroveDebt <= _boldInStabPool)) {
            _movePendingTroveRewardsToActivePool(_activePool, _defaultPool, vars.pendingDebtReward, vars.pendingCollReward);
            assert(_boldInStabPool != 0);

            _removeStake(_borrower);
            singleLiquidation = _getCappedOffsetVals(singleLiquidation.entireTroveDebt, singleLiquidation.entireTroveColl, _price);

            _closeTrove(_borrower, Status.closedByLiquidation);
            if (singleLiquidation.collSurplus > 0) {
                collSurplusPool.accountSurplus(_borrower, singleLiquidation.collSurplus);
            }

            emit TroveLiquidated(_borrower, singleLiquidation.entireTroveDebt, singleLiquidation.collToSendToSP, TroveManagerOperation.liquidateInRecoveryMode);
            emit TroveUpdated(_borrower, 0, 0, 0, TroveManagerOperation.liquidateInRecoveryMode);

        } else { // if (_ICR >= MCR && ( _ICR >= _TCR || singleLiquidation.entireTroveDebt > _boldInStabPool))
            LiquidationValues memory zeroVals;
            return zeroVals;
        }

        return singleLiquidation;
    }

    /* In a full liquidation, returns the values for a trove's coll and debt to be offset, and coll and debt to be
    * redistributed to active troves.
    */
    function _getOffsetAndRedistributionVals
    (
        uint _debt,
        uint _coll,
        uint _boldInStabPool
    )
        internal
        pure
        returns (uint debtToOffset, uint collToSendToSP, uint debtToRedistribute, uint collToRedistribute)
    {
        if (_boldInStabPool > 0) {
        /*
        * Offset as much debt & collateral as possible against the Stability Pool, and redistribute the remainder
        * between all active troves.
        *
        *  If the trove's debt is larger than the deposited Bold in the Stability Pool:
        *
        *  - Offset an amount of the trove's debt equal to the Bold in the Stability Pool
        *  - Send a fraction of the trove's collateral to the Stability Pool, equal to the fraction of its offset debt
        *
        */
            debtToOffset = _min(_debt, _boldInStabPool);
            collToSendToSP = _coll * debtToOffset / _debt;
            debtToRedistribute = _debt - debtToOffset;
            collToRedistribute = _coll - collToSendToSP;
        } else {
            debtToOffset = 0;
            collToSendToSP = 0;
            debtToRedistribute = _debt;
            collToRedistribute = _coll;
        }
    }

    /*
    *  Get its offset coll/debt and ETH gas comp, and close the trove.
    */
    function _getCappedOffsetVals
    (
        uint _entireTroveDebt,
        uint _entireTroveColl,
        uint _price
    )
        internal
        pure
        returns (LiquidationValues memory singleLiquidation)
    {
        singleLiquidation.entireTroveDebt = _entireTroveDebt;
        singleLiquidation.entireTroveColl = _entireTroveColl;
        uint cappedCollPortion = _entireTroveDebt * MCR / _price;

        singleLiquidation.collGasCompensation = _getCollGasCompensation(cappedCollPortion);
        singleLiquidation.BoldGasCompensation = BOLD_GAS_COMPENSATION;

        singleLiquidation.debtToOffset = _entireTroveDebt;
        singleLiquidation.collToSendToSP = cappedCollPortion - singleLiquidation.collGasCompensation;
        singleLiquidation.collSurplus = _entireTroveColl - cappedCollPortion;
        singleLiquidation.debtToRedistribute = 0;
        singleLiquidation.collToRedistribute = 0;
    }
    
    /*
    * This function is used when the liquidateTroves sequence starts during Recovery Mode. However, it
    * handle the case where the system *leaves* Recovery Mode, part way through the liquidation sequence
    */
    function _getTotalsFromLiquidateTrovesSequence_RecoveryMode
    (
        ContractsCache memory _contractsCache,
        uint _price,
        uint _boldInStabPool,
        uint _n
    )
        internal
        returns(LiquidationTotals memory totals)
    {
        LocalVariables_LiquidationSequence memory vars;
        LiquidationValues memory singleLiquidation;

        vars.remainingBoldInStabPool = _boldInStabPool;
        vars.backToNormalMode = false;
        vars.entireSystemDebt = getEntireSystemDebt();
        vars.entireSystemColl = getEntireSystemColl();

        vars.user = _contractsCache.sortedTroves.getLast();
        address firstUser = _contractsCache.sortedTroves.getFirst();
        for (vars.i = 0; vars.i < _n && vars.user != firstUser; vars.i++) {
            // we need to cache it, because current user is likely going to be deleted
            address nextUser = _contractsCache.sortedTroves.getPrev(vars.user);

            vars.ICR = getCurrentICR(vars.user, _price);

            if (!vars.backToNormalMode) {
                // Break the loop if ICR is greater than MCR and Stability Pool is empty
                if (vars.ICR >= MCR && vars.remainingBoldInStabPool == 0) { break; }

                uint TCR = _computeCR(vars.entireSystemColl, vars.entireSystemDebt, _price);

                singleLiquidation = _liquidateRecoveryMode(_contractsCache.activePool, _contractsCache.defaultPool, vars.user, vars.ICR, vars.remainingBoldInStabPool, TCR, _price);

                // Update aggregate trackers
                vars.remainingBoldInStabPool = vars.remainingBoldInStabPool - singleLiquidation.debtToOffset;
                vars.entireSystemDebt = vars.entireSystemDebt - singleLiquidation.debtToOffset;
                vars.entireSystemColl = vars.entireSystemColl
                    - singleLiquidation.collToSendToSP
                    - singleLiquidation.collGasCompensation
                    - singleLiquidation.collSurplus;

                // Add liquidation values to their respective running totals
                totals = _addLiquidationValuesToTotals(totals, singleLiquidation);

                vars.backToNormalMode = !_checkPotentialRecoveryMode(vars.entireSystemColl, vars.entireSystemDebt, _price);
            }
            else if (vars.backToNormalMode && vars.ICR < MCR) {
                singleLiquidation = _liquidateNormalMode(_contractsCache.activePool, _contractsCache.defaultPool, vars.user, vars.remainingBoldInStabPool);

                vars.remainingBoldInStabPool = vars.remainingBoldInStabPool - singleLiquidation.debtToOffset;

                // Add liquidation values to their respective running totals
                totals = _addLiquidationValuesToTotals(totals, singleLiquidation);

            }  else break;  // break if the loop reaches a Trove with ICR >= MCR

            vars.user = nextUser;
        }
    }

    function _getTotalsFromLiquidateTrovesSequence_NormalMode
    (
        IActivePool _activePool,
        IDefaultPool _defaultPool,
        uint _price,
        uint _boldInStabPool,
        uint _n
    )
        internal
        returns(LiquidationTotals memory totals)
    {
        LocalVariables_LiquidationSequence memory vars;
        LiquidationValues memory singleLiquidation;
        ISortedTroves sortedTrovesCached = sortedTroves;

        vars.remainingBoldInStabPool = _boldInStabPool;

        for (vars.i = 0; vars.i < _n; vars.i++) {
            vars.user = sortedTrovesCached.getLast();
            vars.ICR = getCurrentICR(vars.user, _price);

            if (vars.ICR < MCR) {
                singleLiquidation = _liquidateNormalMode(_activePool, _defaultPool, vars.user, vars.remainingBoldInStabPool);

                vars.remainingBoldInStabPool = vars.remainingBoldInStabPool - singleLiquidation.debtToOffset;

                // Add liquidation values to their respective running totals
                totals = _addLiquidationValuesToTotals(totals, singleLiquidation);

            } else break;  // break if the loop reaches a Trove with ICR >= MCR
        }
    }

    /*
    * Attempt to liquidate a custom list of troves provided by the caller.
    */
    function batchLiquidateTroves(address[] memory _troveArray) public override {
        require(_troveArray.length != 0, "TroveManager: Calldata address array must not be empty");

        IActivePool activePoolCached = activePool;
        IDefaultPool defaultPoolCached = defaultPool;
        IStabilityPool stabilityPoolCached = stabilityPool;

        LocalVariables_OuterLiquidationFunction memory vars;
        LiquidationTotals memory totals;

        vars.price = priceFeed.fetchPrice();
        vars.boldInStabPool = stabilityPoolCached.getTotalBoldDeposits();
        vars.recoveryModeAtStart = _checkRecoveryMode(vars.price);

        // Perform the appropriate liquidation sequence - tally values and obtain their totals.
        if (vars.recoveryModeAtStart) {
            totals = _getTotalFromBatchLiquidate_RecoveryMode(activePoolCached, defaultPoolCached, vars.price, vars.boldInStabPool, _troveArray);
        } else {  //  if !vars.recoveryModeAtStart
            totals = _getTotalsFromBatchLiquidate_NormalMode(activePoolCached, defaultPoolCached, vars.price, vars.boldInStabPool, _troveArray);
        }

        require(totals.totalDebtInSequence > 0, "TroveManager: nothing to liquidate");

        // Move liquidated ETH and Bold to the appropriate pools
        stabilityPoolCached.offset(totals.totalDebtToOffset, totals.totalCollToSendToSP);
        _redistributeDebtAndColl(activePoolCached, defaultPoolCached, totals.totalDebtToRedistribute, totals.totalCollToRedistribute);
        if (totals.totalCollSurplus > 0) {
            activePoolCached.sendETH(address(collSurplusPool), totals.totalCollSurplus);
        }

        // Update system snapshots
        _updateSystemSnapshots_excludeCollRemainder(activePoolCached, totals.totalCollGasCompensation);

        vars.liquidatedDebt = totals.totalDebtInSequence;
        vars.liquidatedColl = totals.totalCollInSequence - totals.totalCollGasCompensation - totals.totalCollSurplus;
        emit Liquidation(vars.liquidatedDebt, vars.liquidatedColl, totals.totalCollGasCompensation, totals.totalBoldGasCompensation);

        // Send gas compensation to caller
        _sendGasCompensation(activePoolCached, msg.sender, totals.totalBoldGasCompensation, totals.totalCollGasCompensation);
    }

    /*
    * This function is used when the batch liquidation sequence starts during Recovery Mode. However, it
    * handle the case where the system *leaves* Recovery Mode, part way through the liquidation sequence
    */
    function _getTotalFromBatchLiquidate_RecoveryMode
    (
        IActivePool _activePool,
        IDefaultPool _defaultPool,
        uint _price,
        uint _boldInStabPool,
        address[] memory _troveArray
    )
        internal
        returns(LiquidationTotals memory totals)
    {
        LocalVariables_LiquidationSequence memory vars;
        LiquidationValues memory singleLiquidation;

        vars.remainingBoldInStabPool = _boldInStabPool;
        vars.backToNormalMode = false;
        vars.entireSystemDebt = getEntireSystemDebt();
        vars.entireSystemColl = getEntireSystemColl();

        for (vars.i = 0; vars.i < _troveArray.length; vars.i++) {
            vars.user = _troveArray[vars.i];
            // Skip non-active troves
            if (Troves[vars.user].status != Status.active) { continue; }
            vars.ICR = getCurrentICR(vars.user, _price);

            if (!vars.backToNormalMode) {

                // Skip this trove if ICR is greater than MCR and Stability Pool is empty
                if (vars.ICR >= MCR && vars.remainingBoldInStabPool == 0) { continue; }

                uint TCR = _computeCR(vars.entireSystemColl, vars.entireSystemDebt, _price);

                singleLiquidation = _liquidateRecoveryMode(_activePool, _defaultPool, vars.user, vars.ICR, vars.remainingBoldInStabPool, TCR, _price);

                // Update aggregate trackers
                vars.remainingBoldInStabPool = vars.remainingBoldInStabPool - singleLiquidation.debtToOffset;
                vars.entireSystemDebt = vars.entireSystemDebt - singleLiquidation.debtToOffset;
                vars.entireSystemColl = vars.entireSystemColl
                    - singleLiquidation.collToSendToSP
                    - singleLiquidation.collGasCompensation
                    - singleLiquidation.collSurplus;

                // Add liquidation values to their respective running totals
                totals = _addLiquidationValuesToTotals(totals, singleLiquidation);

                vars.backToNormalMode = !_checkPotentialRecoveryMode(vars.entireSystemColl, vars.entireSystemDebt, _price);
            }

            else if (vars.backToNormalMode && vars.ICR < MCR) {
                singleLiquidation = _liquidateNormalMode(_activePool, _defaultPool, vars.user, vars.remainingBoldInStabPool);
                vars.remainingBoldInStabPool = vars.remainingBoldInStabPool - singleLiquidation.debtToOffset;

                // Add liquidation values to their respective running totals
                totals = _addLiquidationValuesToTotals(totals, singleLiquidation);

            } else continue; // In Normal Mode skip troves with ICR >= MCR
        }
    }

    function _getTotalsFromBatchLiquidate_NormalMode
    (
        IActivePool _activePool,
        IDefaultPool _defaultPool,
        uint _price,
        uint _boldInStabPool,
        address[] memory _troveArray
    )
        internal
        returns(LiquidationTotals memory totals)
    {
        LocalVariables_LiquidationSequence memory vars;
        LiquidationValues memory singleLiquidation;

        vars.remainingBoldInStabPool = _boldInStabPool;

        for (vars.i = 0; vars.i < _troveArray.length; vars.i++) {
            vars.user = _troveArray[vars.i];
            vars.ICR = getCurrentICR(vars.user, _price);

            if (vars.ICR < MCR) {
                singleLiquidation = _liquidateNormalMode(_activePool, _defaultPool, vars.user, vars.remainingBoldInStabPool);
                vars.remainingBoldInStabPool = vars.remainingBoldInStabPool - singleLiquidation.debtToOffset;

                // Add liquidation values to their respective running totals
                totals = _addLiquidationValuesToTotals(totals, singleLiquidation);
            }
        }
    }

    // --- Liquidation helper functions ---

    function _addLiquidationValuesToTotals(LiquidationTotals memory oldTotals, LiquidationValues memory singleLiquidation)
    internal pure returns(LiquidationTotals memory newTotals) {

        // Tally all the values with their respective running totals
        newTotals.totalCollGasCompensation = oldTotals.totalCollGasCompensation + singleLiquidation.collGasCompensation;
        newTotals.totalBoldGasCompensation = oldTotals.totalBoldGasCompensation + singleLiquidation.BoldGasCompensation;
        newTotals.totalDebtInSequence = oldTotals.totalDebtInSequence + singleLiquidation.entireTroveDebt;
        newTotals.totalCollInSequence = oldTotals.totalCollInSequence + singleLiquidation.entireTroveColl;
        newTotals.totalDebtToOffset = oldTotals.totalDebtToOffset + singleLiquidation.debtToOffset;
        newTotals.totalCollToSendToSP = oldTotals.totalCollToSendToSP + singleLiquidation.collToSendToSP;
        newTotals.totalDebtToRedistribute = oldTotals.totalDebtToRedistribute + singleLiquidation.debtToRedistribute;
        newTotals.totalCollToRedistribute = oldTotals.totalCollToRedistribute + singleLiquidation.collToRedistribute;
        newTotals.totalCollSurplus = oldTotals.totalCollSurplus + singleLiquidation.collSurplus;

        return newTotals;
    }

    function _sendGasCompensation(IActivePool _activePool, address _liquidator, uint _bold, uint _ETH) internal {
        if (_bold > 0) {
            boldToken.returnFromPool(gasPoolAddress, _liquidator, _bold);
        }

        if (_ETH > 0) {
            _activePool.sendETH(_liquidator, _ETH);
        }
    }

    // Move a Trove's pending debt and collateral rewards from distributions, from the Default Pool to the Active Pool
    function _movePendingTroveRewardsToActivePool(IActivePool _activePool, IDefaultPool _defaultPool, uint _bold, uint _ETH) internal {
        _defaultPool.decreaseBoldDebt(_bold);
        _activePool.increaseBoldDebt(_bold);
        _defaultPool.sendETHToActivePool(_ETH);
    }

    // --- Redemption functions ---

    // Redeem as much collateral as possible from _borrower's Trove in exchange for Bold up to _maxBoldamount
    function _redeemCollateralFromTrove(
        ContractsCache memory _contractsCache,
        address _borrower,
        uint _maxBoldamount,
        uint _price,
        address _upperPartialRedemptionHint,
        address _lowerPartialRedemptionHint,
        uint _partialRedemptionHintNICR
    )
        internal returns (SingleRedemptionValues memory singleRedemption)
    {
        // Determine the remaining amount (lot) to be redeemed, capped by the entire debt of the Trove minus the liquidation reserve
        singleRedemption.BoldLot = _min(_maxBoldamount, Troves[_borrower].debt - BOLD_GAS_COMPENSATION);

        // Get the ETHLot of equivalent value in USD
        singleRedemption.ETHLot = singleRedemption.BoldLot * DECIMAL_PRECISION / _price;

        // Decrease the debt and collateral of the current Trove according to the Bold lot and corresponding ETH to send
        uint newDebt = Troves[_borrower].debt - singleRedemption.BoldLot;
        uint newColl = Troves[_borrower].coll - singleRedemption.ETHLot;

        if (newDebt == BOLD_GAS_COMPENSATION) {
            // No debt left in the Trove (except for the liquidation reserve), therefore the trove gets closed
            _removeStake(_borrower);
            _closeTrove(_borrower, Status.closedByRedemption);
            _redeemCloseTrove(_contractsCache, _borrower, BOLD_GAS_COMPENSATION, newColl);
            emit TroveUpdated(_borrower, 0, 0, 0, TroveManagerOperation.redeemCollateral);

        } else {
            uint newNICR = _computeNominalCR(newColl, newDebt);

            /*
            * If the provided hint is out of date, we bail since trying to reinsert without a good hint will almost
            * certainly result in running out of gas. 
            *
            * If the resultant net debt of the partial is less than the minimum, net debt we bail.
            */
            if (newNICR != _partialRedemptionHintNICR || _getNetDebt(newDebt) < MIN_NET_DEBT) {
                singleRedemption.cancelledPartial = true;
                return singleRedemption;
            }

            _contractsCache.sortedTroves.reInsert(_borrower, newNICR, _upperPartialRedemptionHint, _lowerPartialRedemptionHint);

            Troves[_borrower].debt = newDebt;
            Troves[_borrower].coll = newColl;
            _updateStakeAndTotalStakes(_borrower);

            emit TroveUpdated(
                _borrower,
                newDebt, newColl,
                Troves[_borrower].stake,
                TroveManagerOperation.redeemCollateral
            );
        }

        return singleRedemption;
    }

    /*
    * Called when a full redemption occurs, and closes the trove.
    * The redeemer swaps (debt - liquidation reserve) Bold for (debt - liquidation reserve) worth of ETH, so the Bold liquidation reserve left corresponds to the remaining debt.
    * In order to close the trove, the Bold liquidation reserve is burned, and the corresponding debt is removed from the active pool.
    * The debt recorded on the trove's struct is zero'd elswhere, in _closeTrove.
    * Any surplus ETH left in the trove, is sent to the Coll surplus pool, and can be later claimed by the borrower.
    */
    function _redeemCloseTrove(ContractsCache memory _contractsCache, address _borrower, uint _bold, uint _ETH) internal {
        _contractsCache.boldToken.burn(gasPoolAddress, _bold);
        // Update Active Pool Bold, and send ETH to account
        _contractsCache.activePool.decreaseBoldDebt(_bold);

        // send ETH from Active Pool to CollSurplus Pool
        _contractsCache.collSurplusPool.accountSurplus(_borrower, _ETH);
        _contractsCache.activePool.sendETH(address(_contractsCache.collSurplusPool), _ETH);
    }

    function _isValidFirstRedemptionHint(ISortedTroves _sortedTroves, address _firstRedemptionHint, uint _price) internal view returns (bool) {
        if (_firstRedemptionHint == address(0) ||
            !_sortedTroves.contains(_firstRedemptionHint) ||
            getCurrentICR(_firstRedemptionHint, _price) < MCR
        ) {
            return false;
        }

        address nextTrove = _sortedTroves.getNext(_firstRedemptionHint);
        return nextTrove == address(0) || getCurrentICR(nextTrove, _price) < MCR;
    }

    /* Send _boldamount Bold to the system and redeem the corresponding amount of collateral from as many Troves as are needed to fill the redemption
    * request.  Applies pending rewards to a Trove before reducing its debt and coll.
    *
    * Note that if _amount is very large, this function can run out of gas, specially if traversed troves are small. This can be easily avoided by
    * splitting the total _amount in appropriate chunks and calling the function multiple times.
    *
    * Param `_maxIterations` can also be provided, so the loop through Troves is capped (if it’s zero, it will be ignored).This makes it easier to
    * avoid OOG for the frontend, as only knowing approximately the average cost of an iteration is enough, without needing to know the “topology”
    * of the trove list. It also avoids the need to set the cap in stone in the contract, nor doing gas calculations, as both gas price and opcode
    * costs can vary.
    *
    * All Troves that are redeemed from -- with the likely exception of the last one -- will end up with no debt left, therefore they will be closed.
    * If the last Trove does have some remaining debt, it has a finite ICR, and the reinsertion could be anywhere in the list, therefore it requires a hint.
    * A frontend should use getRedemptionHints() to calculate what the ICR of this Trove will be after redemption, and pass a hint for its position
    * in the sortedTroves list along with the ICR value that the hint was found for.
    *
    * If another transaction modifies the list between calling getRedemptionHints() and passing the hints to redeemCollateral(), it
    * is very likely that the last (partially) redeemed Trove would end up with a different ICR than what the hint is for. In this case the
    * redemption will stop after the last completely redeemed Trove and the sender will keep the remaining Bold amount, which they can attempt
    * to redeem later.
    */
    function redeemCollateral(
        uint _boldamount,
        address _firstRedemptionHint,
        address _upperPartialRedemptionHint,
        address _lowerPartialRedemptionHint,
        uint _partialRedemptionHintNICR,
        uint _maxIterations,
        uint _maxFeePercentage
    )
        external
        override
    {
        ContractsCache memory contractsCache = ContractsCache(
            activePool,
            defaultPool,
            boldToken,
            sortedTroves,
            collSurplusPool,
            gasPoolAddress
        );
        RedemptionTotals memory totals;

        _requireValidMaxFeePercentage(_maxFeePercentage);
        _requireAfterBootstrapPeriod();
        totals.price = priceFeed.fetchPrice();
        _requireTCRoverMCR(totals.price);
        _requireAmountGreaterThanZero(_boldamount);
        _requireBoldBalanceCoversRedemption(contractsCache.boldToken, msg.sender, _boldamount);

        totals.totalBoldSupplyAtStart = getEntireSystemDebt();
        // Confirm redeemer's balance is less than total Bold supply
        assert(contractsCache.boldToken.balanceOf(msg.sender) <= totals.totalBoldSupplyAtStart);

        totals.remainingBold = _boldamount;
        address currentBorrower;

        if (_isValidFirstRedemptionHint(contractsCache.sortedTroves, _firstRedemptionHint, totals.price)) {
            currentBorrower = _firstRedemptionHint;
        } else {
            currentBorrower = contractsCache.sortedTroves.getLast();
            // Find the first trove with ICR >= MCR
            while (currentBorrower != address(0) && getCurrentICR(currentBorrower, totals.price) < MCR) {
                currentBorrower = contractsCache.sortedTroves.getPrev(currentBorrower);
            }
        }

        // Loop through the Troves starting from the one with lowest collateral ratio until _amount of Bold is exchanged for collateral
        if (_maxIterations == 0) { _maxIterations = type(uint256).max; }
        while (currentBorrower != address(0) && totals.remainingBold > 0 && _maxIterations > 0) {
            _maxIterations--;
            // Save the address of the Trove preceding the current one, before potentially modifying the list
            address nextUserToCheck = contractsCache.sortedTroves.getPrev(currentBorrower);

            _applyPendingRewards(contractsCache.activePool, contractsCache.defaultPool, currentBorrower);

            SingleRedemptionValues memory singleRedemption = _redeemCollateralFromTrove(
                contractsCache,
                currentBorrower,
                totals.remainingBold,
                totals.price,
                _upperPartialRedemptionHint,
                _lowerPartialRedemptionHint,
                _partialRedemptionHintNICR
            );

            if (singleRedemption.cancelledPartial) break; // Partial redemption was cancelled (out-of-date hint, or new net debt < minimum), therefore we could not redeem from the last Trove

            totals.totalBoldToRedeem  = totals.totalBoldToRedeem + singleRedemption.BoldLot;
            totals.totalETHDrawn = totals.totalETHDrawn + singleRedemption.ETHLot;

            totals.remainingBold = totals.remainingBold - singleRedemption.BoldLot;
            currentBorrower = nextUserToCheck;
        }
        require(totals.totalETHDrawn > 0, "TroveManager: Unable to redeem any amount");

        // Decay the baseRate due to time passed, and then increase it according to the size of this redemption.
        // Use the saved total Bold supply value, from before it was reduced by the redemption.
        _updateBaseRateFromRedemption(totals.totalETHDrawn, totals.price, totals.totalBoldSupplyAtStart);

        // Calculate the ETH fee
        totals.ETHFee = _getRedemptionFee(totals.totalETHDrawn);

        _requireUserAcceptsFee(totals.ETHFee, totals.totalETHDrawn, _maxFeePercentage);

        // Do nothing with the fee - the funds remain in ActivePool. TODO: replace with new redemption fee scheme
        totals.ETHToSendToRedeemer = totals.totalETHDrawn - totals.ETHFee;

        emit Redemption(_boldamount, totals.totalBoldToRedeem, totals.totalETHDrawn, totals.ETHFee);

        // Burn the total Bold that is cancelled with debt, and send the redeemed ETH to msg.sender
        contractsCache.boldToken.burn(msg.sender, totals.totalBoldToRedeem);
        // Update Active Pool Bold, and send ETH to account
        contractsCache.activePool.decreaseBoldDebt(totals.totalBoldToRedeem);
        contractsCache.activePool.sendETH(msg.sender, totals.ETHToSendToRedeemer);
    }

    // --- Helper functions ---

    // Return the nominal collateral ratio (ICR) of a given Trove, without the price. Takes a trove's pending coll and debt rewards from redistributions into account.
    function getNominalICR(address _borrower) public view override returns (uint) {
        (uint currentETH, uint currentBoldDebt) = _getCurrentTroveAmounts(_borrower);

        uint NICR = _computeNominalCR(currentETH, currentBoldDebt);
        return NICR;
    }

    // Return the current collateral ratio (ICR) of a given Trove. Takes a trove's pending coll and debt rewards from redistributions into account.
    function getCurrentICR(address _borrower, uint _price) public view override returns (uint) {
        (uint currentETH, uint currentBoldDebt) = _getCurrentTroveAmounts(_borrower);

        uint ICR = _computeCR(currentETH, currentBoldDebt, _price);
        return ICR;
    }

    function _getCurrentTroveAmounts(address _borrower) internal view returns (uint, uint) {
        uint pendingETHReward = getPendingETHReward(_borrower);
        uint pendingBoldDebtReward = getPendingBoldDebtReward(_borrower);

        uint currentETH = Troves[_borrower].coll + pendingETHReward;
        uint currentBoldDebt = Troves[_borrower].debt + pendingBoldDebtReward;

        return (currentETH, currentBoldDebt);
    }

    function applyPendingRewards(address _borrower) external override {
        _requireCallerIsBorrowerOperations();
        return _applyPendingRewards(activePool, defaultPool, _borrower);
    }

    // Add the borrowers's coll and debt rewards earned from redistributions, to their Trove
    function _applyPendingRewards(IActivePool _activePool, IDefaultPool _defaultPool, address _borrower) internal {
        if (hasPendingRewards(_borrower)) {
            _requireTroveIsActive(_borrower);

            // Compute pending rewards
            uint pendingETHReward = getPendingETHReward(_borrower);
            uint pendingBoldDebtReward = getPendingBoldDebtReward(_borrower);

            // Apply pending rewards to trove's state
            Troves[_borrower].coll = Troves[_borrower].coll + pendingETHReward;
            Troves[_borrower].debt = Troves[_borrower].debt + pendingBoldDebtReward;

            _updateTroveRewardSnapshots(_borrower);

            // Transfer from DefaultPool to ActivePool
            _movePendingTroveRewardsToActivePool(_activePool, _defaultPool, pendingBoldDebtReward, pendingETHReward);

            emit TroveUpdated(
                _borrower,
                Troves[_borrower].debt,
                Troves[_borrower].coll,
                Troves[_borrower].stake,
                TroveManagerOperation.applyPendingRewards
            );
        }
    }

    function _updateTroveRewardSnapshots(address _borrower) internal {
        rewardSnapshots[_borrower].ETH = L_ETH;
        rewardSnapshots[_borrower].boldDebt = L_boldDebt;
        emit TroveSnapshotsUpdated(L_ETH, L_boldDebt);
    }

    // Get the borrower's pending accumulated ETH reward, earned by their stake
    function getPendingETHReward(address _borrower) public view override returns (uint) {
        uint snapshotETH = rewardSnapshots[_borrower].ETH;
        uint rewardPerUnitStaked = L_ETH - snapshotETH;

        if ( rewardPerUnitStaked == 0 || Troves[_borrower].status != Status.active) { return 0; }

        uint stake = Troves[_borrower].stake;

        uint pendingETHReward = stake * rewardPerUnitStaked / DECIMAL_PRECISION;

        return pendingETHReward;
    }
    
    // Get the borrower's pending accumulated Bold reward, earned by their stake
    function getPendingBoldDebtReward(address _borrower) public view override returns (uint) {
        uint snapshotBoldDebt = rewardSnapshots[_borrower].boldDebt;
        uint rewardPerUnitStaked = L_boldDebt - snapshotBoldDebt;

        if ( rewardPerUnitStaked == 0 || Troves[_borrower].status != Status.active) { return 0; }

        uint stake =  Troves[_borrower].stake;

        uint pendingBoldDebtReward = stake * rewardPerUnitStaked / DECIMAL_PRECISION;

        return pendingBoldDebtReward;
    }

    function hasPendingRewards(address _borrower) public view override returns (bool) {
        /*
        * A Trove has pending rewards if its snapshot is less than the current rewards per-unit-staked sum:
        * this indicates that rewards have occured since the snapshot was made, and the user therefore has
        * pending rewards
        */
        if (Troves[_borrower].status != Status.active) {return false;}
       
        return (rewardSnapshots[_borrower].ETH < L_ETH);
    }

    // Return the Troves entire debt and coll, including pending rewards from redistributions.
    function getEntireDebtAndColl(
        address _borrower
    )
        public
        view
        override
        returns (uint debt, uint coll, uint pendingBoldDebtReward, uint pendingETHReward)
    {
        debt = Troves[_borrower].debt;
        coll = Troves[_borrower].coll;

        pendingBoldDebtReward = getPendingBoldDebtReward(_borrower);
        pendingETHReward = getPendingETHReward(_borrower);

        debt = debt + pendingBoldDebtReward;
        coll = coll + pendingETHReward;
    }

    function removeStake(address _borrower) external override {
        _requireCallerIsBorrowerOperations();
        return _removeStake(_borrower);
    }

    // Remove borrower's stake from the totalStakes sum, and set their stake to 0
    function _removeStake(address _borrower) internal {
        uint stake = Troves[_borrower].stake;
        totalStakes = totalStakes - stake;
        Troves[_borrower].stake = 0;
    }

    function updateStakeAndTotalStakes(address _borrower) external override returns (uint) {
        _requireCallerIsBorrowerOperations();
        return _updateStakeAndTotalStakes(_borrower);
    }

    // Update borrower's stake based on their latest collateral value
    function _updateStakeAndTotalStakes(address _borrower) internal returns (uint) {
        uint newStake = _computeNewStake(Troves[_borrower].coll);
        uint oldStake = Troves[_borrower].stake;
        Troves[_borrower].stake = newStake;

        totalStakes = totalStakes - oldStake + newStake;
        emit TotalStakesUpdated(totalStakes);

        return newStake;
    }

    // Calculate a new stake based on the snapshots of the totalStakes and totalCollateral taken at the last liquidation
    function _computeNewStake(uint _coll) internal view returns (uint) {
        uint stake;
        if (totalCollateralSnapshot == 0) {
            stake = _coll;
        } else {
            /*
            * The following assert() holds true because:
            * - The system always contains >= 1 trove
            * - When we close or liquidate a trove, we redistribute the pending rewards, so if all troves were closed/liquidated,
            * rewards would’ve been emptied and totalCollateralSnapshot would be zero too.
            */
            assert(totalStakesSnapshot > 0);
            stake = _coll * totalStakesSnapshot / totalCollateralSnapshot;
        }
        return stake;
    }

    function _redistributeDebtAndColl(IActivePool _activePool, IDefaultPool _defaultPool, uint _debt, uint _coll) internal {
        if (_debt == 0) { return; }

        /*
        * Add distributed coll and debt rewards-per-unit-staked to the running totals. Division uses a "feedback"
        * error correction, to keep the cumulative error low in the running totals L_ETH and L_boldDebt:
        *
        * 1) Form numerators which compensate for the floor division errors that occurred the last time this
        * function was called.
        * 2) Calculate "per-unit-staked" ratios.
        * 3) Multiply each ratio back by its denominator, to reveal the current floor division error.
        * 4) Store these errors for use in the next correction when this function is called.
        * 5) Note: static analysis tools complain about this "division before multiplication", however, it is intended.
        */
        uint ETHNumerator = _coll * DECIMAL_PRECISION + lastETHError_Redistribution;
        uint boldDebtNumerator = _debt * DECIMAL_PRECISION + lastBoldDebtError_Redistribution;

        // Get the per-unit-staked terms
        uint ETHRewardPerUnitStaked = ETHNumerator / totalStakes;
        uint boldDebtRewardPerUnitStaked = boldDebtNumerator / totalStakes;

        lastETHError_Redistribution = ETHNumerator - ETHRewardPerUnitStaked * totalStakes;
        lastBoldDebtError_Redistribution = boldDebtNumerator - boldDebtRewardPerUnitStaked * totalStakes;

        // Add per-unit-staked terms to the running totals
        L_ETH = L_ETH + ETHRewardPerUnitStaked;
        L_boldDebt = L_boldDebt + boldDebtRewardPerUnitStaked;

        emit LTermsUpdated(L_ETH, L_boldDebt);

        // Transfer coll and debt from ActivePool to DefaultPool
        _activePool.decreaseBoldDebt(_debt);
        _defaultPool.increaseBoldDebt(_debt);
        _activePool.sendETH(address(_defaultPool), _coll);
    }

    function closeTrove(address _borrower) external override {
        _requireCallerIsBorrowerOperations();
        return _closeTrove(_borrower, Status.closedByOwner);
    }

    function _closeTrove(address _borrower, Status closedStatus) internal {
        assert(closedStatus != Status.nonExistent && closedStatus != Status.active);

        uint TroveOwnersArrayLength = TroveOwners.length;
        _requireMoreThanOneTroveInSystem(TroveOwnersArrayLength);

        Troves[_borrower].status = closedStatus;
        Troves[_borrower].coll = 0;
        Troves[_borrower].debt = 0;
        Troves[_borrower].annualInterestRate = 0;

        rewardSnapshots[_borrower].ETH = 0;
        rewardSnapshots[_borrower].boldDebt = 0;

        _removeTroveOwner(_borrower, TroveOwnersArrayLength);
        sortedTroves.remove(_borrower);
    }

    /*
    * Updates snapshots of system total stakes and total collateral, excluding a given collateral remainder from the calculation.
    * Used in a liquidation sequence.
    *
    * The calculation excludes a portion of collateral that is in the ActivePool:
    *
    * the total ETH gas compensation from the liquidation sequence
    *
    * The ETH as compensation must be excluded as it is always sent out at the very end of the liquidation sequence.
    */
    function _updateSystemSnapshots_excludeCollRemainder(IActivePool _activePool, uint _collRemainder) internal {
        totalStakesSnapshot = totalStakes;

        uint activeColl = _activePool.getETH();
        uint liquidatedColl = defaultPool.getETH();
        totalCollateralSnapshot = activeColl - _collRemainder + liquidatedColl;

        emit SystemSnapshotsUpdated(totalStakesSnapshot, totalCollateralSnapshot);
    }

    // Push the owner's address to the Trove owners list, and record the corresponding array index on the Trove struct
    function addTroveOwnerToArray(address _borrower) external override returns (uint index) {
        _requireCallerIsBorrowerOperations();
        return _addTroveOwnerToArray(_borrower);
    }

    function _addTroveOwnerToArray(address _borrower) internal returns (uint128 index) {
        /* Max array size is 2**128 - 1, i.e. ~3e30 troves. No risk of overflow, since troves have minimum Bold
        debt of liquidation reserve plus MIN_NET_DEBT. 3e30 Bold dwarfs the value of all wealth in the world ( which is < 1e15 USD). */

        // Push the Troveowner to the array
        TroveOwners.push(_borrower);

        // Record the index of the new Troveowner on their Trove struct
        index = uint128(TroveOwners.length - 1);
        Troves[_borrower].arrayIndex = index;

        return index;
    }

    /*
    * Remove a Trove owner from the TroveOwners array, not preserving array order. Removing owner 'B' does the following:
    * [A B C D E] => [A E C D], and updates E's Trove struct to point to its new array index.
    */
    function _removeTroveOwner(address _borrower, uint TroveOwnersArrayLength) internal {
        Status troveStatus = Troves[_borrower].status;
        // It’s set in caller function `_closeTrove`
        assert(troveStatus != Status.nonExistent && troveStatus != Status.active);

        uint128 index = Troves[_borrower].arrayIndex;
        uint length = TroveOwnersArrayLength;
        uint idxLast = length - 1;

        assert(index <= idxLast);

        address addressToMove = TroveOwners[idxLast];

        TroveOwners[index] = addressToMove;
        Troves[addressToMove].arrayIndex = index;
        emit TroveIndexUpdated(addressToMove, index);

        TroveOwners.pop();
    }

    // --- Recovery Mode and TCR functions ---

    function getTCR(uint _price) external view override returns (uint) {
        return _getTCR(_price);
    }

    function checkRecoveryMode(uint _price) external view override returns (bool) {
        return _checkRecoveryMode(_price);
    }

    // Check whether or not the system *would be* in Recovery Mode, given an ETH:USD price, and the entire system coll and debt.
    function _checkPotentialRecoveryMode(
        uint _entireSystemColl,
        uint _entireSystemDebt,
        uint _price
    )
        internal
        pure
    returns (bool)
    {
        uint TCR = _computeCR(_entireSystemColl, _entireSystemDebt, _price);

        return TCR < CCR;
    }

    // --- Redemption fee functions ---

    /*
    * This function has two impacts on the baseRate state variable:
    * 1) decays the baseRate based on time passed since last redemption or Bold borrowing operation.
    * then,
    * 2) increases the baseRate based on the amount redeemed, as a proportion of total supply
    */
    function _updateBaseRateFromRedemption(uint _ETHDrawn,  uint _price, uint _totalBoldSupply) internal returns (uint) {
        uint decayedBaseRate = _calcDecayedBaseRate();

        /* Convert the drawn ETH back to Bold at face value rate (1 Bold:1 USD), in order to get
        * the fraction of total supply that was redeemed at face value. */
        uint redeemedBoldFraction = _ETHDrawn * _price / _totalBoldSupply;

        uint newBaseRate = decayedBaseRate + redeemedBoldFraction / BETA;
        newBaseRate = _min(newBaseRate, DECIMAL_PRECISION); // cap baseRate at a maximum of 100%
        //assert(newBaseRate <= DECIMAL_PRECISION); // This is already enforced in the line above
        assert(newBaseRate > 0); // Base rate is always non-zero after redemption

        // Update the baseRate state variable
        baseRate = newBaseRate;
        emit BaseRateUpdated(newBaseRate);
        
        _updateLastFeeOpTime();

        return newBaseRate;
    }

    function getRedemptionRate() public view override returns (uint) {
        return _calcRedemptionRate(baseRate);
    }

    function getRedemptionRateWithDecay() public view override returns (uint) {
        return 0;
        // return _calcRedemptionRate(_calcDecayedBaseRate());
    }

    function _calcRedemptionRate(uint /* _baseRate */) internal pure returns (uint) {
        return 0;
        // return _min(
        //     REDEMPTION_FEE_FLOOR + _baseRate,
        //     DECIMAL_PRECISION // cap at a maximum of 100%
        // );
    }

    function _getRedemptionFee(uint _ETHDrawn) internal view returns (uint) {
        return _calcRedemptionFee(getRedemptionRate(), _ETHDrawn);
    }

    function getRedemptionFeeWithDecay(uint _ETHDrawn) external view override returns (uint) {
        return _calcRedemptionFee(getRedemptionRateWithDecay(), _ETHDrawn);
    }

    function _calcRedemptionFee(uint /* _redemptionRate */, uint /* _ETHDrawn */) internal pure returns (uint) {
        return 0;
        // uint redemptionFee = _redemptionRate * _ETHDrawn / DECIMAL_PRECISION;
        // require(redemptionFee < _ETHDrawn, "TroveManager: Fee would eat up all returned collateral");
        // return redemptionFee;
    }

<<<<<<< HEAD
    // --- Borrowing fee functions ---

    function getBorrowingRate() public view override returns (uint) {
        return _calcBorrowingRate(baseRate);
    }

    function getBorrowingRateWithDecay() public view override returns (uint) {
        return _calcBorrowingRate(_calcDecayedBaseRate());
    }

    function _calcBorrowingRate(uint _baseRate) internal pure returns (uint) {
        return 0;
        // return _min(
        //     BORROWING_FEE_FLOOR + _baseRate,
        //     MAX_BORROWING_FEE
        // );
    }

    function getBorrowingFee(uint _boldDebt) external view override returns (uint) {
        return _calcBorrowingFee(getBorrowingRate(), _boldDebt);
    }

    function getBorrowingFeeWithDecay(uint _boldDebt) external view override returns (uint) {
        return _calcBorrowingFee(getBorrowingRateWithDecay(), _boldDebt);
    }

    function _calcBorrowingFee(uint _borrowingRate, uint _boldDebt) internal pure returns (uint) {
        return _borrowingRate * _boldDebt / DECIMAL_PRECISION;
    }

    // Updates the baseRate state variable based on time elapsed since the last redemption or Bold borrowing operation.
    function decayBaseRateFromBorrowing() external override {
        _requireCallerIsBorrowerOperations();

        uint decayedBaseRate = _calcDecayedBaseRate();
        assert(decayedBaseRate <= DECIMAL_PRECISION);  // The baseRate can decay to 0

        baseRate = decayedBaseRate;
        emit BaseRateUpdated(decayedBaseRate);

        _updateLastFeeOpTime();
    }

=======
>>>>>>> 987d847b
    // --- Internal fee functions ---

    // Update the last fee operation time only if time passed >= decay interval. This prevents base rate griefing.
    function _updateLastFeeOpTime() internal {
        uint timePassed = block.timestamp - lastFeeOperationTime;

        if (timePassed >= SECONDS_IN_ONE_MINUTE) {
            lastFeeOperationTime = block.timestamp;
            emit LastFeeOpTimeUpdated(block.timestamp);
        }
    }

    function _calcDecayedBaseRate() internal view returns (uint) {
        uint minutesPassed = _minutesPassedSinceLastFeeOp();
        uint decayFactor = _decPow(MINUTE_DECAY_FACTOR, minutesPassed);

        return baseRate * decayFactor / DECIMAL_PRECISION;
    }

    function _minutesPassedSinceLastFeeOp() internal view returns (uint) {
        return (block.timestamp - lastFeeOperationTime) / SECONDS_IN_ONE_MINUTE;
    }

    // --- 'require' wrapper functions ---

    function _requireCallerIsBorrowerOperations() internal view {
        require(msg.sender == borrowerOperationsAddress, "TroveManager: Caller is not the BorrowerOperations contract");
    }

    function _requireTroveIsActive(address _borrower) internal view {
        require(Troves[_borrower].status == Status.active, "TroveManager: Trove does not exist or is closed");
    }

    function _requireBoldBalanceCoversRedemption(IBoldToken _boldToken, address _redeemer, uint _amount) internal view {
        require(_boldToken.balanceOf(_redeemer) >= _amount, "TroveManager: Requested redemption amount must be <= user's Bold token balance");
    }

    function _requireMoreThanOneTroveInSystem(uint TroveOwnersArrayLength) internal view {
        require (TroveOwnersArrayLength > 1 && sortedTroves.getSize() > 1, "TroveManager: Only one trove in the system");
    }

    function _requireAmountGreaterThanZero(uint _amount) internal pure {
        require(_amount > 0, "TroveManager: Amount must be greater than zero");
    }

    function _requireTCRoverMCR(uint _price) internal view {
        require(_getTCR(_price) >= MCR, "TroveManager: Cannot redeem when TCR < MCR");
    }

    function _requireAfterBootstrapPeriod() internal view {
        uint systemDeploymentTime = boldToken.deploymentStartTime();
        require(block.timestamp >= systemDeploymentTime + BOOTSTRAP_PERIOD, "TroveManager: Redemptions are not allowed during bootstrap phase");
    }

    function _requireValidMaxFeePercentage(uint _maxFeePercentage) internal pure {
        require(_maxFeePercentage >= REDEMPTION_FEE_FLOOR && _maxFeePercentage <= DECIMAL_PRECISION,
            "Max fee percentage must be between 0.5% and 100%");
    }

    // --- Trove property getters ---

    function getTroveStatus(address _borrower) external view override returns (uint) {
        return uint(Troves[_borrower].status);
    }

    function getTroveStake(address _borrower) external view override returns (uint) {
        return Troves[_borrower].stake;
    }

    function getTroveDebt(address _borrower) external view override returns (uint) {
        return Troves[_borrower].debt;
    }

    function getTroveColl(address _borrower) external view override returns (uint) {
        return Troves[_borrower].coll;
    }

    function getTroveAnnualInterestRate(address _borrower) external view returns (uint) {
        return Troves[_borrower].annualInterestRate;
    }

    // --- Trove property setters, called by BorrowerOperations ---

    function setTrovePropertiesOnOpen(address _borrower, uint256 _coll, uint256 _debt, uint256 _annualInterestRate) external returns (uint256) {
        _requireCallerIsBorrowerOperations();
        // TODO: optimize gas for writing to this struct
        Troves[_borrower].status = Status.active;
        Troves[_borrower].coll = _coll;
        Troves[_borrower].debt = _debt;
        Troves[_borrower].annualInterestRate = _annualInterestRate;

        _updateTroveRewardSnapshots(_borrower);
        return _updateStakeAndTotalStakes(_borrower);
    }

    function increaseTroveColl(address _borrower, uint _collIncrease) external override returns (uint) {
        _requireCallerIsBorrowerOperations();
        uint newColl = Troves[_borrower].coll + _collIncrease;
        Troves[_borrower].coll = newColl;
        return newColl;
    }

    function decreaseTroveColl(address _borrower, uint _collDecrease) external override returns (uint) {
        _requireCallerIsBorrowerOperations();
        uint newColl = Troves[_borrower].coll - _collDecrease;
        Troves[_borrower].coll = newColl;
        return newColl;
    }

    function increaseTroveDebt(address _borrower, uint _debtIncrease) external override returns (uint) {
        _requireCallerIsBorrowerOperations();
        uint newDebt = Troves[_borrower].debt + _debtIncrease;
        Troves[_borrower].debt = newDebt;
        return newDebt;
    }

    function decreaseTroveDebt(address _borrower, uint _debtDecrease) external override returns (uint) {
        _requireCallerIsBorrowerOperations();
        uint newDebt = Troves[_borrower].debt - _debtDecrease;
        Troves[_borrower].debt = newDebt;
        return newDebt;
    }

    function changeAnnualInterestRate(address _borrower, uint256 _newAnnualInterestRate) external {
        _requireCallerIsBorrowerOperations();
        Troves[_borrower].annualInterestRate = _newAnnualInterestRate;
    }
}<|MERGE_RESOLUTION|>--- conflicted
+++ resolved
@@ -1334,52 +1334,6 @@
         // return redemptionFee;
     }
 
-<<<<<<< HEAD
-    // --- Borrowing fee functions ---
-
-    function getBorrowingRate() public view override returns (uint) {
-        return _calcBorrowingRate(baseRate);
-    }
-
-    function getBorrowingRateWithDecay() public view override returns (uint) {
-        return _calcBorrowingRate(_calcDecayedBaseRate());
-    }
-
-    function _calcBorrowingRate(uint _baseRate) internal pure returns (uint) {
-        return 0;
-        // return _min(
-        //     BORROWING_FEE_FLOOR + _baseRate,
-        //     MAX_BORROWING_FEE
-        // );
-    }
-
-    function getBorrowingFee(uint _boldDebt) external view override returns (uint) {
-        return _calcBorrowingFee(getBorrowingRate(), _boldDebt);
-    }
-
-    function getBorrowingFeeWithDecay(uint _boldDebt) external view override returns (uint) {
-        return _calcBorrowingFee(getBorrowingRateWithDecay(), _boldDebt);
-    }
-
-    function _calcBorrowingFee(uint _borrowingRate, uint _boldDebt) internal pure returns (uint) {
-        return _borrowingRate * _boldDebt / DECIMAL_PRECISION;
-    }
-
-    // Updates the baseRate state variable based on time elapsed since the last redemption or Bold borrowing operation.
-    function decayBaseRateFromBorrowing() external override {
-        _requireCallerIsBorrowerOperations();
-
-        uint decayedBaseRate = _calcDecayedBaseRate();
-        assert(decayedBaseRate <= DECIMAL_PRECISION);  // The baseRate can decay to 0
-
-        baseRate = decayedBaseRate;
-        emit BaseRateUpdated(decayedBaseRate);
-
-        _updateLastFeeOpTime();
-    }
-
-=======
->>>>>>> 987d847b
     // --- Internal fee functions ---
 
     // Update the last fee operation time only if time passed >= decay interval. This prevents base rate griefing.
