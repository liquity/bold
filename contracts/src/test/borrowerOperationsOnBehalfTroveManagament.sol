pragma solidity ^0.8.18;

import "./TestContracts/DevTestSetup.sol";

contract BorrowerOperationsOnBehalfTroveManagamentTest is DevTestSetup {
    function testSetAddManager() public {
        uint256 ATroveId = openTroveNoHints100pct(A, 100 ether, 10000e18, 1e17);

        // Check it’s initially empty
        assertEq(borrowerOperations.addManagerOf(ATroveId), ZERO_ADDRESS);

        // Set add manager
        vm.startPrank(A);
        borrowerOperations.setAddManager(ATroveId, B);
        vm.stopPrank();

        // Check it’s properly set
        assertEq(borrowerOperations.addManagerOf(ATroveId), B);
    }

    function testSetAddManagerFailsFromNonOwner() public {
        uint256 ATroveId = openTroveNoHints100pct(A, 100 ether, 10000e18, 1e17);

        // Try to set add manager
        vm.startPrank(B);
        vm.expectRevert(BorrowerOperations.NotBorrower.selector);
        borrowerOperations.setAddManager(ATroveId, B);
        vm.stopPrank();

        // Check it’s still unset
        assertEq(borrowerOperations.addManagerOf(ATroveId), ZERO_ADDRESS);

        vm.startPrank(C);
        vm.expectRevert(BorrowerOperations.NotBorrower.selector);
        borrowerOperations.setAddManager(ATroveId, B);
        vm.stopPrank();

        // Check it’s still unset
        assertEq(borrowerOperations.addManagerOf(ATroveId), ZERO_ADDRESS);
    }

    function testRemoveAddManager() public {
        uint256 ATroveId = openTroveNoHints100pct(A, 100 ether, 10000e18, 1e17);

        // Check it’s initially empty
        assertEq(borrowerOperations.removeManagerOf(ATroveId), ZERO_ADDRESS);

        // Set remove manager
        vm.startPrank(A);
        borrowerOperations.setRemoveManager(ATroveId, B);
        vm.stopPrank();

        // Check it’s properly set
        assertEq(borrowerOperations.removeManagerOf(ATroveId), B);
    }

    function testSetRemoveManagerFailsFromNonOwner() public {
        uint256 ATroveId = openTroveNoHints100pct(A, 100 ether, 10000e18, 1e17);

        // Try to set add manager
        vm.startPrank(B);
        vm.expectRevert(BorrowerOperations.NotBorrower.selector);
        borrowerOperations.setRemoveManager(ATroveId, B);
        vm.stopPrank();

        // Check it’s still unset
        assertEq(borrowerOperations.removeManagerOf(ATroveId), ZERO_ADDRESS);

        vm.startPrank(C);
        vm.expectRevert(BorrowerOperations.NotBorrower.selector);
        borrowerOperations.setRemoveManager(ATroveId, B);
        vm.stopPrank();

        // Check it’s still unset
        assertEq(borrowerOperations.removeManagerOf(ATroveId), ZERO_ADDRESS);
    }

    function testAddCollWithAddManager() public {
        uint256 ATroveId = openTroveNoHints100pct(A, 100 ether, 10000e18, 1e17);

        // Set add manager
        vm.startPrank(A);
        borrowerOperations.setAddManager(ATroveId, B);
        vm.stopPrank();

        // Owner can add coll
        vm.startPrank(A);
        uint256 AInitialCollBalance = collToken.balanceOf(A);

        borrowerOperations.addColl(ATroveId, 1 ether);
        vm.stopPrank();

        assertEq(troveManager.getTroveColl(ATroveId), 101 ether, "Wrong trove coll");
        assertEq(collToken.balanceOf(A), AInitialCollBalance - 1 ether, "Wrong owner balance");

        // Manager can add coll
        vm.startPrank(B);
        uint256 BInitialCollBalance = collToken.balanceOf(B);

        borrowerOperations.addColl(ATroveId, 1 ether);
        vm.stopPrank();

        assertEq(troveManager.getTroveColl(ATroveId), 102 ether, "Wrong trove coll");
        assertEq(collToken.balanceOf(B), BInitialCollBalance - 1 ether, "Wrong manager balance");

        // 3rd party cannot add coll
        vm.startPrank(C);
        vm.expectRevert("BorrowerOps: sender is neither Trove owner nor add-manager");
        borrowerOperations.addColl(ATroveId, 1 ether);
        vm.stopPrank();

        // Set remove manager - still won’t work
        vm.startPrank(A);
        borrowerOperations.setRemoveManager(ATroveId, C);
        vm.stopPrank();

        vm.startPrank(C);
        vm.expectRevert("BorrowerOps: sender is neither Trove owner nor add-manager");
        borrowerOperations.addColl(ATroveId, 1 ether);
        vm.stopPrank();
    }

    function testAddCollWithoutAddManager() public {
        uint256 ATroveId = openTroveNoHints100pct(A, 100 ether, 10000e18, 1e17);

        assertEq(borrowerOperations.addManagerOf(ATroveId), address(0));

        // Owner can add coll
        vm.startPrank(A);
        uint256 AInitialCollBalance = collToken.balanceOf(A);

        borrowerOperations.addColl(ATroveId, 1 ether);

        assertEq(troveManager.getTroveColl(ATroveId), 101 ether, "Wrong trove coll");
        assertEq(collToken.balanceOf(A), AInitialCollBalance - 1 ether, "Wrong owner balance");
        vm.stopPrank();

        // Others can add coll
        vm.startPrank(B);
        uint256 BInitialCollBalance = collToken.balanceOf(B);
<<<<<<< HEAD

        vm.expectRevert(BorrowerOperations.NotOwnerNorAddManager.selector);
        borrowerOperations.addColl(ATroveId, 1 ether);
        vm.stopPrank();

        // Set remove manager - still won’t work
        vm.startPrank(A);
        borrowerOperations.setRemoveManager(ATroveId, B);
        vm.stopPrank();

        vm.startPrank(B);
        vm.expectRevert(BorrowerOperations.NotOwnerNorAddManager.selector);
        borrowerOperations.addColl(ATroveId, 1 ether);
        vm.stopPrank();

        assertEq(troveManager.getTroveColl(ATroveId), 101 ether, "Wrong trove coll");
        assertEq(collToken.balanceOf(B), BInitialCollBalance, "Wrong manager balance");
=======
        borrowerOperations.addColl(ATroveId, 1 ether);
        vm.stopPrank();

        assertEq(troveManager.getTroveColl(ATroveId), 102 ether, "Wrong trove coll");
        assertEq(collToken.balanceOf(B), BInitialCollBalance - 1 ether, "Wrong manager balance");
>>>>>>> dcc71d32
    }

    function testWithdrawCollWithRemoveManager() public {
        uint256 ATroveId = openTroveNoHints100pct(A, 100 ether, 10000e18, 1e17);

        // Set remove manager
        vm.startPrank(A);
        borrowerOperations.setRemoveManager(ATroveId, B);
        vm.stopPrank();

        // Owner can withdraw bold
        vm.startPrank(A);
        uint256 AInitialCollBalance = collToken.balanceOf(A);
        uint256 initialColl = troveManager.getTroveColl(ATroveId);

        borrowerOperations.withdrawColl(ATroveId, 1 ether);
        vm.stopPrank();

        assertEq(troveManager.getTroveColl(ATroveId), initialColl - 1 ether, "Wrong trove coll");
        assertEq(collToken.balanceOf(A), AInitialCollBalance + 1 ether, "Wrong owner balance");

        // Manager can withdraw coll
        vm.startPrank(B);
        uint256 BInitialCollBalance = collToken.balanceOf(B);

        borrowerOperations.withdrawColl(ATroveId, 1 ether);
        vm.stopPrank();

        assertEq(troveManager.getTroveColl(ATroveId), initialColl - 2 ether, "Wrong trove coll");
        assertEq(collToken.balanceOf(A), AInitialCollBalance + 2 ether, "Wrong owner balance");
        assertEq(collToken.balanceOf(B), BInitialCollBalance, "Wrong manager balance");
    }

    function testWithdrawCollWithoutRemoveManager() public {
        uint256 ATroveId = openTroveNoHints100pct(A, 100 ether, 10000e18, 1e17);

        assertEq(borrowerOperations.removeManagerOf(ATroveId), address(0));

        // Owner can withdraw bold
        vm.startPrank(A);
        uint256 AInitialCollBalance = collToken.balanceOf(A);
        uint256 initialColl = troveManager.getTroveColl(ATroveId);

        borrowerOperations.withdrawColl(ATroveId, 1 ether);
        vm.stopPrank();

        assertEq(troveManager.getTroveColl(ATroveId), initialColl - 1 ether, "Wrong trove coll");
        assertEq(collToken.balanceOf(A), AInitialCollBalance + 1 ether, "Wrong owner balance");

        // Manager can’t withdraw coll
        vm.startPrank(B);
        uint256 BInitialCollBalance = collToken.balanceOf(B);

        vm.expectRevert(BorrowerOperations.NotOwnerNorRemoveManager.selector);
        borrowerOperations.withdrawColl(ATroveId, 1 ether);
        vm.stopPrank();

        // Set add manager - still won’t work
        vm.startPrank(A);
        borrowerOperations.setAddManager(ATroveId, B);
        vm.stopPrank();

        vm.startPrank(B);
        vm.expectRevert(BorrowerOperations.NotOwnerNorRemoveManager.selector);
        borrowerOperations.withdrawColl(ATroveId, 1 ether);
        vm.stopPrank();

        assertEq(troveManager.getTroveColl(ATroveId), initialColl - 1 ether, "Wrong trove coll");
        assertEq(collToken.balanceOf(A), AInitialCollBalance + 1 ether, "Wrong owner balance");
        assertEq(collToken.balanceOf(B), BInitialCollBalance, "Wrong manager balance");
    }

    function testRepayBoldWithAddManager() public {
        uint256 ATroveId = openTroveNoHints100pct(A, 100 ether, 10000e18, 1e17);

        // Set add manager
        vm.startPrank(A);
        borrowerOperations.setAddManager(ATroveId, B);
        vm.stopPrank();

        // Owner can repay bold
        vm.startPrank(A);
        uint256 AInitialBoldBalance = boldToken.balanceOf(A);
        uint256 initialDebt = troveManager.getTroveEntireDebt(ATroveId);

        borrowerOperations.repayBold(ATroveId, 10e18);
        vm.stopPrank();

        assertEq(troveManager.getTroveEntireDebt(ATroveId), initialDebt - 10e18, "Wrong trove debt 1");
        assertEq(boldToken.balanceOf(A), AInitialBoldBalance - 10e18, "Wrong owner balance 1");

        // Manager can repay bold
        vm.startPrank(B);
        deal(address(boldToken), B, 100e18);
        uint256 BInitialBoldBalance = boldToken.balanceOf(B);

        borrowerOperations.repayBold(ATroveId, 10e18);
        vm.stopPrank();

        assertEq(troveManager.getTroveEntireDebt(ATroveId), initialDebt - 20e18, "Wrong trove debt 2");
        assertEq(boldToken.balanceOf(B), BInitialBoldBalance - 10e18, "Wrong manager balance 2");

        // Others can’t repay bold
        vm.startPrank(C);
        deal(address(boldToken), C, 100e18);
        uint256 CInitialBoldBalance = boldToken.balanceOf(C);

        vm.expectRevert("BorrowerOps: sender is neither Trove owner nor add-manager");
        borrowerOperations.repayBold(ATroveId, 10e18);
        vm.stopPrank();

        // Set remove manager - still won’t work
        vm.startPrank(A);
        borrowerOperations.setRemoveManager(ATroveId, C);
        vm.stopPrank();

        vm.startPrank(C);
        vm.expectRevert("BorrowerOps: sender is neither Trove owner nor add-manager");
        borrowerOperations.repayBold(ATroveId, 10e18);
        vm.stopPrank();

        assertEq(troveManager.getTroveEntireDebt(ATroveId), initialDebt - 20e18, "Wrong trove debt 3");
        assertEq(boldToken.balanceOf(C), CInitialBoldBalance, "Wrong manager balance 3");
    }

    function testRepayBoldWithoutAddManager() public {
        uint256 ATroveId = openTroveNoHints100pct(A, 100 ether, 10000e18, 1e17);

        // Owner can repay bold
        vm.startPrank(A);
        uint256 AInitialBoldBalance = boldToken.balanceOf(A);
        uint256 initialDebt = troveManager.getTroveEntireDebt(ATroveId);

        borrowerOperations.repayBold(ATroveId, 10e18);

        assertEq(troveManager.getTroveEntireDebt(ATroveId), initialDebt - 10e18, "Wrong trove debt");
        assertEq(boldToken.balanceOf(A), AInitialBoldBalance - 10e18, "Wrong owner balance");
        vm.stopPrank();

        assertEq(borrowerOperations.addManagerOf(ATroveId), address(0));

        // Others can repay bold
        vm.startPrank(B);
        deal(address(boldToken), B, 100e18);
        uint256 BInitialBoldBalance = boldToken.balanceOf(B);

<<<<<<< HEAD
        vm.expectRevert(BorrowerOperations.NotOwnerNorAddManager.selector);
        borrowerOperations.repayBold(ATroveId, 10e18);
        vm.stopPrank();

        // Set remove manager - still won’t work
        vm.startPrank(A);
        borrowerOperations.setRemoveManager(ATroveId, B);
        vm.stopPrank();

        vm.startPrank(B);
        vm.expectRevert(BorrowerOperations.NotOwnerNorAddManager.selector);
        borrowerOperations.repayBold(ATroveId, 10e18);
        vm.stopPrank();

        assertEq(troveManager.getTroveEntireDebt(ATroveId), initialDebt - 10e18, "Wrong trove debt");
        assertEq(boldToken.balanceOf(B), BInitialBoldBalance, "Wrong manager balance");
=======
        borrowerOperations.repayBold(ATroveId, 10e18);
        vm.stopPrank();

        assertEq(troveManager.getTroveEntireDebt(ATroveId), initialDebt - 20e18, "Wrong trove debt");
        assertEq(boldToken.balanceOf(B), BInitialBoldBalance - 10e18, "Wrong manager balance");
>>>>>>> dcc71d32
    }

    function testWithdrawBoldWithRemoveManager() public {
        uint256 ATroveId = openTroveNoHints100pct(A, 100 ether, 10000e18, 1e17);

        // Set remove manager
        vm.startPrank(A);
        borrowerOperations.setRemoveManager(ATroveId, B);
        vm.stopPrank();

        // Owner can withdraw bold
        uint256 AInitialBoldBalance = boldToken.balanceOf(A);

        withdrawBold100pct(A, ATroveId, 10e18);

        assertEq(boldToken.balanceOf(A), AInitialBoldBalance + 10e18, "Wrong owner balance");

        // Manager can withdraw bold
        uint256 BInitialBoldBalance = boldToken.balanceOf(B);

        withdrawBold100pct(B, ATroveId, 10e18);

        assertEq(boldToken.balanceOf(A), AInitialBoldBalance + 20e18, "Wrong owner balance");
        assertEq(boldToken.balanceOf(B), BInitialBoldBalance, "Wrong manager balance");
    }

    function testWithdrawBoldWithoutRemoveManager() public {
        uint256 ATroveId = openTroveNoHints100pct(A, 100 ether, 10000e18, 1e17);

        // Owner can withdraw bold
        uint256 AInitialBoldBalance = boldToken.balanceOf(A);

        withdrawBold100pct(A, ATroveId, 10e18);

        assertEq(boldToken.balanceOf(A), AInitialBoldBalance + 10e18, "Wrong owner balance");

        // Manager can’t withdraw bold
        uint256 BInitialBoldBalance = boldToken.balanceOf(B);

        vm.expectRevert(BorrowerOperations.NotOwnerNorRemoveManager.selector);
        this.withdrawBold100pct(B, ATroveId, 10e18);

        // Set add manager - still won’t work
        vm.startPrank(A);
        borrowerOperations.setAddManager(ATroveId, B);
        vm.stopPrank();

        vm.expectRevert(BorrowerOperations.NotOwnerNorRemoveManager.selector);
        this.withdrawBold100pct(B, ATroveId, 10e18);

        assertEq(boldToken.balanceOf(A), AInitialBoldBalance + 10e18, "Wrong owner balance");
        assertEq(boldToken.balanceOf(B), BInitialBoldBalance, "Wrong manager balance");
    }
}<|MERGE_RESOLUTION|>--- conflicted
+++ resolved
@@ -105,7 +105,7 @@
 
         // 3rd party cannot add coll
         vm.startPrank(C);
-        vm.expectRevert("BorrowerOps: sender is neither Trove owner nor add-manager");
+        vm.expectRevert(BorrowerOperations.NotOwnerNorAddManager.selector);
         borrowerOperations.addColl(ATroveId, 1 ether);
         vm.stopPrank();
 
@@ -115,7 +115,7 @@
         vm.stopPrank();
 
         vm.startPrank(C);
-        vm.expectRevert("BorrowerOps: sender is neither Trove owner nor add-manager");
+        vm.expectRevert(BorrowerOperations.NotOwnerNorAddManager.selector);
         borrowerOperations.addColl(ATroveId, 1 ether);
         vm.stopPrank();
     }
@@ -138,31 +138,11 @@
         // Others can add coll
         vm.startPrank(B);
         uint256 BInitialCollBalance = collToken.balanceOf(B);
-<<<<<<< HEAD
-
-        vm.expectRevert(BorrowerOperations.NotOwnerNorAddManager.selector);
-        borrowerOperations.addColl(ATroveId, 1 ether);
-        vm.stopPrank();
-
-        // Set remove manager - still won’t work
-        vm.startPrank(A);
-        borrowerOperations.setRemoveManager(ATroveId, B);
-        vm.stopPrank();
-
-        vm.startPrank(B);
-        vm.expectRevert(BorrowerOperations.NotOwnerNorAddManager.selector);
-        borrowerOperations.addColl(ATroveId, 1 ether);
-        vm.stopPrank();
-
-        assertEq(troveManager.getTroveColl(ATroveId), 101 ether, "Wrong trove coll");
-        assertEq(collToken.balanceOf(B), BInitialCollBalance, "Wrong manager balance");
-=======
         borrowerOperations.addColl(ATroveId, 1 ether);
         vm.stopPrank();
 
         assertEq(troveManager.getTroveColl(ATroveId), 102 ether, "Wrong trove coll");
         assertEq(collToken.balanceOf(B), BInitialCollBalance - 1 ether, "Wrong manager balance");
->>>>>>> dcc71d32
     }
 
     function testWithdrawCollWithRemoveManager() public {
@@ -270,7 +250,7 @@
         deal(address(boldToken), C, 100e18);
         uint256 CInitialBoldBalance = boldToken.balanceOf(C);
 
-        vm.expectRevert("BorrowerOps: sender is neither Trove owner nor add-manager");
+        vm.expectRevert(BorrowerOperations.NotOwnerNorAddManager.selector);
         borrowerOperations.repayBold(ATroveId, 10e18);
         vm.stopPrank();
 
@@ -280,7 +260,7 @@
         vm.stopPrank();
 
         vm.startPrank(C);
-        vm.expectRevert("BorrowerOps: sender is neither Trove owner nor add-manager");
+        vm.expectRevert(BorrowerOperations.NotOwnerNorAddManager.selector);
         borrowerOperations.repayBold(ATroveId, 10e18);
         vm.stopPrank();
 
@@ -309,30 +289,11 @@
         deal(address(boldToken), B, 100e18);
         uint256 BInitialBoldBalance = boldToken.balanceOf(B);
 
-<<<<<<< HEAD
-        vm.expectRevert(BorrowerOperations.NotOwnerNorAddManager.selector);
-        borrowerOperations.repayBold(ATroveId, 10e18);
-        vm.stopPrank();
-
-        // Set remove manager - still won’t work
-        vm.startPrank(A);
-        borrowerOperations.setRemoveManager(ATroveId, B);
-        vm.stopPrank();
-
-        vm.startPrank(B);
-        vm.expectRevert(BorrowerOperations.NotOwnerNorAddManager.selector);
-        borrowerOperations.repayBold(ATroveId, 10e18);
-        vm.stopPrank();
-
-        assertEq(troveManager.getTroveEntireDebt(ATroveId), initialDebt - 10e18, "Wrong trove debt");
-        assertEq(boldToken.balanceOf(B), BInitialBoldBalance, "Wrong manager balance");
-=======
         borrowerOperations.repayBold(ATroveId, 10e18);
         vm.stopPrank();
 
         assertEq(troveManager.getTroveEntireDebt(ATroveId), initialDebt - 20e18, "Wrong trove debt");
         assertEq(boldToken.balanceOf(B), BInitialBoldBalance - 10e18, "Wrong manager balance");
->>>>>>> dcc71d32
     }
 
     function testWithdrawBoldWithRemoveManager() public {
