--- conflicted
+++ resolved
@@ -2110,8 +2110,6 @@
         assertEq(activePool.aggWeightedDebtSum(), expectedAggWeightedRecordedDebt);
     }
 
-<<<<<<< HEAD
-=======
     // A bug was caught while reading the implementation of `_updateActivePoolTrackersNoDebtChange()`, wherein
     // a borrower incurred double interest on redistribution gains when adjusting their interest rate.
     // This test case covers that scenario.
@@ -2242,7 +2240,6 @@
         assertEq(boldBalRouter_2, pendingAggInterest);
     }
 
->>>>>>> 963df880
     // TODO: mixed collateral & debt adjustment opps
     // TODO: tests with pending debt redist. gain >0
     // TODO: tests that show total debt change under user ops
