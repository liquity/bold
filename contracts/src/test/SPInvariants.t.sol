--- conflicted
+++ resolved
@@ -11,15 +11,10 @@
     IStabilityPool stabilityPool;
     SPInvariantsTestHandler handler;
 
-<<<<<<< HEAD
-    function setUp() external {
-        (LiquityContracts memory contracts,, IBoldToken boldToken,,,) = _deployAndConnectContracts();
-=======
     function setUp() public override {
         super.setUp();
 
-        (LiquityContracts memory contracts,, IBoldToken boldToken,,) = _deployAndConnectContracts();
->>>>>>> e4164213
+        (LiquityContracts memory contracts,, IBoldToken boldToken,,,) = _deployAndConnectContracts();
         stabilityPool = contracts.stabilityPool;
 
         handler = new SPInvariantsTestHandler(
@@ -38,25 +33,15 @@
         targetContract(address(handler));
     }
 
-<<<<<<< HEAD
-    function invariant_allFundsClaimable() external {
+    function invariant_allFundsClaimable() external view {
         uint256 stabilityPoolColl = stabilityPool.getCollBalance();
-=======
-    function invariant_allFundsClaimable() external view {
-        uint256 stabilityPoolEth = stabilityPool.getETHBalance();
->>>>>>> e4164213
         uint256 stabilityPoolBold = stabilityPool.getTotalBoldDeposits();
         uint256 claimableColl = 0;
         uint256 claimableBold = 0;
 
         for (uint256 i = 0; i < actors.length; ++i) {
-<<<<<<< HEAD
-            claimableColl += stabilityPool.getDepositorCollGain(actors[i]);
-            claimableBold += stabilityPool.getCompoundedBoldDeposit(actors[i]);
-=======
-            claimableEth += stabilityPool.getDepositorETHGain(actors[i].account);
+            claimableColl += stabilityPool.getDepositorCollGain(actors[i].account);
             claimableBold += stabilityPool.getCompoundedBoldDeposit(actors[i].account);
->>>>>>> e4164213
         }
 
         assertApproxEqAbsDecimal(stabilityPoolColl, claimableColl, 0.00001 ether, 18, "SP Coll !~ claimable Coll");
