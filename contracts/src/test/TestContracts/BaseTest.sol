// SPDX-License-Identifier: GPL-3.0
pragma solidity 0.8.18;

import "./Accounts.sol";
import "../../Interfaces/IActivePool.sol";
import "../../Interfaces/IBoldToken.sol";
import "../../Interfaces/IBorrowerOperations.sol";
import "../../Interfaces/ICollSurplusPool.sol";
import "../../Interfaces/IDefaultPool.sol";
import "../../Interfaces/IPriceFeed.sol";
import "../../Interfaces/ISortedTroves.sol";
import "../../Interfaces/IStabilityPool.sol";
import "./TroveManagerTester.sol";
import "../../Interfaces/ICollateralRegistry.sol";
import "./PriceFeedTestnet.sol";
import "../../Interfaces/IInterestRouter.sol";
import "../../GasPool.sol";
import {mulDivCeil} from "../Utils/Math.sol";

import "forge-std/Test.sol";
import "forge-std/console2.sol";

contract BaseTest is Test {
    Accounts accounts;

    address[] accountsList;
    address public A;
    address public B;
    address public C;
    address public D;
    address public E;
    address public F;
    address public G;

    uint256 MCR;
<<<<<<< HEAD
    uint256 CCR = 150e16;
    address public constant ZERO_ADDRESS = address(0);

    uint256 BOLD_GAS_COMP;
    uint256 COLL_GAS_COMP_DIVISOR;
    uint256 MIN_NET_DEBT;
    uint256 MIN_DEBT;
    uint256 SP_YIELD_SPLIT;
    uint256 UPFRONT_INTEREST_PERIOD;
    uint256 INTEREST_RATE_ADJ_COOLDOWN;
    uint256 STALE_TROVE_DURATION;
    uint256 LIQUIDATION_PENALTY_SP;
    uint256 LIQUIDATION_PENALTY_REDISTRIBUTION;
=======
>>>>>>> ec5c0255

    // Core contracts
    IActivePool activePool;
    IBorrowerOperations borrowerOperations;
    ICollSurplusPool collSurplusPool;
    IDefaultPool defaultPool;
    ISortedTroves sortedTroves;
    IStabilityPool stabilityPool;
    TroveManagerTester troveManager;
    IBoldToken boldToken;
    ICollateralRegistry collateralRegistry;
    IPriceFeedTestnet priceFeed;
    GasPool gasPool;
    IInterestRouter mockInterestRouter;
    IERC20 WETH;

    // Structs for use in test where we need to bi-pass "stack-too-deep" errors
    struct ABCDEF {
        uint256 A;
        uint256 B;
        uint256 C;
        uint256 D;
        uint256 E;
        uint256 F;
    }

    // --- functions ---

    function calcInterest(uint256 weightedRecordedDebt, uint256 period) internal pure returns (uint256) {
        return weightedRecordedDebt * period / 365 days / DECIMAL_PRECISION;
    }

    function calcUpfrontFee(uint256 debt, uint256 avgInterestRate) internal pure returns (uint256) {
        return calcInterest(debt * avgInterestRate, UPFRONT_INTEREST_PERIOD);
    }

    function predictOpenTroveUpfrontFee(uint256 borrowedAmount, uint256 interestRate) internal view returns (uint256) {
        TroveChange memory openTrove;
        openTrove.debtIncrease = borrowedAmount + BOLD_GAS_COMPENSATION;
        openTrove.newWeightedRecordedDebt = openTrove.debtIncrease * interestRate;

        uint256 avgInterestRate = activePool.getNewApproxAvgInterestRateFromTroveChange(openTrove);
        return calcUpfrontFee(openTrove.debtIncrease, avgInterestRate);
    }

    function predictAdjustInterestRateUpfrontFee(uint256 troveId, uint256 newInterestRate)
        internal
        view
        returns (uint256)
    {
        LatestTroveData memory trove = troveManager.getLatestTroveData(troveId);

        if (
            trove.lastInterestRateAdjTime == 0
                || block.timestamp >= trove.lastInterestRateAdjTime + INTEREST_RATE_ADJ_COOLDOWN
        ) {
            return 0;
        }

        TroveChange memory troveChange;
        troveChange.appliedRedistBoldDebtGain = trove.redistBoldDebtGain;
        troveChange.newWeightedRecordedDebt = trove.entireDebt * newInterestRate;
        troveChange.oldWeightedRecordedDebt = trove.weightedRecordedDebt;

        uint256 avgInterestRate = activePool.getNewApproxAvgInterestRateFromTroveChange(troveChange);
        return calcUpfrontFee(trove.entireDebt, avgInterestRate);
    }

    function predictAdjustTroveUpfrontFee(uint256 troveId, uint256 debtIncrease) internal view returns (uint256) {
        if (debtIncrease == 0) return 0;

        LatestTroveData memory trove = troveManager.getLatestTroveData(troveId);

        TroveChange memory troveChange;
        troveChange.appliedRedistBoldDebtGain = trove.redistBoldDebtGain;
        troveChange.debtIncrease = debtIncrease;
        troveChange.newWeightedRecordedDebt = (trove.entireDebt + debtIncrease) * trove.annualInterestRate;
        troveChange.oldWeightedRecordedDebt = trove.weightedRecordedDebt;

        uint256 avgInterestRate = activePool.getNewApproxAvgInterestRateFromTroveChange(troveChange);
        return calcUpfrontFee(debtIncrease, avgInterestRate);
    }

    // Quick and dirty binary search instead of Newton's, because it's easier
    function findAmountToBorrowWithOpenTrove(uint256 targetDebt, uint256 interestRate)
        internal
        view
        returns (uint256 borrow, uint256 upfrontFee)
    {
        uint256 borrowRight = targetDebt - BOLD_GAS_COMPENSATION;
        upfrontFee = predictOpenTroveUpfrontFee(borrowRight, interestRate);
        uint256 borrowLeft = borrowRight - upfrontFee;

        for (uint256 i = 0; i < 256; ++i) {
            borrow = (borrowLeft + borrowRight) / 2;
            upfrontFee = predictOpenTroveUpfrontFee(borrow, interestRate);
            uint256 actualDebt = borrow + BOLD_GAS_COMPENSATION + upfrontFee;

            if (actualDebt == targetDebt) {
                break;
            } else if (actualDebt < targetDebt) {
                borrowLeft = borrow;
            } else {
                borrowRight = borrow;
            }
        }
    }

    function findAmountToBorrowWithAdjustTrove(uint256 troveId, uint256 targetDebt)
        internal
        view
        returns (uint256 borrow, uint256 upfrontFee)
    {
        uint256 entireDebt = troveManager.getTroveEntireDebt(troveId);
        assert(targetDebt >= entireDebt);

        uint256 borrowRight = targetDebt - entireDebt;
        upfrontFee = predictAdjustTroveUpfrontFee(troveId, borrowRight);
        uint256 borrowLeft = borrowRight - upfrontFee;

        for (uint256 i = 0; i < 256; ++i) {
            borrow = (borrowLeft + borrowRight) / 2;
            upfrontFee = predictAdjustTroveUpfrontFee(troveId, borrow);
            uint256 actualDebt = entireDebt + borrow + upfrontFee;

            if (actualDebt == targetDebt) {
                break;
            } else if (actualDebt < targetDebt) {
                borrowLeft = borrow;
            } else {
                borrowRight = borrow;
            }
        }
    }

    function getRedeemableDebt(uint256 troveId) internal view returns (uint256) {
        return troveManager.getTroveEntireDebt(troveId) - BOLD_GAS_COMP;
    }

    function createAccounts() public {
        address[10] memory tempAccounts;
        for (uint256 i = 0; i < accounts.getAccountsCount(); i++) {
            tempAccounts[i] = vm.addr(uint256(accounts.accountsPks(i)));
        }

        accountsList = tempAccounts;
    }

    function addressToTroveId(address _owner, uint256 _ownerIndex) public pure returns (uint256) {
        return uint256(keccak256(abi.encode(_owner, _ownerIndex)));
    }

    function addressToTroveId(address _owner) public pure returns (uint256) {
        return addressToTroveId(_owner, 0);
    }

    function openTroveNoHints100pct(address _account, uint256 _coll, uint256 _boldAmount, uint256 _annualInterestRate)
        public
        returns (uint256 troveId)
    {
        (troveId,) = openTroveHelper(_account, 0, _coll, _boldAmount, _annualInterestRate);
    }

    function openTroveNoHints100pctWithIndex(
        address _account,
        uint256 _index,
        uint256 _coll,
        uint256 _boldAmount,
        uint256 _annualInterestRate
    ) public returns (uint256 troveId) {
        (troveId,) = openTroveHelper(_account, _index, _coll, _boldAmount, _annualInterestRate);
    }

    function openTroveHelper(
        address _account,
        uint256 _index,
        uint256 _coll,
        uint256 _boldAmount,
        uint256 _annualInterestRate
    ) public returns (uint256 troveId, uint256 upfrontFee) {
        upfrontFee = predictOpenTroveUpfrontFee(_boldAmount, _annualInterestRate);

        vm.startPrank(_account);

        troveId = borrowerOperations.openTrove(
            _account,
            _index,
            _coll,
            _boldAmount,
            0, // _upperHint
            0, // _lowerHint
            _annualInterestRate,
            upfrontFee
        );

        vm.stopPrank();
    }

    function openTroveWithExactDebt(
        address _account,
        uint256 _index,
        uint256 _coll,
        uint256 _debt,
        uint256 _interestRate
    ) public returns (uint256 troveId) {
        (uint256 borrow, uint256 upfrontFee) = findAmountToBorrowWithOpenTrove(_debt, _interestRate);

        vm.prank(_account);
        troveId = borrowerOperations.openTrove(_account, _index, _coll, borrow, 0, 0, _interestRate, upfrontFee);
    }

    function openTroveWithExactICRAndDebt(
        address _account,
        uint256 _index,
        uint256 _ICR,
        uint256 _debt,
        uint256 _interestRate
    ) public returns (uint256 troveId, uint256 coll) {
        (uint256 borrow, uint256 upfrontFee) = findAmountToBorrowWithOpenTrove(_debt, _interestRate);
        uint256 price = priceFeed.getPrice();
        coll = mulDivCeil(_debt, _ICR, price);

        vm.prank(_account);
        troveId = borrowerOperations.openTrove(_account, _index, coll, borrow, 0, 0, _interestRate, upfrontFee);
    }

    function adjustTrove100pct(
        address _account,
        uint256 _troveId,
        uint256 _collChange,
        uint256 _boldChange,
        bool _isCollIncrease,
        bool _isDebtIncrease
    ) public {
        vm.startPrank(_account);

        borrowerOperations.adjustTrove(
            _troveId,
            _collChange,
            _isCollIncrease,
            _boldChange,
            _isDebtIncrease,
            predictAdjustTroveUpfrontFee(
                _troveId,
                _isDebtIncrease ? _boldChange : 0 // debtIncrease
            )
        );

        vm.stopPrank();
    }

    function adjustUnredeemableTrove(
        address _account,
        uint256 _troveId,
        uint256 _collChange,
        bool _isCollIncrease,
        uint256 _boldChange,
        bool _isDebtIncrease
    ) public {
        vm.startPrank(_account);

        borrowerOperations.adjustUnredeemableTrove(
            _troveId,
            _collChange,
            _isCollIncrease,
            _boldChange,
            _isDebtIncrease,
            0, // _upperHint
            0, // _lowerHint
            predictAdjustTroveUpfrontFee(
                _troveId,
                _isDebtIncrease ? _boldChange : 0 // debtIncrease
            )
        );

        vm.stopPrank();
    }

    function changeInterestRateNoHints(address _account, uint256 _troveId, uint256 _newAnnualInterestRate)
        public
        returns (uint256 upfrontFee)
    {
        upfrontFee = predictAdjustInterestRateUpfrontFee(_troveId, _newAnnualInterestRate);

        vm.startPrank(_account);
        borrowerOperations.adjustTroveInterestRate(_troveId, _newAnnualInterestRate, 0, 0, upfrontFee);
        vm.stopPrank();
    }

    function checkBelowCriticalThreshold(bool _true) public {
        uint256 price = priceFeed.getPrice();
        bool belowCriticalThreshold = troveManager.checkBelowCriticalThreshold(price);
        assertEq(belowCriticalThreshold, _true);
    }

    function makeSPDepositAndClaim(address _account, uint256 _amount) public {
        vm.startPrank(_account);
        stabilityPool.provideToSP(_amount, true);
        vm.stopPrank();
    }

    function makeSPDepositNoClaim(address _account, uint256 _amount) public {
        vm.startPrank(_account);
        stabilityPool.provideToSP(_amount, false);
        vm.stopPrank();
    }

    function makeSPWithdrawalAndClaim(address _account, uint256 _amount) public {
        vm.startPrank(_account);
        stabilityPool.withdrawFromSP(_amount, true);
        vm.stopPrank();
    }

    function makeSPWithdrawalNoClaim(address _account, uint256 _amount) public {
        vm.startPrank(_account);
        stabilityPool.withdrawFromSP(_amount, false);
        vm.stopPrank();
    }

    function claimAllETHGains(address _account) public {
        vm.startPrank(_account);
        stabilityPool.claimAllETHGains();
        vm.stopPrank();
    }

    function closeTrove(address _account, uint256 _troveId) public {
        vm.startPrank(_account);
        borrowerOperations.closeTrove(_troveId);
        vm.stopPrank();
    }

    function withdrawBold100pct(address _account, uint256 _troveId, uint256 _debtIncrease) public {
        vm.startPrank(_account);
        borrowerOperations.withdrawBold(_troveId, _debtIncrease, predictAdjustTroveUpfrontFee(_troveId, _debtIncrease));
        vm.stopPrank();
    }

    function repayBold(address _account, uint256 _troveId, uint256 _debtDecrease) public {
        vm.startPrank(_account);
        borrowerOperations.repayBold(_troveId, _debtDecrease);
        vm.stopPrank();
    }

    function addColl(address _account, uint256 _troveId, uint256 _collIncrease) public {
        vm.startPrank(_account);
        borrowerOperations.addColl(_troveId, _collIncrease);
        vm.stopPrank();
    }

    function withdrawColl(address _account, uint256 _troveId, uint256 _collDecrease) public {
        vm.startPrank(_account);
        borrowerOperations.withdrawColl(_troveId, _collDecrease);
        vm.stopPrank();
    }

    function applyTroveInterestPermissionless(address _from, uint256 _troveId) public {
        vm.startPrank(_from);
        borrowerOperations.applyTroveInterestPermissionless(_troveId);
        vm.stopPrank();
    }

    function transferBold(address _from, address _to, uint256 _amount) public {
        vm.startPrank(_from);
        boldToken.transfer(_to, _amount);
        vm.stopPrank();
    }

    function liquidate(address _from, uint256 _troveId) public {
        vm.startPrank(_from);
        troveManager.liquidate(_troveId);
        vm.stopPrank();
    }

    function batchLiquidateTroves(address _from, uint256[] memory _trovesList) public {
        vm.startPrank(_from);
        console.log(_trovesList[0], "trove 0 to liq");
        console.log(_trovesList[1], "trove 1 to liq");
        troveManager.batchLiquidateTroves(_trovesList);
        vm.stopPrank();
    }

    function redeem(address _from, uint256 _boldAmount) public {
        vm.startPrank(_from);
        collateralRegistry.redeemCollateral(_boldAmount, MAX_UINT256, 1e18);
        vm.stopPrank();
    }

    function getShareofSPReward(address _depositor, uint256 _reward) public view returns (uint256) {
        return _reward * stabilityPool.getCompoundedBoldDeposit(_depositor) / stabilityPool.getTotalBoldDeposits();
    }

    function logContractAddresses() public view {
        console.log("ActivePool addr: ", address(activePool));
        console.log("BorrowerOps addr: ", address(borrowerOperations));
        console.log("CollSurplusPool addr: ", address(collSurplusPool));
        console.log("DefaultPool addr: ", address(defaultPool));
        console.log("GasPool addr: ", address(gasPool));
        console.log("SortedTroves addr: ", address(sortedTroves));
        console.log("StabilityPool addr: ", address(stabilityPool));
        console.log("TroveManager addr: ", address(troveManager));
        console.log("BoldToken addr: ", address(boldToken));
    }

    function abs(uint256 x, uint256 y) public pure returns (uint256) {
        return x > y ? x - y : y - x;
    }

    function assertApproximatelyEqual(uint256 _x, uint256 _y, uint256 _margin) public {
        assertApproxEqAbs(_x, _y, _margin, "");
    }

    function assertApproximatelyEqual(uint256 _x, uint256 _y, uint256 _margin, string memory _reason) public {
        assertApproxEqAbs(_x, _y, _margin, _reason);
    }
}<|MERGE_RESOLUTION|>--- conflicted
+++ resolved
@@ -33,22 +33,6 @@
     address public G;
 
     uint256 MCR;
-<<<<<<< HEAD
-    uint256 CCR = 150e16;
-    address public constant ZERO_ADDRESS = address(0);
-
-    uint256 BOLD_GAS_COMP;
-    uint256 COLL_GAS_COMP_DIVISOR;
-    uint256 MIN_NET_DEBT;
-    uint256 MIN_DEBT;
-    uint256 SP_YIELD_SPLIT;
-    uint256 UPFRONT_INTEREST_PERIOD;
-    uint256 INTEREST_RATE_ADJ_COOLDOWN;
-    uint256 STALE_TROVE_DURATION;
-    uint256 LIQUIDATION_PENALTY_SP;
-    uint256 LIQUIDATION_PENALTY_REDISTRIBUTION;
-=======
->>>>>>> ec5c0255
 
     // Core contracts
     IActivePool activePool;
